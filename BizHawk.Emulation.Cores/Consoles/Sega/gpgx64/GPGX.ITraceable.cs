--- conflicted
+++ resolved
@@ -23,12 +23,7 @@
 			{
 				var regs = DebuggableCore.GetCpuFlagsAndRegisters();
 				uint pc = (uint)regs["M68K PC"].Value;
-<<<<<<< HEAD
-				var length = 0;
-				var disasm = Disassembler.Disassemble(MemoryDomains.SystemBus, pc & 0xFFFFFF, out length);
-=======
-				var disasm = Disassembler.Disassemble(MemoryDomains.SystemBus, pc, out int length);
->>>>>>> d37ee397
+				var disasm = Disassembler.Disassemble(MemoryDomains.SystemBus, pc & 0xFFFFFF, out int length);
 
 				var traceInfo = new TraceInfo
 				{

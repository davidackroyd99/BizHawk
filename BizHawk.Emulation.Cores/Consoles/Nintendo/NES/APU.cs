﻿// TODO - so many integers in the square wave output keep us from exactly unbiasing the waveform. also other waves probably. consider improving the unbiasing.
// ALSO - consider whether we should even be doing it: the nonlinear-mixing behaviour probably depends on those biases being there. 
// if we have a better high-pass filter somewhere then we might could cope with the weird biases 
// (mix higher integer precision with the non-linear mixer and then highpass filter befoure outputting s16s)

// http://wiki.nesdev.com/w/index.php/APU_Mixer_Emulation
// http://wiki.nesdev.com/w/index.php/APU
// http://wiki.nesdev.com/w/index.php/APU_Pulse
// sequencer ref: http://wiki.nesdev.com/w/index.php/APU_Frame_Counter

// TODO - refactor length counter to be separate component

using System;
using System.Collections.Generic;

using BizHawk.Common;
using BizHawk.Common.NumberExtensions;

namespace BizHawk.Emulation.Cores.Nintendo.NES
{
	public sealed class APU
	{
		public static bool CFG_DECLICK = true;

		public int Square1V = 376;
		public int Square2V = 376;
		public int TriangleV = 426;
		public int NoiseV = 247;
		public int DMCV = 167;

		public int dmc_dma_countdown = -1;
		public bool call_from_write;

		public bool recalculate = false;

		NES nes;
		public APU(NES nes, APU old, bool pal)
		{
			this.nes = nes;
			dmc = new DMCUnit(this, pal);
			if (pal)
			{
				sequencer_lut = sequencer_lut_pal;
			}
			else
			{
				sequencer_lut = sequencer_lut_ntsc;
			}
			
			noise = new NoiseUnit(this, pal);
			triangle = new TriangleUnit(this);
			pulse[0] = new PulseUnit(this, 0);
			pulse[1] = new PulseUnit(this, 1);
			if (old != null)
			{
				Square1V = old.Square1V;
				Square2V = old.Square2V;
				TriangleV = old.TriangleV;
				NoiseV = old.NoiseV;
				DMCV = old.DMCV;
			}
		}

		static int[] DMC_RATE_NTSC = { 428, 380, 340, 320, 286, 254, 226, 214, 190, 160, 142, 128, 106, 84, 72, 54 };
		static int[] DMC_RATE_PAL = { 398, 354, 316, 298, 276, 236, 210, 198, 176, 148, 132, 118, 98, 78, 66, 50 };
		static int[] LENGTH_TABLE = { 10, 254, 20, 2, 40, 4, 80, 6, 160, 8, 60, 10, 14, 12, 26, 14, 12, 16, 24, 18, 48, 20, 96, 22, 192, 24, 72, 26, 16, 28, 32, 30 };
		static byte[,] PULSE_DUTY = {
			{0,1,0,0,0,0,0,0}, // (12.5%)
			{0,1,1,0,0,0,0,0}, // (25%)
			{0,1,1,1,1,0,0,0}, // (50%)
			{1,0,0,1,1,1,1,1}, // (25% negated (75%))
		};
		static byte[] TRIANGLE_TABLE =
		{
			15, 14, 13, 12, 11, 10,  9,  8,  7,  6,  5,  4,  3,  2,  1,  0,
 			0,  1,  2,  3,  4,  5,  6,  7,  8,  9, 10, 11, 12, 13, 14, 15
		};
		static int[] NOISE_TABLE_NTSC =
		{
			4, 8, 16, 32, 64, 96, 128, 160, 202, 254, 380, 508, 762, 1016, 2034, 4068
		};
		static int[] NOISE_TABLE_PAL =
		{
			4, 7, 14, 30, 60, 88, 118, 148, 188, 236, 354, 472, 708,  944, 1890, 3778
		};


		public sealed class PulseUnit
		{
			public PulseUnit(APU apu, int unit) { this.unit = unit; this.apu = apu; }
			public int unit;
			APU apu;

			// reg0
			int duty_cnt, env_loop, env_constant, env_cnt_value;
			public bool len_halt;
			// reg1
			int sweep_en, sweep_divider_cnt, sweep_negate, sweep_shiftcount;
			bool sweep_reload;
			// reg2/3
			int len_cnt;
			public int timer_raw_reload_value, timer_reload_value;

			// misc..
			int lenctr_en;

			public void SyncState(Serializer ser)
			{
				ser.BeginSection("Pulse" + unit);
				ser.Sync("duty_cnt", ref duty_cnt);
				ser.Sync("env_loop", ref env_loop);
				ser.Sync("env_constant", ref env_constant);
				ser.Sync("env_cnt_value", ref env_cnt_value);
				ser.Sync("len_halt", ref len_halt);

				ser.Sync("sweep_en", ref sweep_en);
				ser.Sync("sweep_divider_cnt", ref sweep_divider_cnt);
				ser.Sync("sweep_negate", ref sweep_negate);
				ser.Sync("sweep_shiftcount", ref sweep_shiftcount);
				ser.Sync("sweep_reload", ref sweep_reload);

				ser.Sync("len_cnt", ref len_cnt);
				ser.Sync("timer_raw_reload_value", ref timer_raw_reload_value);
				ser.Sync("timer_reload_value", ref timer_reload_value);

				ser.Sync("lenctr_en", ref lenctr_en);

				ser.Sync("swp_divider_counter", ref swp_divider_counter);
				ser.Sync("swp_silence", ref swp_silence);
				ser.Sync("duty_step", ref duty_step);
				ser.Sync("timer_counter", ref timer_counter);
				ser.Sync("sample", ref sample);
				ser.Sync("duty_value", ref duty_value);

				ser.Sync("env_start_flag", ref env_start_flag);
				ser.Sync("env_divider", ref env_divider);
				ser.Sync("env_counter", ref env_counter);
				ser.Sync("env_output", ref env_output);
				ser.EndSection();
			}

			public bool IsLenCntNonZero() { return len_cnt > 0; }

			public void WriteReg(int addr, byte val)
			{
				// Console.WriteLine("write pulse {0:X} {1:X}", addr, val);
				switch (addr)
				{
					case 0:
						env_cnt_value = val & 0xF;
						env_constant = (val >> 4) & 1;
						env_loop = (val >> 5) & 1;
						duty_cnt = (val >> 6) & 3;
						break;
					case 1:
						sweep_shiftcount = val & 7;
						sweep_negate = (val >> 3) & 1;
						sweep_divider_cnt = (val >> 4) & 7;
						sweep_en = (val >> 7) & 1;
						sweep_reload = true;
						break;
					case 2:
						timer_reload_value = (timer_reload_value & 0x700) | val;
						timer_raw_reload_value = timer_reload_value * 2 + 2;
						// if (unit == 1) Console.WriteLine("{0} timer_reload_value: {1}", unit, timer_reload_value);
						break;
					case 3:
						if (apu.len_clock_active)
						{
							if (len_cnt==0)
							{
								len_cnt = LENGTH_TABLE[(val >> 3) & 0x1F]+1;
							}						
						} else
						{
							len_cnt = LENGTH_TABLE[(val >> 3) & 0x1F];
						}

						timer_reload_value = (timer_reload_value & 0xFF) | ((val & 0x07) << 8);
						timer_raw_reload_value = timer_reload_value * 2 + 2;
						duty_step = 0; 
						env_start_flag = 1;

						// allow the lenctr_en to kill the len_cnt
						set_lenctr_en(lenctr_en);

						// serves as a useful note-on diagnostic
						// if(unit==1) Console.WriteLine("{0} timer_reload_value: {1}", unit, timer_reload_value);
						break;
				}
			}

			public void set_lenctr_en(int value)
			{
				lenctr_en = value;
				// if the length counter is not enabled, then we must disable the length system in this way
				if (lenctr_en == 0) len_cnt = 0;
			}

			// state
			int swp_divider_counter;
			bool swp_silence;
			int duty_step;
			int timer_counter;
			public int sample;
			bool duty_value;

			int env_start_flag, env_divider, env_counter;
			public int env_output;

			public void clock_length_and_sweep()
			{
				// this should be optimized to update only when `timer_reload_value` changes
				int sweep_shifter = timer_reload_value >> sweep_shiftcount;
				if (sweep_negate == 1)
					sweep_shifter = -sweep_shifter + unit;
				sweep_shifter += timer_reload_value;

				// this sweep logic is always enabled:
				swp_silence = (timer_reload_value < 8 || (sweep_shifter > 0x7FF)); // && sweep_negate == 0));

				// does enable only block the pitch bend? does the clocking proceed?
				if (sweep_en == 1)
				{
					// clock divider
					if (swp_divider_counter != 0) swp_divider_counter--;
					if (swp_divider_counter == 0)
					{
						swp_divider_counter = sweep_divider_cnt + 1;

						// divider was clocked: process sweep pitch bend
						if (sweep_shiftcount != 0 && !swp_silence)
						{
							timer_reload_value = sweep_shifter;
							timer_raw_reload_value = (timer_reload_value << 1) + 2;
						}
						// TODO - does this change the user's reload value or the latched reload value?
					}

					// handle divider reload, after clocking happens
					if (sweep_reload)
					{
						swp_divider_counter = sweep_divider_cnt + 1;
						sweep_reload = false;
					}
				}

				// env_loopdoubles as "halt length counter"
				if ((env_loop == 0 || len_halt) && len_cnt > 0)
					len_cnt--;
			}

			public void clock_env()
			{
				if (env_start_flag == 1)
				{
					env_start_flag = 0;
					env_divider = env_cnt_value;
					env_counter = 15;
				}
				else
				{
					if (env_divider != 0)
					{
						env_divider--;
					} else if (env_divider == 0)
					{
						env_divider = env_cnt_value;
						if (env_counter == 0)
						{
							if (env_loop == 1)
							{
								env_counter = 15;
							}
						}
						else env_counter--;
					}
				}
			}

			public void Run()
			{
				if (env_constant == 1)
					env_output = env_cnt_value;
				else env_output = env_counter;

				if (timer_counter > 0) timer_counter--;
				if (timer_counter == 0 && timer_raw_reload_value != 0)
				{
					if (duty_step==7)
					{
						duty_step = 0;
					} else
					{
						duty_step++;
					}
					duty_value = PULSE_DUTY[duty_cnt, duty_step] == 1;
					// reload timer
					timer_counter = timer_raw_reload_value;
				}

				int newsample;

				if (duty_value) // high state of duty cycle
				{
					newsample = env_output;
					if (swp_silence || len_cnt == 0)
						newsample = 0; // silenced
				}
				else
					newsample = 0; // duty cycle is 0, silenced.

				// newsample -= env_output >> 1; //unbias
				if (newsample != sample)
				{
					apu.recalculate = true;
					sample = newsample;
				}
			}

			public bool Debug_IsSilenced
			{
				get
				{
					if (swp_silence || len_cnt == 0)
						return true;
					else return false;
				}
			}

			public int Debug_DutyType
			{
				get
				{
					return duty_cnt;
				}
			}

			public int Debug_Volume
			{
				get
				{
					return env_output;
				}
			}
		}

		public sealed class NoiseUnit
		{
			APU apu;

			// reg0 (sweep)
			int env_cnt_value, env_loop, env_constant;
			public bool len_halt;

			// reg2 (mode and period)
			int mode_cnt, period_cnt;

			// reg3 (length counter and envelop trigger)
			int len_cnt;

			// set from apu:
			int lenctr_en;

			// state
			int shift_register = 1;
			int timer_counter;
			public int sample;
			int env_output, env_start_flag, env_divider, env_counter;
			bool noise_bit = true;

			int[] NOISE_TABLE;

			public NoiseUnit(APU apu, bool pal)
			{
				this.apu = apu;
				NOISE_TABLE = pal ? NOISE_TABLE_PAL : NOISE_TABLE_NTSC;
			}

			public bool Debug_IsSilenced
			{
				get
				{
					if (len_cnt == 0) return true;
					else return false;
				}
			}

			public int Debug_Period
			{
				get
				{
					return period_cnt;
				}
			}

			public int Debug_Volume
			{
				get
				{
					return env_output;
				}
			}

			public void SyncState(Serializer ser)
			{
				ser.BeginSection("Noise");
				ser.Sync("env_cnt_value", ref env_cnt_value);
				ser.Sync("env_loop", ref env_loop);
				ser.Sync("env_constant", ref env_constant);
				ser.Sync("mode_cnt", ref mode_cnt);
				ser.Sync("period_cnt", ref period_cnt);

				ser.Sync("len_halt", ref len_halt);
				ser.Sync("len_cnt", ref len_cnt);
				ser.Sync("lenctr_en", ref lenctr_en);

				ser.Sync("shift_register", ref shift_register);
				ser.Sync("timer_counter", ref timer_counter);
				ser.Sync("sample", ref sample);

				ser.Sync("env_output", ref env_output);
				ser.Sync("env_start_flag", ref env_start_flag);
				ser.Sync("env_divider", ref env_divider);
				ser.Sync("env_counter", ref env_counter);
				ser.Sync("noise_bit", ref noise_bit);
				ser.EndSection();
			}

			public bool IsLenCntNonZero() { return len_cnt > 0; }

			public void WriteReg(int addr, byte val)
			{
				switch (addr)
				{
					case 0:
						env_cnt_value = val & 0xF;
						env_constant = (val >> 4) & 1;
						// we want to delay a halt until after a length clock if they happen on the same cycle
						if (env_loop==0 && ((val >> 5) & 1)==1)
						{
							len_halt = true;
						}
						env_loop = (val >> 5) & 1;
						break;
					case 1:
						break;
					case 2:
						period_cnt = NOISE_TABLE[val & 0xF];
						mode_cnt = (val >> 7) & 1;
						// Console.WriteLine("noise period: {0}, vol: {1}", (val & 0xF), env_cnt_value);
						break;
					case 3:
						if (apu.len_clock_active)
						{
							if (len_cnt == 0)
							{
								len_cnt = LENGTH_TABLE[(val >> 3) & 0x1F] + 1;
							}
						}
						else
						{
							len_cnt = LENGTH_TABLE[(val >> 3) & 0x1F];
						}

						set_lenctr_en(lenctr_en);
						env_start_flag = 1;
						break;
				}
			}

			public void set_lenctr_en(int value)
			{
				lenctr_en = value;
				// Console.WriteLine("noise lenctr_en: " + lenctr_en);
				// if the length counter is not enabled, then we must disable the length system in this way
				if (lenctr_en == 0) len_cnt = 0;
			}

			public void clock_env()
			{
				if (env_start_flag == 1)
				{
					env_start_flag = 0;
					env_divider = (env_cnt_value + 1);
					env_counter = 15;
				}
				else
				{
					if (env_divider != 0) env_divider--;
					if (env_divider == 0)
					{
						env_divider = (env_cnt_value + 1);
						if (env_counter == 0)
						{
							if (env_loop == 1)
							{
								env_counter = 15;
							}
						}
						else env_counter--;
					}
				}
			}

			public void clock_length_and_sweep()
			{

				if (len_cnt > 0 && (env_loop == 0 || len_halt))
					len_cnt--;
			}

			public void Run()
			{
				if (env_constant == 1)
					env_output = env_cnt_value;
				else env_output = env_counter;

				if (timer_counter > 0) timer_counter--;
				if (timer_counter == 0 && period_cnt != 0)
				{
					// reload timer
					timer_counter = period_cnt;
					int feedback_bit;
					if (mode_cnt == 1) feedback_bit = (shift_register >> 6) & 1;
					else feedback_bit = (shift_register >> 1) & 1;
					int feedback = feedback_bit ^ (shift_register & 1);
					shift_register >>= 1;
					shift_register &= ~(1 << 14);
					shift_register |= (feedback << 14);
					noise_bit = (shift_register & 1) != 0;
				}

				int newsample;
				if (len_cnt == 0) newsample = 0;
				else if (noise_bit) newsample = env_output; // switched, was 0?
				else newsample = 0;
				if (newsample != sample)
				{
					apu.recalculate = true;
					sample = newsample;
				}
			}
		}

		public sealed class TriangleUnit
		{
			// reg0
			int linear_counter_reload, control_flag;
			// reg1 (n/a)
			// reg2/3
			int timer_cnt, halt_flag, len_cnt;
			public bool halt_2;
			// misc..
			int lenctr_en;
			int linear_counter, timer, timer_cnt_reload;
			int seq = 0;
			public int sample;

			APU apu;
			public TriangleUnit(APU apu) { this.apu = apu; }

			public void SyncState(Serializer ser)
			{
				ser.BeginSection("Triangle");
				ser.Sync("linear_counter_reload", ref linear_counter_reload);
				ser.Sync("control_flag", ref control_flag);
				ser.Sync("timer_cnt", ref timer_cnt);
				ser.Sync("halt_flag", ref halt_flag);
				ser.Sync("len_cnt", ref len_cnt);

				ser.Sync("lenctr_en", ref lenctr_en);
				ser.Sync("linear_counter", ref linear_counter);
				ser.Sync("timer", ref timer);
				ser.Sync("timer_cnt_reload", ref timer_cnt_reload);
				ser.Sync("seq", ref seq);
				ser.Sync("sample", ref sample);
				ser.EndSection();
			}

			public bool IsLenCntNonZero() { return len_cnt > 0; }

			public void set_lenctr_en(int value)
			{
				lenctr_en = value;
				// if the length counter is not enabled, then we must disable the length system in this way
				if (lenctr_en == 0) len_cnt = 0;
			}

			public void WriteReg(int addr, byte val)
			{
				// Console.WriteLine("tri writes addr={0}, val={1:x2}", addr, val);
				switch (addr)
				{
					case 0:
						linear_counter_reload = (val & 0x7F);
						control_flag = (val >> 7) & 1;
						break;
					case 1: break;
					case 2:
						timer_cnt = (timer_cnt & ~0xFF) | val;
						timer_cnt_reload = timer_cnt + 1;
						break;
					case 3:
						timer_cnt = (timer_cnt & 0xFF) | ((val & 0x7) << 8);
						timer_cnt_reload = timer_cnt + 1;
						if (apu.len_clock_active)
						{
							if (len_cnt == 0)
							{
								len_cnt = LENGTH_TABLE[(val >> 3) & 0x1F] + 1;
							}
						}
						else
						{
							len_cnt = LENGTH_TABLE[(val >> 3) & 0x1F];
						}
						halt_flag = 1;

						// allow the lenctr_en to kill the len_cnt
						set_lenctr_en(lenctr_en);
						break;
				}
				// Console.WriteLine("tri timer_reload_value: {0}", timer_cnt_reload);
			}

			public bool Debug_IsSilenced
			{
				get
				{
					bool en = len_cnt != 0 && linear_counter != 0;
					return !en;
				}
			}

			public int Debug_PeriodValue
			{
				get
				{
					return timer_cnt;
				}
			}

			public void Run()
			{
				// when clocked by timer, seq steps forward
				// except when linear counter or length counter is 0 
				bool en = len_cnt != 0 && linear_counter != 0;

				bool do_clock = false;
				if (timer > 0) timer--;
				if (timer == 0)
				{
					do_clock = true;
					timer = timer_cnt_reload;
				}

				if (en && do_clock)
				{
					int newsample;

					seq = (seq + 1) & 0x1F;

					newsample = TRIANGLE_TABLE[seq];

					// special hack: frequently, games will use the maximum frequency triangle in order to mute it
					// apparently this results in the DAC for the triangle wave outputting a steady level at about 7.5
					// so we'll emulate it at the digital level
					if (timer_cnt_reload == 1) newsample = 8;

					if (newsample != sample)
					{
						apu.recalculate = true;
						sample = newsample;
					}
				}
			}

			public void clock_length_and_sweep()
			{
				// env_loopdoubles as "halt length counter"
				if (len_cnt > 0 && halt_flag == 0)
					len_cnt--;
			}

			public void clock_linear_counter()
			{
				//	Console.WriteLine("linear_counter: {0}", linear_counter);
				if (halt_flag == 1)
				{
					linear_counter = linear_counter_reload;
				}
				else if (linear_counter != 0)
				{
					linear_counter--;
				}

				halt_flag = control_flag;
			}
		} // class TriangleUnit

		sealed class DMCUnit
		{
			APU apu;
			int[] DMC_RATE;
			public DMCUnit(APU apu, bool pal)
			{
				this.apu = apu;
				out_silence = true;
				DMC_RATE = pal ? DMC_RATE_PAL : DMC_RATE_NTSC;
				timer_reload = DMC_RATE[0];
				timer = timer_reload;
				sample_buffer_filled = false;
				out_deltacounter = 64;
				out_bits_remaining = 0;
			}

			bool irq_enabled;
			bool loop_flag;
			int timer_reload;

			// dmc delay per visual 2a03
			int delay;

			// this timer never stops, ever, so it is convenient to use for even/odd timing used elsewhere
			public int timer;
			int user_address;
			public uint user_length, sample_length;
			int sample_address, sample_buffer;
			bool sample_buffer_filled;

			int out_shift, out_bits_remaining, out_deltacounter;
			bool out_silence;

			public int sample { get { return out_deltacounter /* - 64*/; } }

			public void SyncState(Serializer ser)
			{
				ser.BeginSection("DMC");
				ser.Sync("irq_enabled", ref irq_enabled);
				ser.Sync("loop_flag", ref loop_flag);
				ser.Sync("timer_reload", ref timer_reload);

				ser.Sync("timer", ref timer);
				ser.Sync("user_address", ref user_address);
				ser.Sync("user_length", ref user_length);

				ser.Sync("sample_address", ref sample_address);
				ser.Sync("sample_length", ref sample_length);
				ser.Sync("sample_buffer", ref sample_buffer);
				ser.Sync("sample_buffer_filled", ref sample_buffer_filled);

				ser.Sync("out_shift", ref out_shift);
				ser.Sync("out_bits_remaining", ref out_bits_remaining);
				ser.Sync("out_deltacounter", ref out_deltacounter);
				ser.Sync("out_silence", ref out_silence);

				ser.Sync("dmc_call_delay", ref delay);

				ser.EndSection();
			}

			public void Run()
			{
				if (timer > 0) timer--;
				if (timer == 0)
				{
					timer = timer_reload;
					Clock();
				}

				// Any time the sample buffer is in an empty state and bytes remaining is not zero, the following occur: 
				// also note that the halt for DMC DMA occurs on APU cycles only (hence the timer check)
				if (!sample_buffer_filled && sample_length > 0  && apu.dmc_dma_countdown == -1 && delay==0)
				{
					// calls from write take one less cycle, but start on a write instead of a read
					if (!apu.call_from_write)
					{
						if (timer % 2 == 1)
						{
							delay = 3;
						} else
						{
							delay = 2;
						}
					}
					else
					{
						if (timer % 2 == 1)
						{
							delay = 2;
						}
						else
						{
							delay = 3;
						}
					}					
				}

				// I did some tests in Visual 2A03 and there seems to be some delay betwen when a DMC is first needed and when the 
				// process to execute the DMA starts. The details are not currently known, but it seems to be a 2 cycle delay
				if (delay != 0)
				{
					delay--;
					if (delay == 0)
					{
						if (!apu.call_from_write)
						{
							apu.dmc_dma_countdown = 4;
						}
						else
						{

							apu.dmc_dma_countdown = 3;
							apu.call_from_write = false;
						}
					}
				}
			}

			void Clock()
			{
				// If the silence flag is clear, bit 0 of the shift register is applied to the counter as follows: 
				// if bit 0 is clear and the delta-counter is greater than 1, the counter is decremented by 2; 
				// otherwise, if bit 0 is set and the delta-counter is less than 126, the counter is incremented by 2
				if (!out_silence)
				{
					// apply current sample bit to delta counter
					if (out_shift.Bit(0))
					{
						if (out_deltacounter < 126)
							out_deltacounter += 2;
					}
					else
					{
						if (out_deltacounter > 1)
							out_deltacounter -= 2;
					}
					// Console.WriteLine("dmc out sample: {0}", out_deltacounter);
					apu.recalculate = true;
				}

				// The right shift register is clocked. 
				out_shift >>= 1;

				// The bits-remaining counter is decremented. If it becomes zero, a new cycle is started. 
				if (out_bits_remaining == 0)
				{
					// The bits-remaining counter is loaded with 8. 
					out_bits_remaining = 7;
					// If the sample buffer is empty then the silence flag is set
					if (!sample_buffer_filled)
					{
						out_silence = true;
					}
					else
					// otherwise, the silence flag is cleared and the sample buffer is emptied into the shift register. 
					{
						out_silence = false;
						out_shift = sample_buffer;
						sample_buffer_filled = false;
					}
				}
				else out_bits_remaining--;
			}

			public void set_lenctr_en(bool en)
			{
				if (!en)
				{
					// If the DMC bit is clear, the DMC bytes remaining will be set to 0 
					// and the DMC will silence when it empties.
					sample_length = 0;
					}
				else
				{
					// only start playback if playback is stopped
					// Console.Write(sample_length); Console.Write(" "); Console.Write(sample_buffer_filled); Console.Write(" "); Console.Write(apu.dmc_irq); Console.Write("\n");
					if (sample_length == 0)
					{
						sample_address = user_address;
						sample_length = user_length;
						
					}
					if (!sample_buffer_filled)
					{
						// apparently the dmc is different if called from a cpu write, let's try
						apu.call_from_write = true;
					}
				}

				// irq is acknowledged or sure to be clear, in either case
				apu.dmc_irq = false;
				apu.SyncIRQ();
			}

			public bool IsLenCntNonZero()
			{
				return sample_length != 0;
			}

			public void WriteReg(int addr, byte val)
			{
				// Console.WriteLine("DMC writes addr={0}, val={1:x2}", addr, val);
				switch (addr)
				{
					case 0:
						irq_enabled = val.Bit(7);
						loop_flag = val.Bit(6);
						timer_reload = DMC_RATE[val & 0xF];
						if (!irq_enabled) apu.dmc_irq = false;
						// apu.dmc_irq = false;
						apu.SyncIRQ();
						break;
					case 1:
						out_deltacounter = val & 0x7F;
						// apu.nes.LogLine("~~ out_deltacounter set to {0}", out_deltacounter);
						apu.recalculate = true;
						break;
					case 2:
						user_address = 0xC000 | (val << 6);
						break;
					case 3:
						user_length = ((uint)val << 4) + 1;
						break;
				}
			}

			public void Fetch()
			{
				if (sample_length != 0)
				{
					sample_buffer = apu.nes.ReadMemory((ushort)sample_address);
					sample_buffer_filled = true;
					sample_address = (ushort)(sample_address + 1);
					// Console.WriteLine(sample_length);
					// Console.WriteLine(user_length);
					sample_length--;
					// apu.pending_length_change = 1;
				}
				if (sample_length == 0)
				{
					if (loop_flag)
					{
						sample_address = user_address;
						sample_length = user_length;
					}
					else if (irq_enabled) apu.dmc_irq = true;
				}
				// Console.WriteLine("fetching dmc byte: {0:X2}", sample_buffer);
			}
		}

		public void SyncState(Serializer ser)
		{
			ser.Sync("irq_pending", ref irq_pending);
			ser.Sync("dmc_irq", ref dmc_irq);
			ser.Sync("pending_reg", ref pending_reg);
			ser.Sync("pending_val", ref pending_val);

			ser.Sync("sequencer_counter", ref sequencer_counter);
			ser.Sync("sequencer_step", ref sequencer_step);
			ser.Sync("sequencer_mode", ref sequencer_mode);
			ser.Sync("sequencer_irq_inhibit;", ref sequencer_irq_inhibit);
			ser.Sync("sequencer_irq", ref sequencer_irq);
			ser.Sync("sequence_reset_pending", ref sequence_reset_pending);
			ser.Sync("sequencer_irq_clear_pending", ref sequencer_irq_clear_pending);
			ser.Sync("sequencer_irq_assert", ref sequencer_irq_assert);

			ser.Sync("dmc_dma_countdown", ref dmc_dma_countdown);
			ser.Sync("sample_length_delay", ref pending_length_change);
			ser.Sync("dmc_called_from_write", ref call_from_write);
			ser.Sync("sequencer_tick_delay", ref seq_tick);
			ser.Sync("seq_val_to_apply", ref seq_val);
			ser.Sync("sequencer_irq_flag", ref sequencer_irq_flag);
			ser.Sync("len_clock_active", ref len_clock_active);

			pulse[0].SyncState(ser);
			pulse[1].SyncState(ser);
			triangle.SyncState(ser);
			noise.SyncState(ser);
			dmc.SyncState(ser);
			SyncIRQ();
		}

		public PulseUnit[] pulse = new PulseUnit[2];
		public TriangleUnit triangle;
		public NoiseUnit noise;
		DMCUnit dmc;

		bool irq_pending;
		bool dmc_irq;
		int pending_reg = -1;
		bool doing_tick_quarter = false;
		byte pending_val = 0;
		public int seq_tick;
		public byte seq_val;
		public bool len_clock_active;

		int sequencer_counter, sequencer_step, sequencer_mode, sequencer_irq_inhibit, sequencer_irq_assert;
		bool sequencer_irq, sequence_reset_pending, sequencer_irq_clear_pending, sequencer_irq_flag;

		public void RunDMCFetch()
		{
			dmc.Fetch();
		}

		int[][] sequencer_lut = new int[2][];

		static int[][] sequencer_lut_ntsc = new int[][]{
			new int[]{7457,14913,22371,29830},
			new int[]{7457,14913,22371,29830,37282}
		};

		static int[][] sequencer_lut_pal = new int[][]{
			new int[]{8313,16627,24939,33254},
			new int[]{8313,16627,24939,33254,41566}
		};

		void sequencer_write_tick(byte val)
		{
			if (seq_tick>0)
			{
				seq_tick--;

				if (seq_tick==0)
				{
					sequencer_mode = (val >> 7) & 1;
					
					// Console.WriteLine("apu 4017 = {0:X2}", val);
					// check if we will be doing the extra frame ticks or not
					if (sequencer_mode==1)
					{
						if (!doing_tick_quarter)
						{
							QuarterFrame();
							HalfFrame();
						}
					}

					sequencer_irq_inhibit = (val >> 6) & 1;
					if (sequencer_irq_inhibit == 1)
					{
						sequencer_irq_flag = false;
					}

					sequencer_counter = 0;
					sequencer_step = 0;
				}
			}
		}

		void sequencer_tick()
		{
			sequencer_counter++;
			if (sequencer_mode == 0 && sequencer_counter == sequencer_lut[0][3]-1)
			{
				if (sequencer_irq_inhibit==0)
				{
					sequencer_irq_assert = 2;
					sequencer_irq_flag = true;
				}
					
				HalfFrame();
			}
			if (sequencer_mode == 0 && sequencer_counter == sequencer_lut[0][3] - 2 && sequencer_irq_inhibit == 0)
			{
				//sequencer_irq_assert = 2;
				sequencer_irq_flag = true;
			}
			if (sequencer_mode == 1 && sequencer_counter == sequencer_lut[1][4] - 1)
			{
				HalfFrame();
			}
			if (sequencer_lut[sequencer_mode][sequencer_step] != sequencer_counter)
				return;
			sequencer_check();
		}

		public void SyncIRQ()
		{
			irq_pending = sequencer_irq | dmc_irq;
		}

		void sequencer_check()
		{
			// Console.WriteLine("sequencer mode {0} step {1}", sequencer_mode, sequencer_step);
			bool quarter, half, reset;
			switch (sequencer_mode)
			{
				case 0: // 4-step
					quarter = true;
					half = sequencer_step == 1;
					reset = sequencer_step == 3;
					if (reset && sequencer_irq_inhibit == 0)
					{
						// Console.WriteLine("{0} {1,5} set irq_assert", nes.Frame, sequencer_counter);
						// sequencer_irq_assert = 2;
						sequencer_irq_flag = true;
					}
					break;

				case 1: // 5-step
					quarter = sequencer_step != 3;
					half = sequencer_step == 1;
					reset = sequencer_step == 4;
					break;

				default:
					throw new InvalidOperationException();
			}

			if (reset)
			{
				sequencer_counter = 0;
				sequencer_step = 0;
			}
			else sequencer_step++;

			if (quarter) QuarterFrame();
			if (half) HalfFrame();
		}

		void HalfFrame()
		{
			doing_tick_quarter = true;
			pulse[0].clock_length_and_sweep();
			pulse[1].clock_length_and_sweep();
			triangle.clock_length_and_sweep();
			noise.clock_length_and_sweep();
		}

		void QuarterFrame()
		{
			doing_tick_quarter = true;
			pulse[0].clock_env();
			pulse[1].clock_env();
			triangle.clock_linear_counter();
			noise.clock_env();
		}

		public void NESSoftReset()
		{
			// need to study what happens to apu and stuff..
			sequencer_irq = false;
			sequencer_irq_flag = false;
			_WriteReg(0x4015, 0);

			// for 4017, its as if the last value written gets rewritten
			sequencer_mode = (seq_val >> 7) & 1;
			sequencer_irq_inhibit = (seq_val >> 6) & 1;
			if (sequencer_irq_inhibit == 1)
			{
				sequencer_irq_flag = false;
			}
			sequencer_counter = 0;
			sequencer_step = 0;
		}

		public void NESHardReset()
		{
			// "at power on it is as if $00 was written to $4017 9-12 cycles before the reset vector"
<<<<<<< HEAD
			// that translates to a starting value for the counter of -2
			sequencer_counter = -2;
=======
			// that translates to a starting value for the counter of -3
			sequencer_counter = -1;
>>>>>>> 93fc9245
		}

		public void WriteReg(int addr, byte val)
		{
			pending_reg = addr;
			pending_val = val;
		}

		void _WriteReg(int addr, byte val)
		{
			//Console.WriteLine("{0:X4} = {1:X2}", addr, val);
			int index = addr - 0x4000;
			int reg = index & 3;
			int channel = index >> 2;
			switch (channel)
			{
				case 0:
					pulse[0].WriteReg(reg, val);
					break;
				case 1:
					pulse[1].WriteReg(reg, val);
					break;
				case 2:
					triangle.WriteReg(reg, val);
					break;
				case 3:
					noise.WriteReg(reg, val);
					break;
				case 4:
					dmc.WriteReg(reg, val);
					break;
				case 5:
					if (addr == 0x4015)
					{
						pulse[0].set_lenctr_en(val & 1);
						pulse[1].set_lenctr_en((val >> 1) & 1);
						triangle.set_lenctr_en((val >> 2) & 1);
						noise.set_lenctr_en((val >> 3) & 1);
						dmc.set_lenctr_en(val.Bit(4));

					}
					else if (addr == 0x4017)
					{
						if (dmc.timer%2==0)
						{
							seq_tick = 3;

						} else
						{
							seq_tick = 4;
						}
						
						seq_val = val;
					}
					break;
			}
		}

		public byte PeekReg(int addr)
		{
			switch (addr)
			{
				case 0x4015:
					{
						//notice a missing bit here. should properly emulate with empty / Data bus
						//if an interrupt flag was set at the same moment of the read, it will read back as 1 but it will not be cleared. 
						int dmc_nonzero = dmc.IsLenCntNonZero() ? 1 : 0;
						int noise_nonzero = noise.IsLenCntNonZero() ? 1 : 0;
						int tri_nonzero = triangle.IsLenCntNonZero() ? 1 : 0;
						int pulse1_nonzero = pulse[1].IsLenCntNonZero() ? 1 : 0;
						int pulse0_nonzero = pulse[0].IsLenCntNonZero() ? 1 : 0;
						int ret = ((dmc_irq ? 1 : 0) << 7) | ((sequencer_irq_flag ? 1 : 0) << 6) | (dmc_nonzero << 4) | (noise_nonzero << 3) | (tri_nonzero << 2) | (pulse1_nonzero << 1) | (pulse0_nonzero);
						return (byte)ret;
					}
				default:
					// don't return 0xFF here or SMB will break
					return 0x00;
			}
		}

		public byte ReadReg(int addr)
		{
			switch (addr)
			{
				case 0x4015:
					{
						byte ret = PeekReg(0x4015);
						// Console.WriteLine("{0} {1,5} $4015 clear irq, was at {2}", nes.Frame, sequencer_counter, sequencer_irq);
						sequencer_irq_flag = false;
						SyncIRQ();
						return ret;
					}
				default:
					// don't return 0xFF here or SMB will break
					return 0x00;
			}
		}

		public Action DebugCallback;
		public int DebugCallbackDivider;
		public int DebugCallbackTimer;

		int pending_length_change;

		public void RunOne(bool read)
		{
			if (read)
			{
				pulse[0].Run();
				pulse[1].Run();
				triangle.Run();
				noise.Run();
				dmc.Run();

				pulse[0].len_halt = false;
				pulse[1].len_halt = false;
				noise.len_halt = false;

			}
			else
			{
				if (pending_length_change>0)
				{
					pending_length_change--;
					if (pending_length_change==0)
					{
						dmc.sample_length--;
					}
				}

				EmitSample();

				// we need to predict if there will be a length clock here, because the sequencer ticks last, but the 
				// timer reload shouldn't happen if length clock and write happen simultaneously
				// I'm not sure if we can avoid this by simply processing the sequencer first
				// but at the moment that would break everything, so this is good enough for now
				if (sequencer_counter == (sequencer_lut[0][1] - 1) || 
					(sequencer_counter == sequencer_lut[0][3] - 2 && sequencer_mode==0) ||
					(sequencer_counter == sequencer_lut[1][4] - 2 && sequencer_mode == 1))
				{
					len_clock_active = true;
				}

				// handle writes
				// notes: this set up is a bit convoluded at the moment, mainly because APU behaviour is not entirely understood
				// in partiuclar, there are several clock pulses affecting the APU, and when new written are latched is not known in detail
				// the current code simply matches known behaviour			
				if (pending_reg != -1)
				{
					if (pending_reg == 0x4015 || pending_reg == 0x4015 || pending_reg == 0x4003 || pending_reg==0x4007)
					{
						_WriteReg(pending_reg, pending_val);
						pending_reg = -1;
					}
					else if (dmc.timer%2==0)
					{
						_WriteReg(pending_reg, pending_val);
						pending_reg = -1;
					}
				}

				len_clock_active = false;

				sequencer_tick();
				sequencer_write_tick(seq_val);
				doing_tick_quarter = false;
				
				if (sequencer_irq_assert>0) {
					sequencer_irq_assert--;
					if (sequencer_irq_assert==0)
					{
						sequencer_irq = true;
					}					
				}				

				SyncIRQ();
				nes.irq_apu = irq_pending;
				
				// since the units run concurrently, the APU frame sequencer is ran last because
				// it can change the ouput values of the pulse/triangle channels
				// we want the changes to affect it on the *next* cycle.

				if (sequencer_irq_flag == false)
					sequencer_irq = false;

				if (DebugCallbackDivider != 0)
				{
					if (DebugCallbackTimer == 0)
					{
						if (DebugCallback != null)
							DebugCallback();
						DebugCallbackTimer = DebugCallbackDivider;
					}
					else DebugCallbackTimer--;

				}
			}
		}

		public struct Delta
		{
			public uint time;
			public int value;
			public Delta(uint time, int value)
			{
				this.time = time;
				this.value = value;
			}
		}

		public List<Delta> dlist = new List<Delta>();

		/// <summary>only call in board.ClockCPU()</summary>
		/// <param name="value"></param>
		public void ExternalQueue(int value)
		{
			// sampleclock is incremented right before board.ClockCPU()
			dlist.Add(new Delta(sampleclock - 1, value));
		}

		public uint sampleclock = 0;

		int oldmix = 0;

		void EmitSample()
		{
			if (recalculate)
			{
				recalculate = false;

				int s_pulse0 = pulse[0].sample;
				int s_pulse1 = pulse[1].sample;
				int s_tri = triangle.sample;
				int s_noise = noise.sample;
				int s_dmc = dmc.sample;

				// int s_ext = 0; //gamepak

				/*
				if (!EnableSquare1) s_pulse0 = 0;
				if (!EnableSquare2) s_pulse1 = 0;
				if (!EnableTriangle) s_tri = 0;
				if (!EnableNoise) s_noise = 0;
				if (!EnableDMC) s_dmc = 0;
				*/

				// more properly correct
				float pulse_out, tnd_out;
				if (s_pulse0 == 0 && s_pulse1 == 0)
				  pulse_out = 0;
				else pulse_out = 95.88f / ((8128.0f / (s_pulse0 + s_pulse1)) + 100.0f);
				if (s_tri == 0 && s_noise == 0 && s_dmc == 0)
				  tnd_out = 0;
				else tnd_out = 159.79f / (1 / ((s_tri / 8227.0f) + (s_noise / 12241.0f /* * NOISEADJUST*/) + (s_dmc / 22638.0f)) + 100);
				float output = pulse_out + tnd_out;
				// output = output * 2 - 1;
				// this needs to leave enough headroom for straying DC bias due to the DMC unit getting stuck outputs. smb3 is bad about that. 
				int mix = (int)(20000 * output);

				dlist.Add(new Delta(sampleclock, mix - oldmix));
				oldmix = mix;
			}

			sampleclock++;
		}
	}
}
<|MERGE_RESOLUTION|>--- conflicted
+++ resolved
@@ -1,1436 +1,1431 @@
-﻿// TODO - so many integers in the square wave output keep us from exactly unbiasing the waveform. also other waves probably. consider improving the unbiasing.
-// ALSO - consider whether we should even be doing it: the nonlinear-mixing behaviour probably depends on those biases being there. 
-// if we have a better high-pass filter somewhere then we might could cope with the weird biases 
-// (mix higher integer precision with the non-linear mixer and then highpass filter befoure outputting s16s)
-
-// http://wiki.nesdev.com/w/index.php/APU_Mixer_Emulation
-// http://wiki.nesdev.com/w/index.php/APU
-// http://wiki.nesdev.com/w/index.php/APU_Pulse
-// sequencer ref: http://wiki.nesdev.com/w/index.php/APU_Frame_Counter
-
-// TODO - refactor length counter to be separate component
-
-using System;
-using System.Collections.Generic;
-
-using BizHawk.Common;
-using BizHawk.Common.NumberExtensions;
-
-namespace BizHawk.Emulation.Cores.Nintendo.NES
-{
-	public sealed class APU
-	{
-		public static bool CFG_DECLICK = true;
-
-		public int Square1V = 376;
-		public int Square2V = 376;
-		public int TriangleV = 426;
-		public int NoiseV = 247;
-		public int DMCV = 167;
-
-		public int dmc_dma_countdown = -1;
-		public bool call_from_write;
-
-		public bool recalculate = false;
-
-		NES nes;
-		public APU(NES nes, APU old, bool pal)
-		{
-			this.nes = nes;
-			dmc = new DMCUnit(this, pal);
-			if (pal)
-			{
-				sequencer_lut = sequencer_lut_pal;
-			}
-			else
-			{
-				sequencer_lut = sequencer_lut_ntsc;
-			}
-			
-			noise = new NoiseUnit(this, pal);
-			triangle = new TriangleUnit(this);
-			pulse[0] = new PulseUnit(this, 0);
-			pulse[1] = new PulseUnit(this, 1);
-			if (old != null)
-			{
-				Square1V = old.Square1V;
-				Square2V = old.Square2V;
-				TriangleV = old.TriangleV;
-				NoiseV = old.NoiseV;
-				DMCV = old.DMCV;
-			}
-		}
-
-		static int[] DMC_RATE_NTSC = { 428, 380, 340, 320, 286, 254, 226, 214, 190, 160, 142, 128, 106, 84, 72, 54 };
-		static int[] DMC_RATE_PAL = { 398, 354, 316, 298, 276, 236, 210, 198, 176, 148, 132, 118, 98, 78, 66, 50 };
-		static int[] LENGTH_TABLE = { 10, 254, 20, 2, 40, 4, 80, 6, 160, 8, 60, 10, 14, 12, 26, 14, 12, 16, 24, 18, 48, 20, 96, 22, 192, 24, 72, 26, 16, 28, 32, 30 };
-		static byte[,] PULSE_DUTY = {
-			{0,1,0,0,0,0,0,0}, // (12.5%)
-			{0,1,1,0,0,0,0,0}, // (25%)
-			{0,1,1,1,1,0,0,0}, // (50%)
-			{1,0,0,1,1,1,1,1}, // (25% negated (75%))
-		};
-		static byte[] TRIANGLE_TABLE =
-		{
-			15, 14, 13, 12, 11, 10,  9,  8,  7,  6,  5,  4,  3,  2,  1,  0,
- 			0,  1,  2,  3,  4,  5,  6,  7,  8,  9, 10, 11, 12, 13, 14, 15
-		};
-		static int[] NOISE_TABLE_NTSC =
-		{
-			4, 8, 16, 32, 64, 96, 128, 160, 202, 254, 380, 508, 762, 1016, 2034, 4068
-		};
-		static int[] NOISE_TABLE_PAL =
-		{
-			4, 7, 14, 30, 60, 88, 118, 148, 188, 236, 354, 472, 708,  944, 1890, 3778
-		};
-
-
-		public sealed class PulseUnit
-		{
-			public PulseUnit(APU apu, int unit) { this.unit = unit; this.apu = apu; }
-			public int unit;
-			APU apu;
-
-			// reg0
-			int duty_cnt, env_loop, env_constant, env_cnt_value;
-			public bool len_halt;
-			// reg1
-			int sweep_en, sweep_divider_cnt, sweep_negate, sweep_shiftcount;
-			bool sweep_reload;
-			// reg2/3
-			int len_cnt;
-			public int timer_raw_reload_value, timer_reload_value;
-
-			// misc..
-			int lenctr_en;
-
-			public void SyncState(Serializer ser)
-			{
-				ser.BeginSection("Pulse" + unit);
-				ser.Sync("duty_cnt", ref duty_cnt);
-				ser.Sync("env_loop", ref env_loop);
-				ser.Sync("env_constant", ref env_constant);
-				ser.Sync("env_cnt_value", ref env_cnt_value);
-				ser.Sync("len_halt", ref len_halt);
-
-				ser.Sync("sweep_en", ref sweep_en);
-				ser.Sync("sweep_divider_cnt", ref sweep_divider_cnt);
-				ser.Sync("sweep_negate", ref sweep_negate);
-				ser.Sync("sweep_shiftcount", ref sweep_shiftcount);
-				ser.Sync("sweep_reload", ref sweep_reload);
-
-				ser.Sync("len_cnt", ref len_cnt);
-				ser.Sync("timer_raw_reload_value", ref timer_raw_reload_value);
-				ser.Sync("timer_reload_value", ref timer_reload_value);
-
-				ser.Sync("lenctr_en", ref lenctr_en);
-
-				ser.Sync("swp_divider_counter", ref swp_divider_counter);
-				ser.Sync("swp_silence", ref swp_silence);
-				ser.Sync("duty_step", ref duty_step);
-				ser.Sync("timer_counter", ref timer_counter);
-				ser.Sync("sample", ref sample);
-				ser.Sync("duty_value", ref duty_value);
-
-				ser.Sync("env_start_flag", ref env_start_flag);
-				ser.Sync("env_divider", ref env_divider);
-				ser.Sync("env_counter", ref env_counter);
-				ser.Sync("env_output", ref env_output);
-				ser.EndSection();
-			}
-
-			public bool IsLenCntNonZero() { return len_cnt > 0; }
-
-			public void WriteReg(int addr, byte val)
-			{
-				// Console.WriteLine("write pulse {0:X} {1:X}", addr, val);
-				switch (addr)
-				{
-					case 0:
-						env_cnt_value = val & 0xF;
-						env_constant = (val >> 4) & 1;
-						env_loop = (val >> 5) & 1;
-						duty_cnt = (val >> 6) & 3;
-						break;
-					case 1:
-						sweep_shiftcount = val & 7;
-						sweep_negate = (val >> 3) & 1;
-						sweep_divider_cnt = (val >> 4) & 7;
-						sweep_en = (val >> 7) & 1;
-						sweep_reload = true;
-						break;
-					case 2:
-						timer_reload_value = (timer_reload_value & 0x700) | val;
-						timer_raw_reload_value = timer_reload_value * 2 + 2;
-						// if (unit == 1) Console.WriteLine("{0} timer_reload_value: {1}", unit, timer_reload_value);
-						break;
-					case 3:
-						if (apu.len_clock_active)
-						{
-							if (len_cnt==0)
-							{
-								len_cnt = LENGTH_TABLE[(val >> 3) & 0x1F]+1;
-							}						
-						} else
-						{
-							len_cnt = LENGTH_TABLE[(val >> 3) & 0x1F];
-						}
-
-						timer_reload_value = (timer_reload_value & 0xFF) | ((val & 0x07) << 8);
-						timer_raw_reload_value = timer_reload_value * 2 + 2;
-						duty_step = 0; 
-						env_start_flag = 1;
-
-						// allow the lenctr_en to kill the len_cnt
-						set_lenctr_en(lenctr_en);
-
-						// serves as a useful note-on diagnostic
-						// if(unit==1) Console.WriteLine("{0} timer_reload_value: {1}", unit, timer_reload_value);
-						break;
-				}
-			}
-
-			public void set_lenctr_en(int value)
-			{
-				lenctr_en = value;
-				// if the length counter is not enabled, then we must disable the length system in this way
-				if (lenctr_en == 0) len_cnt = 0;
-			}
-
-			// state
-			int swp_divider_counter;
-			bool swp_silence;
-			int duty_step;
-			int timer_counter;
-			public int sample;
-			bool duty_value;
-
-			int env_start_flag, env_divider, env_counter;
-			public int env_output;
-
-			public void clock_length_and_sweep()
-			{
-				// this should be optimized to update only when `timer_reload_value` changes
-				int sweep_shifter = timer_reload_value >> sweep_shiftcount;
-				if (sweep_negate == 1)
-					sweep_shifter = -sweep_shifter + unit;
-				sweep_shifter += timer_reload_value;
-
-				// this sweep logic is always enabled:
-				swp_silence = (timer_reload_value < 8 || (sweep_shifter > 0x7FF)); // && sweep_negate == 0));
-
-				// does enable only block the pitch bend? does the clocking proceed?
-				if (sweep_en == 1)
-				{
-					// clock divider
-					if (swp_divider_counter != 0) swp_divider_counter--;
-					if (swp_divider_counter == 0)
-					{
-						swp_divider_counter = sweep_divider_cnt + 1;
-
-						// divider was clocked: process sweep pitch bend
-						if (sweep_shiftcount != 0 && !swp_silence)
-						{
-							timer_reload_value = sweep_shifter;
-							timer_raw_reload_value = (timer_reload_value << 1) + 2;
-						}
-						// TODO - does this change the user's reload value or the latched reload value?
-					}
-
-					// handle divider reload, after clocking happens
-					if (sweep_reload)
-					{
-						swp_divider_counter = sweep_divider_cnt + 1;
-						sweep_reload = false;
-					}
-				}
-
-				// env_loopdoubles as "halt length counter"
-				if ((env_loop == 0 || len_halt) && len_cnt > 0)
-					len_cnt--;
-			}
-
-			public void clock_env()
-			{
-				if (env_start_flag == 1)
-				{
-					env_start_flag = 0;
-					env_divider = env_cnt_value;
-					env_counter = 15;
-				}
-				else
-				{
-					if (env_divider != 0)
-					{
-						env_divider--;
-					} else if (env_divider == 0)
-					{
-						env_divider = env_cnt_value;
-						if (env_counter == 0)
-						{
-							if (env_loop == 1)
-							{
-								env_counter = 15;
-							}
-						}
-						else env_counter--;
-					}
-				}
-			}
-
-			public void Run()
-			{
-				if (env_constant == 1)
-					env_output = env_cnt_value;
-				else env_output = env_counter;
-
-				if (timer_counter > 0) timer_counter--;
-				if (timer_counter == 0 && timer_raw_reload_value != 0)
-				{
-					if (duty_step==7)
-					{
-						duty_step = 0;
-					} else
-					{
-						duty_step++;
-					}
-					duty_value = PULSE_DUTY[duty_cnt, duty_step] == 1;
-					// reload timer
-					timer_counter = timer_raw_reload_value;
-				}
-
-				int newsample;
-
-				if (duty_value) // high state of duty cycle
-				{
-					newsample = env_output;
-					if (swp_silence || len_cnt == 0)
-						newsample = 0; // silenced
-				}
-				else
-					newsample = 0; // duty cycle is 0, silenced.
-
-				// newsample -= env_output >> 1; //unbias
-				if (newsample != sample)
-				{
-					apu.recalculate = true;
-					sample = newsample;
-				}
-			}
-
-			public bool Debug_IsSilenced
-			{
-				get
-				{
-					if (swp_silence || len_cnt == 0)
-						return true;
-					else return false;
-				}
-			}
-
-			public int Debug_DutyType
-			{
-				get
-				{
-					return duty_cnt;
-				}
-			}
-
-			public int Debug_Volume
-			{
-				get
-				{
-					return env_output;
-				}
-			}
-		}
-
-		public sealed class NoiseUnit
-		{
-			APU apu;
-
-			// reg0 (sweep)
-			int env_cnt_value, env_loop, env_constant;
-			public bool len_halt;
-
-			// reg2 (mode and period)
-			int mode_cnt, period_cnt;
-
-			// reg3 (length counter and envelop trigger)
-			int len_cnt;
-
-			// set from apu:
-			int lenctr_en;
-
-			// state
-			int shift_register = 1;
-			int timer_counter;
-			public int sample;
-			int env_output, env_start_flag, env_divider, env_counter;
-			bool noise_bit = true;
-
-			int[] NOISE_TABLE;
-
-			public NoiseUnit(APU apu, bool pal)
-			{
-				this.apu = apu;
-				NOISE_TABLE = pal ? NOISE_TABLE_PAL : NOISE_TABLE_NTSC;
-			}
-
-			public bool Debug_IsSilenced
-			{
-				get
-				{
-					if (len_cnt == 0) return true;
-					else return false;
-				}
-			}
-
-			public int Debug_Period
-			{
-				get
-				{
-					return period_cnt;
-				}
-			}
-
-			public int Debug_Volume
-			{
-				get
-				{
-					return env_output;
-				}
-			}
-
-			public void SyncState(Serializer ser)
-			{
-				ser.BeginSection("Noise");
-				ser.Sync("env_cnt_value", ref env_cnt_value);
-				ser.Sync("env_loop", ref env_loop);
-				ser.Sync("env_constant", ref env_constant);
-				ser.Sync("mode_cnt", ref mode_cnt);
-				ser.Sync("period_cnt", ref period_cnt);
-
-				ser.Sync("len_halt", ref len_halt);
-				ser.Sync("len_cnt", ref len_cnt);
-				ser.Sync("lenctr_en", ref lenctr_en);
-
-				ser.Sync("shift_register", ref shift_register);
-				ser.Sync("timer_counter", ref timer_counter);
-				ser.Sync("sample", ref sample);
-
-				ser.Sync("env_output", ref env_output);
-				ser.Sync("env_start_flag", ref env_start_flag);
-				ser.Sync("env_divider", ref env_divider);
-				ser.Sync("env_counter", ref env_counter);
-				ser.Sync("noise_bit", ref noise_bit);
-				ser.EndSection();
-			}
-
-			public bool IsLenCntNonZero() { return len_cnt > 0; }
-
-			public void WriteReg(int addr, byte val)
-			{
-				switch (addr)
-				{
-					case 0:
-						env_cnt_value = val & 0xF;
-						env_constant = (val >> 4) & 1;
-						// we want to delay a halt until after a length clock if they happen on the same cycle
-						if (env_loop==0 && ((val >> 5) & 1)==1)
-						{
-							len_halt = true;
-						}
-						env_loop = (val >> 5) & 1;
-						break;
-					case 1:
-						break;
-					case 2:
-						period_cnt = NOISE_TABLE[val & 0xF];
-						mode_cnt = (val >> 7) & 1;
-						// Console.WriteLine("noise period: {0}, vol: {1}", (val & 0xF), env_cnt_value);
-						break;
-					case 3:
-						if (apu.len_clock_active)
-						{
-							if (len_cnt == 0)
-							{
-								len_cnt = LENGTH_TABLE[(val >> 3) & 0x1F] + 1;
-							}
-						}
-						else
-						{
-							len_cnt = LENGTH_TABLE[(val >> 3) & 0x1F];
-						}
-
-						set_lenctr_en(lenctr_en);
-						env_start_flag = 1;
-						break;
-				}
-			}
-
-			public void set_lenctr_en(int value)
-			{
-				lenctr_en = value;
-				// Console.WriteLine("noise lenctr_en: " + lenctr_en);
-				// if the length counter is not enabled, then we must disable the length system in this way
-				if (lenctr_en == 0) len_cnt = 0;
-			}
-
-			public void clock_env()
-			{
-				if (env_start_flag == 1)
-				{
-					env_start_flag = 0;
-					env_divider = (env_cnt_value + 1);
-					env_counter = 15;
-				}
-				else
-				{
-					if (env_divider != 0) env_divider--;
-					if (env_divider == 0)
-					{
-						env_divider = (env_cnt_value + 1);
-						if (env_counter == 0)
-						{
-							if (env_loop == 1)
-							{
-								env_counter = 15;
-							}
-						}
-						else env_counter--;
-					}
-				}
-			}
-
-			public void clock_length_and_sweep()
-			{
-
-				if (len_cnt > 0 && (env_loop == 0 || len_halt))
-					len_cnt--;
-			}
-
-			public void Run()
-			{
-				if (env_constant == 1)
-					env_output = env_cnt_value;
-				else env_output = env_counter;
-
-				if (timer_counter > 0) timer_counter--;
-				if (timer_counter == 0 && period_cnt != 0)
-				{
-					// reload timer
-					timer_counter = period_cnt;
-					int feedback_bit;
-					if (mode_cnt == 1) feedback_bit = (shift_register >> 6) & 1;
-					else feedback_bit = (shift_register >> 1) & 1;
-					int feedback = feedback_bit ^ (shift_register & 1);
-					shift_register >>= 1;
-					shift_register &= ~(1 << 14);
-					shift_register |= (feedback << 14);
-					noise_bit = (shift_register & 1) != 0;
-				}
-
-				int newsample;
-				if (len_cnt == 0) newsample = 0;
-				else if (noise_bit) newsample = env_output; // switched, was 0?
-				else newsample = 0;
-				if (newsample != sample)
-				{
-					apu.recalculate = true;
-					sample = newsample;
-				}
-			}
-		}
-
-		public sealed class TriangleUnit
-		{
-			// reg0
-			int linear_counter_reload, control_flag;
-			// reg1 (n/a)
-			// reg2/3
-			int timer_cnt, halt_flag, len_cnt;
-			public bool halt_2;
-			// misc..
-			int lenctr_en;
-			int linear_counter, timer, timer_cnt_reload;
-			int seq = 0;
-			public int sample;
-
-			APU apu;
-			public TriangleUnit(APU apu) { this.apu = apu; }
-
-			public void SyncState(Serializer ser)
-			{
-				ser.BeginSection("Triangle");
-				ser.Sync("linear_counter_reload", ref linear_counter_reload);
-				ser.Sync("control_flag", ref control_flag);
-				ser.Sync("timer_cnt", ref timer_cnt);
-				ser.Sync("halt_flag", ref halt_flag);
-				ser.Sync("len_cnt", ref len_cnt);
-
-				ser.Sync("lenctr_en", ref lenctr_en);
-				ser.Sync("linear_counter", ref linear_counter);
-				ser.Sync("timer", ref timer);
-				ser.Sync("timer_cnt_reload", ref timer_cnt_reload);
-				ser.Sync("seq", ref seq);
-				ser.Sync("sample", ref sample);
-				ser.EndSection();
-			}
-
-			public bool IsLenCntNonZero() { return len_cnt > 0; }
-
-			public void set_lenctr_en(int value)
-			{
-				lenctr_en = value;
-				// if the length counter is not enabled, then we must disable the length system in this way
-				if (lenctr_en == 0) len_cnt = 0;
-			}
-
-			public void WriteReg(int addr, byte val)
-			{
-				// Console.WriteLine("tri writes addr={0}, val={1:x2}", addr, val);
-				switch (addr)
-				{
-					case 0:
-						linear_counter_reload = (val & 0x7F);
-						control_flag = (val >> 7) & 1;
-						break;
-					case 1: break;
-					case 2:
-						timer_cnt = (timer_cnt & ~0xFF) | val;
-						timer_cnt_reload = timer_cnt + 1;
-						break;
-					case 3:
-						timer_cnt = (timer_cnt & 0xFF) | ((val & 0x7) << 8);
-						timer_cnt_reload = timer_cnt + 1;
-						if (apu.len_clock_active)
-						{
-							if (len_cnt == 0)
-							{
-								len_cnt = LENGTH_TABLE[(val >> 3) & 0x1F] + 1;
-							}
-						}
-						else
-						{
-							len_cnt = LENGTH_TABLE[(val >> 3) & 0x1F];
-						}
-						halt_flag = 1;
-
-						// allow the lenctr_en to kill the len_cnt
-						set_lenctr_en(lenctr_en);
-						break;
-				}
-				// Console.WriteLine("tri timer_reload_value: {0}", timer_cnt_reload);
-			}
-
-			public bool Debug_IsSilenced
-			{
-				get
-				{
-					bool en = len_cnt != 0 && linear_counter != 0;
-					return !en;
-				}
-			}
-
-			public int Debug_PeriodValue
-			{
-				get
-				{
-					return timer_cnt;
-				}
-			}
-
-			public void Run()
-			{
-				// when clocked by timer, seq steps forward
-				// except when linear counter or length counter is 0 
-				bool en = len_cnt != 0 && linear_counter != 0;
-
-				bool do_clock = false;
-				if (timer > 0) timer--;
-				if (timer == 0)
-				{
-					do_clock = true;
-					timer = timer_cnt_reload;
-				}
-
-				if (en && do_clock)
-				{
-					int newsample;
-
-					seq = (seq + 1) & 0x1F;
-
-					newsample = TRIANGLE_TABLE[seq];
-
-					// special hack: frequently, games will use the maximum frequency triangle in order to mute it
-					// apparently this results in the DAC for the triangle wave outputting a steady level at about 7.5
-					// so we'll emulate it at the digital level
-					if (timer_cnt_reload == 1) newsample = 8;
-
-					if (newsample != sample)
-					{
-						apu.recalculate = true;
-						sample = newsample;
-					}
-				}
-			}
-
-			public void clock_length_and_sweep()
-			{
-				// env_loopdoubles as "halt length counter"
-				if (len_cnt > 0 && halt_flag == 0)
-					len_cnt--;
-			}
-
-			public void clock_linear_counter()
-			{
-				//	Console.WriteLine("linear_counter: {0}", linear_counter);
-				if (halt_flag == 1)
-				{
-					linear_counter = linear_counter_reload;
-				}
-				else if (linear_counter != 0)
-				{
-					linear_counter--;
-				}
-
-				halt_flag = control_flag;
-			}
-		} // class TriangleUnit
-
-		sealed class DMCUnit
-		{
-			APU apu;
-			int[] DMC_RATE;
-			public DMCUnit(APU apu, bool pal)
-			{
-				this.apu = apu;
-				out_silence = true;
-				DMC_RATE = pal ? DMC_RATE_PAL : DMC_RATE_NTSC;
-				timer_reload = DMC_RATE[0];
-				timer = timer_reload;
-				sample_buffer_filled = false;
-				out_deltacounter = 64;
-				out_bits_remaining = 0;
-			}
-
-			bool irq_enabled;
-			bool loop_flag;
-			int timer_reload;
-
-			// dmc delay per visual 2a03
-			int delay;
-
-			// this timer never stops, ever, so it is convenient to use for even/odd timing used elsewhere
-			public int timer;
-			int user_address;
-			public uint user_length, sample_length;
-			int sample_address, sample_buffer;
-			bool sample_buffer_filled;
-
-			int out_shift, out_bits_remaining, out_deltacounter;
-			bool out_silence;
-
-			public int sample { get { return out_deltacounter /* - 64*/; } }
-
-			public void SyncState(Serializer ser)
-			{
-				ser.BeginSection("DMC");
-				ser.Sync("irq_enabled", ref irq_enabled);
-				ser.Sync("loop_flag", ref loop_flag);
-				ser.Sync("timer_reload", ref timer_reload);
-
-				ser.Sync("timer", ref timer);
-				ser.Sync("user_address", ref user_address);
-				ser.Sync("user_length", ref user_length);
-
-				ser.Sync("sample_address", ref sample_address);
-				ser.Sync("sample_length", ref sample_length);
-				ser.Sync("sample_buffer", ref sample_buffer);
-				ser.Sync("sample_buffer_filled", ref sample_buffer_filled);
-
-				ser.Sync("out_shift", ref out_shift);
-				ser.Sync("out_bits_remaining", ref out_bits_remaining);
-				ser.Sync("out_deltacounter", ref out_deltacounter);
-				ser.Sync("out_silence", ref out_silence);
-
-				ser.Sync("dmc_call_delay", ref delay);
-
-				ser.EndSection();
-			}
-
-			public void Run()
-			{
-				if (timer > 0) timer--;
-				if (timer == 0)
-				{
-					timer = timer_reload;
-					Clock();
-				}
-
-				// Any time the sample buffer is in an empty state and bytes remaining is not zero, the following occur: 
-				// also note that the halt for DMC DMA occurs on APU cycles only (hence the timer check)
-				if (!sample_buffer_filled && sample_length > 0  && apu.dmc_dma_countdown == -1 && delay==0)
-				{
-					// calls from write take one less cycle, but start on a write instead of a read
-					if (!apu.call_from_write)
-					{
-						if (timer % 2 == 1)
-						{
-							delay = 3;
-						} else
-						{
-							delay = 2;
-						}
-					}
-					else
-					{
-						if (timer % 2 == 1)
-						{
-							delay = 2;
-						}
-						else
-						{
-							delay = 3;
-						}
-					}					
-				}
-
-				// I did some tests in Visual 2A03 and there seems to be some delay betwen when a DMC is first needed and when the 
-				// process to execute the DMA starts. The details are not currently known, but it seems to be a 2 cycle delay
-				if (delay != 0)
-				{
-					delay--;
-					if (delay == 0)
-					{
-						if (!apu.call_from_write)
-						{
-							apu.dmc_dma_countdown = 4;
-						}
-						else
-						{
-
-							apu.dmc_dma_countdown = 3;
-							apu.call_from_write = false;
-						}
-					}
-				}
-			}
-
-			void Clock()
-			{
-				// If the silence flag is clear, bit 0 of the shift register is applied to the counter as follows: 
-				// if bit 0 is clear and the delta-counter is greater than 1, the counter is decremented by 2; 
-				// otherwise, if bit 0 is set and the delta-counter is less than 126, the counter is incremented by 2
-				if (!out_silence)
-				{
-					// apply current sample bit to delta counter
-					if (out_shift.Bit(0))
-					{
-						if (out_deltacounter < 126)
-							out_deltacounter += 2;
-					}
-					else
-					{
-						if (out_deltacounter > 1)
-							out_deltacounter -= 2;
-					}
-					// Console.WriteLine("dmc out sample: {0}", out_deltacounter);
-					apu.recalculate = true;
-				}
-
-				// The right shift register is clocked. 
-				out_shift >>= 1;
-
-				// The bits-remaining counter is decremented. If it becomes zero, a new cycle is started. 
-				if (out_bits_remaining == 0)
-				{
-					// The bits-remaining counter is loaded with 8. 
-					out_bits_remaining = 7;
-					// If the sample buffer is empty then the silence flag is set
-					if (!sample_buffer_filled)
-					{
-						out_silence = true;
-					}
-					else
-					// otherwise, the silence flag is cleared and the sample buffer is emptied into the shift register. 
-					{
-						out_silence = false;
-						out_shift = sample_buffer;
-						sample_buffer_filled = false;
-					}
-				}
-				else out_bits_remaining--;
-			}
-
-			public void set_lenctr_en(bool en)
-			{
-				if (!en)
-				{
-					// If the DMC bit is clear, the DMC bytes remaining will be set to 0 
-					// and the DMC will silence when it empties.
-					sample_length = 0;
-					}
-				else
-				{
-					// only start playback if playback is stopped
-					// Console.Write(sample_length); Console.Write(" "); Console.Write(sample_buffer_filled); Console.Write(" "); Console.Write(apu.dmc_irq); Console.Write("\n");
-					if (sample_length == 0)
-					{
-						sample_address = user_address;
-						sample_length = user_length;
-						
-					}
-					if (!sample_buffer_filled)
-					{
-						// apparently the dmc is different if called from a cpu write, let's try
-						apu.call_from_write = true;
-					}
-				}
-
-				// irq is acknowledged or sure to be clear, in either case
-				apu.dmc_irq = false;
-				apu.SyncIRQ();
-			}
-
-			public bool IsLenCntNonZero()
-			{
-				return sample_length != 0;
-			}
-
-			public void WriteReg(int addr, byte val)
-			{
-				// Console.WriteLine("DMC writes addr={0}, val={1:x2}", addr, val);
-				switch (addr)
-				{
-					case 0:
-						irq_enabled = val.Bit(7);
-						loop_flag = val.Bit(6);
-						timer_reload = DMC_RATE[val & 0xF];
-						if (!irq_enabled) apu.dmc_irq = false;
-						// apu.dmc_irq = false;
-						apu.SyncIRQ();
-						break;
-					case 1:
-						out_deltacounter = val & 0x7F;
-						// apu.nes.LogLine("~~ out_deltacounter set to {0}", out_deltacounter);
-						apu.recalculate = true;
-						break;
-					case 2:
-						user_address = 0xC000 | (val << 6);
-						break;
-					case 3:
-						user_length = ((uint)val << 4) + 1;
-						break;
-				}
-			}
-
-			public void Fetch()
-			{
-				if (sample_length != 0)
-				{
-					sample_buffer = apu.nes.ReadMemory((ushort)sample_address);
-					sample_buffer_filled = true;
-					sample_address = (ushort)(sample_address + 1);
-					// Console.WriteLine(sample_length);
-					// Console.WriteLine(user_length);
-					sample_length--;
-					// apu.pending_length_change = 1;
-				}
-				if (sample_length == 0)
-				{
-					if (loop_flag)
-					{
-						sample_address = user_address;
-						sample_length = user_length;
-					}
-					else if (irq_enabled) apu.dmc_irq = true;
-				}
-				// Console.WriteLine("fetching dmc byte: {0:X2}", sample_buffer);
-			}
-		}
-
-		public void SyncState(Serializer ser)
-		{
-			ser.Sync("irq_pending", ref irq_pending);
-			ser.Sync("dmc_irq", ref dmc_irq);
-			ser.Sync("pending_reg", ref pending_reg);
-			ser.Sync("pending_val", ref pending_val);
-
-			ser.Sync("sequencer_counter", ref sequencer_counter);
-			ser.Sync("sequencer_step", ref sequencer_step);
-			ser.Sync("sequencer_mode", ref sequencer_mode);
-			ser.Sync("sequencer_irq_inhibit;", ref sequencer_irq_inhibit);
-			ser.Sync("sequencer_irq", ref sequencer_irq);
-			ser.Sync("sequence_reset_pending", ref sequence_reset_pending);
-			ser.Sync("sequencer_irq_clear_pending", ref sequencer_irq_clear_pending);
-			ser.Sync("sequencer_irq_assert", ref sequencer_irq_assert);
-
-			ser.Sync("dmc_dma_countdown", ref dmc_dma_countdown);
-			ser.Sync("sample_length_delay", ref pending_length_change);
-			ser.Sync("dmc_called_from_write", ref call_from_write);
-			ser.Sync("sequencer_tick_delay", ref seq_tick);
-			ser.Sync("seq_val_to_apply", ref seq_val);
-			ser.Sync("sequencer_irq_flag", ref sequencer_irq_flag);
-			ser.Sync("len_clock_active", ref len_clock_active);
-
-			pulse[0].SyncState(ser);
-			pulse[1].SyncState(ser);
-			triangle.SyncState(ser);
-			noise.SyncState(ser);
-			dmc.SyncState(ser);
-			SyncIRQ();
-		}
-
-		public PulseUnit[] pulse = new PulseUnit[2];
-		public TriangleUnit triangle;
-		public NoiseUnit noise;
-		DMCUnit dmc;
-
-		bool irq_pending;
-		bool dmc_irq;
-		int pending_reg = -1;
-		bool doing_tick_quarter = false;
-		byte pending_val = 0;
-		public int seq_tick;
-		public byte seq_val;
-		public bool len_clock_active;
-
-		int sequencer_counter, sequencer_step, sequencer_mode, sequencer_irq_inhibit, sequencer_irq_assert;
-		bool sequencer_irq, sequence_reset_pending, sequencer_irq_clear_pending, sequencer_irq_flag;
-
-		public void RunDMCFetch()
-		{
-			dmc.Fetch();
-		}
-
-		int[][] sequencer_lut = new int[2][];
-
-		static int[][] sequencer_lut_ntsc = new int[][]{
-			new int[]{7457,14913,22371,29830},
-			new int[]{7457,14913,22371,29830,37282}
-		};
-
-		static int[][] sequencer_lut_pal = new int[][]{
-			new int[]{8313,16627,24939,33254},
-			new int[]{8313,16627,24939,33254,41566}
-		};
-
-		void sequencer_write_tick(byte val)
-		{
-			if (seq_tick>0)
-			{
-				seq_tick--;
-
-				if (seq_tick==0)
-				{
-					sequencer_mode = (val >> 7) & 1;
-					
-					// Console.WriteLine("apu 4017 = {0:X2}", val);
-					// check if we will be doing the extra frame ticks or not
-					if (sequencer_mode==1)
-					{
-						if (!doing_tick_quarter)
-						{
-							QuarterFrame();
-							HalfFrame();
-						}
-					}
-
-					sequencer_irq_inhibit = (val >> 6) & 1;
-					if (sequencer_irq_inhibit == 1)
-					{
-						sequencer_irq_flag = false;
-					}
-
-					sequencer_counter = 0;
-					sequencer_step = 0;
-				}
-			}
-		}
-
-		void sequencer_tick()
-		{
-			sequencer_counter++;
-			if (sequencer_mode == 0 && sequencer_counter == sequencer_lut[0][3]-1)
-			{
-				if (sequencer_irq_inhibit==0)
-				{
-					sequencer_irq_assert = 2;
-					sequencer_irq_flag = true;
-				}
-					
-				HalfFrame();
-			}
-			if (sequencer_mode == 0 && sequencer_counter == sequencer_lut[0][3] - 2 && sequencer_irq_inhibit == 0)
-			{
-				//sequencer_irq_assert = 2;
-				sequencer_irq_flag = true;
-			}
-			if (sequencer_mode == 1 && sequencer_counter == sequencer_lut[1][4] - 1)
-			{
-				HalfFrame();
-			}
-			if (sequencer_lut[sequencer_mode][sequencer_step] != sequencer_counter)
-				return;
-			sequencer_check();
-		}
-
-		public void SyncIRQ()
-		{
-			irq_pending = sequencer_irq | dmc_irq;
-		}
-
-		void sequencer_check()
-		{
-			// Console.WriteLine("sequencer mode {0} step {1}", sequencer_mode, sequencer_step);
-			bool quarter, half, reset;
-			switch (sequencer_mode)
-			{
-				case 0: // 4-step
-					quarter = true;
-					half = sequencer_step == 1;
-					reset = sequencer_step == 3;
-					if (reset && sequencer_irq_inhibit == 0)
-					{
-						// Console.WriteLine("{0} {1,5} set irq_assert", nes.Frame, sequencer_counter);
-						// sequencer_irq_assert = 2;
-						sequencer_irq_flag = true;
-					}
-					break;
-
-				case 1: // 5-step
-					quarter = sequencer_step != 3;
-					half = sequencer_step == 1;
-					reset = sequencer_step == 4;
-					break;
-
-				default:
-					throw new InvalidOperationException();
-			}
-
-			if (reset)
-			{
-				sequencer_counter = 0;
-				sequencer_step = 0;
-			}
-			else sequencer_step++;
-
-			if (quarter) QuarterFrame();
-			if (half) HalfFrame();
-		}
-
-		void HalfFrame()
-		{
-			doing_tick_quarter = true;
-			pulse[0].clock_length_and_sweep();
-			pulse[1].clock_length_and_sweep();
-			triangle.clock_length_and_sweep();
-			noise.clock_length_and_sweep();
-		}
-
-		void QuarterFrame()
-		{
-			doing_tick_quarter = true;
-			pulse[0].clock_env();
-			pulse[1].clock_env();
-			triangle.clock_linear_counter();
-			noise.clock_env();
-		}
-
-		public void NESSoftReset()
-		{
-			// need to study what happens to apu and stuff..
-			sequencer_irq = false;
-			sequencer_irq_flag = false;
-			_WriteReg(0x4015, 0);
-
-			// for 4017, its as if the last value written gets rewritten
-			sequencer_mode = (seq_val >> 7) & 1;
-			sequencer_irq_inhibit = (seq_val >> 6) & 1;
-			if (sequencer_irq_inhibit == 1)
-			{
-				sequencer_irq_flag = false;
-			}
-			sequencer_counter = 0;
-			sequencer_step = 0;
-		}
-
-		public void NESHardReset()
-		{
-			// "at power on it is as if $00 was written to $4017 9-12 cycles before the reset vector"
-<<<<<<< HEAD
-			// that translates to a starting value for the counter of -2
-			sequencer_counter = -2;
-=======
-			// that translates to a starting value for the counter of -3
-			sequencer_counter = -1;
->>>>>>> 93fc9245
-		}
-
-		public void WriteReg(int addr, byte val)
-		{
-			pending_reg = addr;
-			pending_val = val;
-		}
-
-		void _WriteReg(int addr, byte val)
-		{
-			//Console.WriteLine("{0:X4} = {1:X2}", addr, val);
-			int index = addr - 0x4000;
-			int reg = index & 3;
-			int channel = index >> 2;
-			switch (channel)
-			{
-				case 0:
-					pulse[0].WriteReg(reg, val);
-					break;
-				case 1:
-					pulse[1].WriteReg(reg, val);
-					break;
-				case 2:
-					triangle.WriteReg(reg, val);
-					break;
-				case 3:
-					noise.WriteReg(reg, val);
-					break;
-				case 4:
-					dmc.WriteReg(reg, val);
-					break;
-				case 5:
-					if (addr == 0x4015)
-					{
-						pulse[0].set_lenctr_en(val & 1);
-						pulse[1].set_lenctr_en((val >> 1) & 1);
-						triangle.set_lenctr_en((val >> 2) & 1);
-						noise.set_lenctr_en((val >> 3) & 1);
-						dmc.set_lenctr_en(val.Bit(4));
-
-					}
-					else if (addr == 0x4017)
-					{
-						if (dmc.timer%2==0)
-						{
-							seq_tick = 3;
-
-						} else
-						{
-							seq_tick = 4;
-						}
-						
-						seq_val = val;
-					}
-					break;
-			}
-		}
-
-		public byte PeekReg(int addr)
-		{
-			switch (addr)
-			{
-				case 0x4015:
-					{
-						//notice a missing bit here. should properly emulate with empty / Data bus
-						//if an interrupt flag was set at the same moment of the read, it will read back as 1 but it will not be cleared. 
-						int dmc_nonzero = dmc.IsLenCntNonZero() ? 1 : 0;
-						int noise_nonzero = noise.IsLenCntNonZero() ? 1 : 0;
-						int tri_nonzero = triangle.IsLenCntNonZero() ? 1 : 0;
-						int pulse1_nonzero = pulse[1].IsLenCntNonZero() ? 1 : 0;
-						int pulse0_nonzero = pulse[0].IsLenCntNonZero() ? 1 : 0;
-						int ret = ((dmc_irq ? 1 : 0) << 7) | ((sequencer_irq_flag ? 1 : 0) << 6) | (dmc_nonzero << 4) | (noise_nonzero << 3) | (tri_nonzero << 2) | (pulse1_nonzero << 1) | (pulse0_nonzero);
-						return (byte)ret;
-					}
-				default:
-					// don't return 0xFF here or SMB will break
-					return 0x00;
-			}
-		}
-
-		public byte ReadReg(int addr)
-		{
-			switch (addr)
-			{
-				case 0x4015:
-					{
-						byte ret = PeekReg(0x4015);
-						// Console.WriteLine("{0} {1,5} $4015 clear irq, was at {2}", nes.Frame, sequencer_counter, sequencer_irq);
-						sequencer_irq_flag = false;
-						SyncIRQ();
-						return ret;
-					}
-				default:
-					// don't return 0xFF here or SMB will break
-					return 0x00;
-			}
-		}
-
-		public Action DebugCallback;
-		public int DebugCallbackDivider;
-		public int DebugCallbackTimer;
-
-		int pending_length_change;
-
-		public void RunOne(bool read)
-		{
-			if (read)
-			{
-				pulse[0].Run();
-				pulse[1].Run();
-				triangle.Run();
-				noise.Run();
-				dmc.Run();
-
-				pulse[0].len_halt = false;
-				pulse[1].len_halt = false;
-				noise.len_halt = false;
-
-			}
-			else
-			{
-				if (pending_length_change>0)
-				{
-					pending_length_change--;
-					if (pending_length_change==0)
-					{
-						dmc.sample_length--;
-					}
-				}
-
-				EmitSample();
-
-				// we need to predict if there will be a length clock here, because the sequencer ticks last, but the 
-				// timer reload shouldn't happen if length clock and write happen simultaneously
-				// I'm not sure if we can avoid this by simply processing the sequencer first
-				// but at the moment that would break everything, so this is good enough for now
-				if (sequencer_counter == (sequencer_lut[0][1] - 1) || 
-					(sequencer_counter == sequencer_lut[0][3] - 2 && sequencer_mode==0) ||
-					(sequencer_counter == sequencer_lut[1][4] - 2 && sequencer_mode == 1))
-				{
-					len_clock_active = true;
-				}
-
-				// handle writes
-				// notes: this set up is a bit convoluded at the moment, mainly because APU behaviour is not entirely understood
-				// in partiuclar, there are several clock pulses affecting the APU, and when new written are latched is not known in detail
-				// the current code simply matches known behaviour			
-				if (pending_reg != -1)
-				{
-					if (pending_reg == 0x4015 || pending_reg == 0x4015 || pending_reg == 0x4003 || pending_reg==0x4007)
-					{
-						_WriteReg(pending_reg, pending_val);
-						pending_reg = -1;
-					}
-					else if (dmc.timer%2==0)
-					{
-						_WriteReg(pending_reg, pending_val);
-						pending_reg = -1;
-					}
-				}
-
-				len_clock_active = false;
-
-				sequencer_tick();
-				sequencer_write_tick(seq_val);
-				doing_tick_quarter = false;
-				
-				if (sequencer_irq_assert>0) {
-					sequencer_irq_assert--;
-					if (sequencer_irq_assert==0)
-					{
-						sequencer_irq = true;
-					}					
-				}				
-
-				SyncIRQ();
-				nes.irq_apu = irq_pending;
-				
-				// since the units run concurrently, the APU frame sequencer is ran last because
-				// it can change the ouput values of the pulse/triangle channels
-				// we want the changes to affect it on the *next* cycle.
-
-				if (sequencer_irq_flag == false)
-					sequencer_irq = false;
-
-				if (DebugCallbackDivider != 0)
-				{
-					if (DebugCallbackTimer == 0)
-					{
-						if (DebugCallback != null)
-							DebugCallback();
-						DebugCallbackTimer = DebugCallbackDivider;
-					}
-					else DebugCallbackTimer--;
-
-				}
-			}
-		}
-
-		public struct Delta
-		{
-			public uint time;
-			public int value;
-			public Delta(uint time, int value)
-			{
-				this.time = time;
-				this.value = value;
-			}
-		}
-
-		public List<Delta> dlist = new List<Delta>();
-
-		/// <summary>only call in board.ClockCPU()</summary>
-		/// <param name="value"></param>
-		public void ExternalQueue(int value)
-		{
-			// sampleclock is incremented right before board.ClockCPU()
-			dlist.Add(new Delta(sampleclock - 1, value));
-		}
-
-		public uint sampleclock = 0;
-
-		int oldmix = 0;
-
-		void EmitSample()
-		{
-			if (recalculate)
-			{
-				recalculate = false;
-
-				int s_pulse0 = pulse[0].sample;
-				int s_pulse1 = pulse[1].sample;
-				int s_tri = triangle.sample;
-				int s_noise = noise.sample;
-				int s_dmc = dmc.sample;
-
-				// int s_ext = 0; //gamepak
-
-				/*
-				if (!EnableSquare1) s_pulse0 = 0;
-				if (!EnableSquare2) s_pulse1 = 0;
-				if (!EnableTriangle) s_tri = 0;
-				if (!EnableNoise) s_noise = 0;
-				if (!EnableDMC) s_dmc = 0;
-				*/
-
-				// more properly correct
-				float pulse_out, tnd_out;
-				if (s_pulse0 == 0 && s_pulse1 == 0)
-				  pulse_out = 0;
-				else pulse_out = 95.88f / ((8128.0f / (s_pulse0 + s_pulse1)) + 100.0f);
-				if (s_tri == 0 && s_noise == 0 && s_dmc == 0)
-				  tnd_out = 0;
-				else tnd_out = 159.79f / (1 / ((s_tri / 8227.0f) + (s_noise / 12241.0f /* * NOISEADJUST*/) + (s_dmc / 22638.0f)) + 100);
-				float output = pulse_out + tnd_out;
-				// output = output * 2 - 1;
-				// this needs to leave enough headroom for straying DC bias due to the DMC unit getting stuck outputs. smb3 is bad about that. 
-				int mix = (int)(20000 * output);
-
-				dlist.Add(new Delta(sampleclock, mix - oldmix));
-				oldmix = mix;
-			}
-
-			sampleclock++;
-		}
-	}
-}
+﻿// TODO - so many integers in the square wave output keep us from exactly unbiasing the waveform. also other waves probably. consider improving the unbiasing.
+// ALSO - consider whether we should even be doing it: the nonlinear-mixing behaviour probably depends on those biases being there. 
+// if we have a better high-pass filter somewhere then we might could cope with the weird biases 
+// (mix higher integer precision with the non-linear mixer and then highpass filter befoure outputting s16s)
+
+// http://wiki.nesdev.com/w/index.php/APU_Mixer_Emulation
+// http://wiki.nesdev.com/w/index.php/APU
+// http://wiki.nesdev.com/w/index.php/APU_Pulse
+// sequencer ref: http://wiki.nesdev.com/w/index.php/APU_Frame_Counter
+
+// TODO - refactor length counter to be separate component
+
+using System;
+using System.Collections.Generic;
+
+using BizHawk.Common;
+using BizHawk.Common.NumberExtensions;
+
+namespace BizHawk.Emulation.Cores.Nintendo.NES
+{
+	public sealed class APU
+	{
+		public static bool CFG_DECLICK = true;
+
+		public int Square1V = 376;
+		public int Square2V = 376;
+		public int TriangleV = 426;
+		public int NoiseV = 247;
+		public int DMCV = 167;
+
+		public int dmc_dma_countdown = -1;
+		public bool call_from_write;
+
+		public bool recalculate = false;
+
+		NES nes;
+		public APU(NES nes, APU old, bool pal)
+		{
+			this.nes = nes;
+			dmc = new DMCUnit(this, pal);
+			if (pal)
+			{
+				sequencer_lut = sequencer_lut_pal;
+			}
+			else
+			{
+				sequencer_lut = sequencer_lut_ntsc;
+			}
+			
+			noise = new NoiseUnit(this, pal);
+			triangle = new TriangleUnit(this);
+			pulse[0] = new PulseUnit(this, 0);
+			pulse[1] = new PulseUnit(this, 1);
+			if (old != null)
+			{
+				Square1V = old.Square1V;
+				Square2V = old.Square2V;
+				TriangleV = old.TriangleV;
+				NoiseV = old.NoiseV;
+				DMCV = old.DMCV;
+			}
+		}
+
+		static int[] DMC_RATE_NTSC = { 428, 380, 340, 320, 286, 254, 226, 214, 190, 160, 142, 128, 106, 84, 72, 54 };
+		static int[] DMC_RATE_PAL = { 398, 354, 316, 298, 276, 236, 210, 198, 176, 148, 132, 118, 98, 78, 66, 50 };
+		static int[] LENGTH_TABLE = { 10, 254, 20, 2, 40, 4, 80, 6, 160, 8, 60, 10, 14, 12, 26, 14, 12, 16, 24, 18, 48, 20, 96, 22, 192, 24, 72, 26, 16, 28, 32, 30 };
+		static byte[,] PULSE_DUTY = {
+			{0,1,0,0,0,0,0,0}, // (12.5%)
+			{0,1,1,0,0,0,0,0}, // (25%)
+			{0,1,1,1,1,0,0,0}, // (50%)
+			{1,0,0,1,1,1,1,1}, // (25% negated (75%))
+		};
+		static byte[] TRIANGLE_TABLE =
+		{
+			15, 14, 13, 12, 11, 10,  9,  8,  7,  6,  5,  4,  3,  2,  1,  0,
+ 			0,  1,  2,  3,  4,  5,  6,  7,  8,  9, 10, 11, 12, 13, 14, 15
+		};
+		static int[] NOISE_TABLE_NTSC =
+		{
+			4, 8, 16, 32, 64, 96, 128, 160, 202, 254, 380, 508, 762, 1016, 2034, 4068
+		};
+		static int[] NOISE_TABLE_PAL =
+		{
+			4, 7, 14, 30, 60, 88, 118, 148, 188, 236, 354, 472, 708,  944, 1890, 3778
+		};
+
+
+		public sealed class PulseUnit
+		{
+			public PulseUnit(APU apu, int unit) { this.unit = unit; this.apu = apu; }
+			public int unit;
+			APU apu;
+
+			// reg0
+			int duty_cnt, env_loop, env_constant, env_cnt_value;
+			public bool len_halt;
+			// reg1
+			int sweep_en, sweep_divider_cnt, sweep_negate, sweep_shiftcount;
+			bool sweep_reload;
+			// reg2/3
+			int len_cnt;
+			public int timer_raw_reload_value, timer_reload_value;
+
+			// misc..
+			int lenctr_en;
+
+			public void SyncState(Serializer ser)
+			{
+				ser.BeginSection("Pulse" + unit);
+				ser.Sync("duty_cnt", ref duty_cnt);
+				ser.Sync("env_loop", ref env_loop);
+				ser.Sync("env_constant", ref env_constant);
+				ser.Sync("env_cnt_value", ref env_cnt_value);
+				ser.Sync("len_halt", ref len_halt);
+
+				ser.Sync("sweep_en", ref sweep_en);
+				ser.Sync("sweep_divider_cnt", ref sweep_divider_cnt);
+				ser.Sync("sweep_negate", ref sweep_negate);
+				ser.Sync("sweep_shiftcount", ref sweep_shiftcount);
+				ser.Sync("sweep_reload", ref sweep_reload);
+
+				ser.Sync("len_cnt", ref len_cnt);
+				ser.Sync("timer_raw_reload_value", ref timer_raw_reload_value);
+				ser.Sync("timer_reload_value", ref timer_reload_value);
+
+				ser.Sync("lenctr_en", ref lenctr_en);
+
+				ser.Sync("swp_divider_counter", ref swp_divider_counter);
+				ser.Sync("swp_silence", ref swp_silence);
+				ser.Sync("duty_step", ref duty_step);
+				ser.Sync("timer_counter", ref timer_counter);
+				ser.Sync("sample", ref sample);
+				ser.Sync("duty_value", ref duty_value);
+
+				ser.Sync("env_start_flag", ref env_start_flag);
+				ser.Sync("env_divider", ref env_divider);
+				ser.Sync("env_counter", ref env_counter);
+				ser.Sync("env_output", ref env_output);
+				ser.EndSection();
+			}
+
+			public bool IsLenCntNonZero() { return len_cnt > 0; }
+
+			public void WriteReg(int addr, byte val)
+			{
+				// Console.WriteLine("write pulse {0:X} {1:X}", addr, val);
+				switch (addr)
+				{
+					case 0:
+						env_cnt_value = val & 0xF;
+						env_constant = (val >> 4) & 1;
+						env_loop = (val >> 5) & 1;
+						duty_cnt = (val >> 6) & 3;
+						break;
+					case 1:
+						sweep_shiftcount = val & 7;
+						sweep_negate = (val >> 3) & 1;
+						sweep_divider_cnt = (val >> 4) & 7;
+						sweep_en = (val >> 7) & 1;
+						sweep_reload = true;
+						break;
+					case 2:
+						timer_reload_value = (timer_reload_value & 0x700) | val;
+						timer_raw_reload_value = timer_reload_value * 2 + 2;
+						// if (unit == 1) Console.WriteLine("{0} timer_reload_value: {1}", unit, timer_reload_value);
+						break;
+					case 3:
+						if (apu.len_clock_active)
+						{
+							if (len_cnt==0)
+							{
+								len_cnt = LENGTH_TABLE[(val >> 3) & 0x1F]+1;
+							}						
+						} else
+						{
+							len_cnt = LENGTH_TABLE[(val >> 3) & 0x1F];
+						}
+
+						timer_reload_value = (timer_reload_value & 0xFF) | ((val & 0x07) << 8);
+						timer_raw_reload_value = timer_reload_value * 2 + 2;
+						duty_step = 0; 
+						env_start_flag = 1;
+
+						// allow the lenctr_en to kill the len_cnt
+						set_lenctr_en(lenctr_en);
+
+						// serves as a useful note-on diagnostic
+						// if(unit==1) Console.WriteLine("{0} timer_reload_value: {1}", unit, timer_reload_value);
+						break;
+				}
+			}
+
+			public void set_lenctr_en(int value)
+			{
+				lenctr_en = value;
+				// if the length counter is not enabled, then we must disable the length system in this way
+				if (lenctr_en == 0) len_cnt = 0;
+			}
+
+			// state
+			int swp_divider_counter;
+			bool swp_silence;
+			int duty_step;
+			int timer_counter;
+			public int sample;
+			bool duty_value;
+
+			int env_start_flag, env_divider, env_counter;
+			public int env_output;
+
+			public void clock_length_and_sweep()
+			{
+				// this should be optimized to update only when `timer_reload_value` changes
+				int sweep_shifter = timer_reload_value >> sweep_shiftcount;
+				if (sweep_negate == 1)
+					sweep_shifter = -sweep_shifter + unit;
+				sweep_shifter += timer_reload_value;
+
+				// this sweep logic is always enabled:
+				swp_silence = (timer_reload_value < 8 || (sweep_shifter > 0x7FF)); // && sweep_negate == 0));
+
+				// does enable only block the pitch bend? does the clocking proceed?
+				if (sweep_en == 1)
+				{
+					// clock divider
+					if (swp_divider_counter != 0) swp_divider_counter--;
+					if (swp_divider_counter == 0)
+					{
+						swp_divider_counter = sweep_divider_cnt + 1;
+
+						// divider was clocked: process sweep pitch bend
+						if (sweep_shiftcount != 0 && !swp_silence)
+						{
+							timer_reload_value = sweep_shifter;
+							timer_raw_reload_value = (timer_reload_value << 1) + 2;
+						}
+						// TODO - does this change the user's reload value or the latched reload value?
+					}
+
+					// handle divider reload, after clocking happens
+					if (sweep_reload)
+					{
+						swp_divider_counter = sweep_divider_cnt + 1;
+						sweep_reload = false;
+					}
+				}
+
+				// env_loopdoubles as "halt length counter"
+				if ((env_loop == 0 || len_halt) && len_cnt > 0)
+					len_cnt--;
+			}
+
+			public void clock_env()
+			{
+				if (env_start_flag == 1)
+				{
+					env_start_flag = 0;
+					env_divider = env_cnt_value;
+					env_counter = 15;
+				}
+				else
+				{
+					if (env_divider != 0)
+					{
+						env_divider--;
+					} else if (env_divider == 0)
+					{
+						env_divider = env_cnt_value;
+						if (env_counter == 0)
+						{
+							if (env_loop == 1)
+							{
+								env_counter = 15;
+							}
+						}
+						else env_counter--;
+					}
+				}
+			}
+
+			public void Run()
+			{
+				if (env_constant == 1)
+					env_output = env_cnt_value;
+				else env_output = env_counter;
+
+				if (timer_counter > 0) timer_counter--;
+				if (timer_counter == 0 && timer_raw_reload_value != 0)
+				{
+					if (duty_step==7)
+					{
+						duty_step = 0;
+					} else
+					{
+						duty_step++;
+					}
+					duty_value = PULSE_DUTY[duty_cnt, duty_step] == 1;
+					// reload timer
+					timer_counter = timer_raw_reload_value;
+				}
+
+				int newsample;
+
+				if (duty_value) // high state of duty cycle
+				{
+					newsample = env_output;
+					if (swp_silence || len_cnt == 0)
+						newsample = 0; // silenced
+				}
+				else
+					newsample = 0; // duty cycle is 0, silenced.
+
+				// newsample -= env_output >> 1; //unbias
+				if (newsample != sample)
+				{
+					apu.recalculate = true;
+					sample = newsample;
+				}
+			}
+
+			public bool Debug_IsSilenced
+			{
+				get
+				{
+					if (swp_silence || len_cnt == 0)
+						return true;
+					else return false;
+				}
+			}
+
+			public int Debug_DutyType
+			{
+				get
+				{
+					return duty_cnt;
+				}
+			}
+
+			public int Debug_Volume
+			{
+				get
+				{
+					return env_output;
+				}
+			}
+		}
+
+		public sealed class NoiseUnit
+		{
+			APU apu;
+
+			// reg0 (sweep)
+			int env_cnt_value, env_loop, env_constant;
+			public bool len_halt;
+
+			// reg2 (mode and period)
+			int mode_cnt, period_cnt;
+
+			// reg3 (length counter and envelop trigger)
+			int len_cnt;
+
+			// set from apu:
+			int lenctr_en;
+
+			// state
+			int shift_register = 1;
+			int timer_counter;
+			public int sample;
+			int env_output, env_start_flag, env_divider, env_counter;
+			bool noise_bit = true;
+
+			int[] NOISE_TABLE;
+
+			public NoiseUnit(APU apu, bool pal)
+			{
+				this.apu = apu;
+				NOISE_TABLE = pal ? NOISE_TABLE_PAL : NOISE_TABLE_NTSC;
+			}
+
+			public bool Debug_IsSilenced
+			{
+				get
+				{
+					if (len_cnt == 0) return true;
+					else return false;
+				}
+			}
+
+			public int Debug_Period
+			{
+				get
+				{
+					return period_cnt;
+				}
+			}
+
+			public int Debug_Volume
+			{
+				get
+				{
+					return env_output;
+				}
+			}
+
+			public void SyncState(Serializer ser)
+			{
+				ser.BeginSection("Noise");
+				ser.Sync("env_cnt_value", ref env_cnt_value);
+				ser.Sync("env_loop", ref env_loop);
+				ser.Sync("env_constant", ref env_constant);
+				ser.Sync("mode_cnt", ref mode_cnt);
+				ser.Sync("period_cnt", ref period_cnt);
+
+				ser.Sync("len_halt", ref len_halt);
+				ser.Sync("len_cnt", ref len_cnt);
+				ser.Sync("lenctr_en", ref lenctr_en);
+
+				ser.Sync("shift_register", ref shift_register);
+				ser.Sync("timer_counter", ref timer_counter);
+				ser.Sync("sample", ref sample);
+
+				ser.Sync("env_output", ref env_output);
+				ser.Sync("env_start_flag", ref env_start_flag);
+				ser.Sync("env_divider", ref env_divider);
+				ser.Sync("env_counter", ref env_counter);
+				ser.Sync("noise_bit", ref noise_bit);
+				ser.EndSection();
+			}
+
+			public bool IsLenCntNonZero() { return len_cnt > 0; }
+
+			public void WriteReg(int addr, byte val)
+			{
+				switch (addr)
+				{
+					case 0:
+						env_cnt_value = val & 0xF;
+						env_constant = (val >> 4) & 1;
+						// we want to delay a halt until after a length clock if they happen on the same cycle
+						if (env_loop==0 && ((val >> 5) & 1)==1)
+						{
+							len_halt = true;
+						}
+						env_loop = (val >> 5) & 1;
+						break;
+					case 1:
+						break;
+					case 2:
+						period_cnt = NOISE_TABLE[val & 0xF];
+						mode_cnt = (val >> 7) & 1;
+						// Console.WriteLine("noise period: {0}, vol: {1}", (val & 0xF), env_cnt_value);
+						break;
+					case 3:
+						if (apu.len_clock_active)
+						{
+							if (len_cnt == 0)
+							{
+								len_cnt = LENGTH_TABLE[(val >> 3) & 0x1F] + 1;
+							}
+						}
+						else
+						{
+							len_cnt = LENGTH_TABLE[(val >> 3) & 0x1F];
+						}
+
+						set_lenctr_en(lenctr_en);
+						env_start_flag = 1;
+						break;
+				}
+			}
+
+			public void set_lenctr_en(int value)
+			{
+				lenctr_en = value;
+				// Console.WriteLine("noise lenctr_en: " + lenctr_en);
+				// if the length counter is not enabled, then we must disable the length system in this way
+				if (lenctr_en == 0) len_cnt = 0;
+			}
+
+			public void clock_env()
+			{
+				if (env_start_flag == 1)
+				{
+					env_start_flag = 0;
+					env_divider = (env_cnt_value + 1);
+					env_counter = 15;
+				}
+				else
+				{
+					if (env_divider != 0) env_divider--;
+					if (env_divider == 0)
+					{
+						env_divider = (env_cnt_value + 1);
+						if (env_counter == 0)
+						{
+							if (env_loop == 1)
+							{
+								env_counter = 15;
+							}
+						}
+						else env_counter--;
+					}
+				}
+			}
+
+			public void clock_length_and_sweep()
+			{
+
+				if (len_cnt > 0 && (env_loop == 0 || len_halt))
+					len_cnt--;
+			}
+
+			public void Run()
+			{
+				if (env_constant == 1)
+					env_output = env_cnt_value;
+				else env_output = env_counter;
+
+				if (timer_counter > 0) timer_counter--;
+				if (timer_counter == 0 && period_cnt != 0)
+				{
+					// reload timer
+					timer_counter = period_cnt;
+					int feedback_bit;
+					if (mode_cnt == 1) feedback_bit = (shift_register >> 6) & 1;
+					else feedback_bit = (shift_register >> 1) & 1;
+					int feedback = feedback_bit ^ (shift_register & 1);
+					shift_register >>= 1;
+					shift_register &= ~(1 << 14);
+					shift_register |= (feedback << 14);
+					noise_bit = (shift_register & 1) != 0;
+				}
+
+				int newsample;
+				if (len_cnt == 0) newsample = 0;
+				else if (noise_bit) newsample = env_output; // switched, was 0?
+				else newsample = 0;
+				if (newsample != sample)
+				{
+					apu.recalculate = true;
+					sample = newsample;
+				}
+			}
+		}
+
+		public sealed class TriangleUnit
+		{
+			// reg0
+			int linear_counter_reload, control_flag;
+			// reg1 (n/a)
+			// reg2/3
+			int timer_cnt, halt_flag, len_cnt;
+			public bool halt_2;
+			// misc..
+			int lenctr_en;
+			int linear_counter, timer, timer_cnt_reload;
+			int seq = 0;
+			public int sample;
+
+			APU apu;
+			public TriangleUnit(APU apu) { this.apu = apu; }
+
+			public void SyncState(Serializer ser)
+			{
+				ser.BeginSection("Triangle");
+				ser.Sync("linear_counter_reload", ref linear_counter_reload);
+				ser.Sync("control_flag", ref control_flag);
+				ser.Sync("timer_cnt", ref timer_cnt);
+				ser.Sync("halt_flag", ref halt_flag);
+				ser.Sync("len_cnt", ref len_cnt);
+
+				ser.Sync("lenctr_en", ref lenctr_en);
+				ser.Sync("linear_counter", ref linear_counter);
+				ser.Sync("timer", ref timer);
+				ser.Sync("timer_cnt_reload", ref timer_cnt_reload);
+				ser.Sync("seq", ref seq);
+				ser.Sync("sample", ref sample);
+				ser.EndSection();
+			}
+
+			public bool IsLenCntNonZero() { return len_cnt > 0; }
+
+			public void set_lenctr_en(int value)
+			{
+				lenctr_en = value;
+				// if the length counter is not enabled, then we must disable the length system in this way
+				if (lenctr_en == 0) len_cnt = 0;
+			}
+
+			public void WriteReg(int addr, byte val)
+			{
+				// Console.WriteLine("tri writes addr={0}, val={1:x2}", addr, val);
+				switch (addr)
+				{
+					case 0:
+						linear_counter_reload = (val & 0x7F);
+						control_flag = (val >> 7) & 1;
+						break;
+					case 1: break;
+					case 2:
+						timer_cnt = (timer_cnt & ~0xFF) | val;
+						timer_cnt_reload = timer_cnt + 1;
+						break;
+					case 3:
+						timer_cnt = (timer_cnt & 0xFF) | ((val & 0x7) << 8);
+						timer_cnt_reload = timer_cnt + 1;
+						if (apu.len_clock_active)
+						{
+							if (len_cnt == 0)
+							{
+								len_cnt = LENGTH_TABLE[(val >> 3) & 0x1F] + 1;
+							}
+						}
+						else
+						{
+							len_cnt = LENGTH_TABLE[(val >> 3) & 0x1F];
+						}
+						halt_flag = 1;
+
+						// allow the lenctr_en to kill the len_cnt
+						set_lenctr_en(lenctr_en);
+						break;
+				}
+				// Console.WriteLine("tri timer_reload_value: {0}", timer_cnt_reload);
+			}
+
+			public bool Debug_IsSilenced
+			{
+				get
+				{
+					bool en = len_cnt != 0 && linear_counter != 0;
+					return !en;
+				}
+			}
+
+			public int Debug_PeriodValue
+			{
+				get
+				{
+					return timer_cnt;
+				}
+			}
+
+			public void Run()
+			{
+				// when clocked by timer, seq steps forward
+				// except when linear counter or length counter is 0 
+				bool en = len_cnt != 0 && linear_counter != 0;
+
+				bool do_clock = false;
+				if (timer > 0) timer--;
+				if (timer == 0)
+				{
+					do_clock = true;
+					timer = timer_cnt_reload;
+				}
+
+				if (en && do_clock)
+				{
+					int newsample;
+
+					seq = (seq + 1) & 0x1F;
+
+					newsample = TRIANGLE_TABLE[seq];
+
+					// special hack: frequently, games will use the maximum frequency triangle in order to mute it
+					// apparently this results in the DAC for the triangle wave outputting a steady level at about 7.5
+					// so we'll emulate it at the digital level
+					if (timer_cnt_reload == 1) newsample = 8;
+
+					if (newsample != sample)
+					{
+						apu.recalculate = true;
+						sample = newsample;
+					}
+				}
+			}
+
+			public void clock_length_and_sweep()
+			{
+				// env_loopdoubles as "halt length counter"
+				if (len_cnt > 0 && halt_flag == 0)
+					len_cnt--;
+			}
+
+			public void clock_linear_counter()
+			{
+				//	Console.WriteLine("linear_counter: {0}", linear_counter);
+				if (halt_flag == 1)
+				{
+					linear_counter = linear_counter_reload;
+				}
+				else if (linear_counter != 0)
+				{
+					linear_counter--;
+				}
+
+				halt_flag = control_flag;
+			}
+		} // class TriangleUnit
+
+		sealed class DMCUnit
+		{
+			APU apu;
+			int[] DMC_RATE;
+			public DMCUnit(APU apu, bool pal)
+			{
+				this.apu = apu;
+				out_silence = true;
+				DMC_RATE = pal ? DMC_RATE_PAL : DMC_RATE_NTSC;
+				timer_reload = DMC_RATE[0];
+				timer = timer_reload;
+				sample_buffer_filled = false;
+				out_deltacounter = 64;
+				out_bits_remaining = 0;
+			}
+
+			bool irq_enabled;
+			bool loop_flag;
+			int timer_reload;
+
+			// dmc delay per visual 2a03
+			int delay;
+
+			// this timer never stops, ever, so it is convenient to use for even/odd timing used elsewhere
+			public int timer;
+			int user_address;
+			public uint user_length, sample_length;
+			int sample_address, sample_buffer;
+			bool sample_buffer_filled;
+
+			int out_shift, out_bits_remaining, out_deltacounter;
+			bool out_silence;
+
+			public int sample { get { return out_deltacounter /* - 64*/; } }
+
+			public void SyncState(Serializer ser)
+			{
+				ser.BeginSection("DMC");
+				ser.Sync("irq_enabled", ref irq_enabled);
+				ser.Sync("loop_flag", ref loop_flag);
+				ser.Sync("timer_reload", ref timer_reload);
+
+				ser.Sync("timer", ref timer);
+				ser.Sync("user_address", ref user_address);
+				ser.Sync("user_length", ref user_length);
+
+				ser.Sync("sample_address", ref sample_address);
+				ser.Sync("sample_length", ref sample_length);
+				ser.Sync("sample_buffer", ref sample_buffer);
+				ser.Sync("sample_buffer_filled", ref sample_buffer_filled);
+
+				ser.Sync("out_shift", ref out_shift);
+				ser.Sync("out_bits_remaining", ref out_bits_remaining);
+				ser.Sync("out_deltacounter", ref out_deltacounter);
+				ser.Sync("out_silence", ref out_silence);
+
+				ser.Sync("dmc_call_delay", ref delay);
+
+				ser.EndSection();
+			}
+
+			public void Run()
+			{
+				if (timer > 0) timer--;
+				if (timer == 0)
+				{
+					timer = timer_reload;
+					Clock();
+				}
+
+				// Any time the sample buffer is in an empty state and bytes remaining is not zero, the following occur: 
+				// also note that the halt for DMC DMA occurs on APU cycles only (hence the timer check)
+				if (!sample_buffer_filled && sample_length > 0  && apu.dmc_dma_countdown == -1 && delay==0)
+				{
+					// calls from write take one less cycle, but start on a write instead of a read
+					if (!apu.call_from_write)
+					{
+						if (timer % 2 == 1)
+						{
+							delay = 3;
+						} else
+						{
+							delay = 2;
+						}
+					}
+					else
+					{
+						if (timer % 2 == 1)
+						{
+							delay = 2;
+						}
+						else
+						{
+							delay = 3;
+						}
+					}					
+				}
+
+				// I did some tests in Visual 2A03 and there seems to be some delay betwen when a DMC is first needed and when the 
+				// process to execute the DMA starts. The details are not currently known, but it seems to be a 2 cycle delay
+				if (delay != 0)
+				{
+					delay--;
+					if (delay == 0)
+					{
+						if (!apu.call_from_write)
+						{
+							apu.dmc_dma_countdown = 4;
+						}
+						else
+						{
+
+							apu.dmc_dma_countdown = 3;
+							apu.call_from_write = false;
+						}
+					}
+				}
+			}
+
+			void Clock()
+			{
+				// If the silence flag is clear, bit 0 of the shift register is applied to the counter as follows: 
+				// if bit 0 is clear and the delta-counter is greater than 1, the counter is decremented by 2; 
+				// otherwise, if bit 0 is set and the delta-counter is less than 126, the counter is incremented by 2
+				if (!out_silence)
+				{
+					// apply current sample bit to delta counter
+					if (out_shift.Bit(0))
+					{
+						if (out_deltacounter < 126)
+							out_deltacounter += 2;
+					}
+					else
+					{
+						if (out_deltacounter > 1)
+							out_deltacounter -= 2;
+					}
+					// Console.WriteLine("dmc out sample: {0}", out_deltacounter);
+					apu.recalculate = true;
+				}
+
+				// The right shift register is clocked. 
+				out_shift >>= 1;
+
+				// The bits-remaining counter is decremented. If it becomes zero, a new cycle is started. 
+				if (out_bits_remaining == 0)
+				{
+					// The bits-remaining counter is loaded with 8. 
+					out_bits_remaining = 7;
+					// If the sample buffer is empty then the silence flag is set
+					if (!sample_buffer_filled)
+					{
+						out_silence = true;
+					}
+					else
+					// otherwise, the silence flag is cleared and the sample buffer is emptied into the shift register. 
+					{
+						out_silence = false;
+						out_shift = sample_buffer;
+						sample_buffer_filled = false;
+					}
+				}
+				else out_bits_remaining--;
+			}
+
+			public void set_lenctr_en(bool en)
+			{
+				if (!en)
+				{
+					// If the DMC bit is clear, the DMC bytes remaining will be set to 0 
+					// and the DMC will silence when it empties.
+					sample_length = 0;
+					}
+				else
+				{
+					// only start playback if playback is stopped
+					// Console.Write(sample_length); Console.Write(" "); Console.Write(sample_buffer_filled); Console.Write(" "); Console.Write(apu.dmc_irq); Console.Write("\n");
+					if (sample_length == 0)
+					{
+						sample_address = user_address;
+						sample_length = user_length;
+						
+					}
+					if (!sample_buffer_filled)
+					{
+						// apparently the dmc is different if called from a cpu write, let's try
+						apu.call_from_write = true;
+					}
+				}
+
+				// irq is acknowledged or sure to be clear, in either case
+				apu.dmc_irq = false;
+				apu.SyncIRQ();
+			}
+
+			public bool IsLenCntNonZero()
+			{
+				return sample_length != 0;
+			}
+
+			public void WriteReg(int addr, byte val)
+			{
+				// Console.WriteLine("DMC writes addr={0}, val={1:x2}", addr, val);
+				switch (addr)
+				{
+					case 0:
+						irq_enabled = val.Bit(7);
+						loop_flag = val.Bit(6);
+						timer_reload = DMC_RATE[val & 0xF];
+						if (!irq_enabled) apu.dmc_irq = false;
+						// apu.dmc_irq = false;
+						apu.SyncIRQ();
+						break;
+					case 1:
+						out_deltacounter = val & 0x7F;
+						// apu.nes.LogLine("~~ out_deltacounter set to {0}", out_deltacounter);
+						apu.recalculate = true;
+						break;
+					case 2:
+						user_address = 0xC000 | (val << 6);
+						break;
+					case 3:
+						user_length = ((uint)val << 4) + 1;
+						break;
+				}
+			}
+
+			public void Fetch()
+			{
+				if (sample_length != 0)
+				{
+					sample_buffer = apu.nes.ReadMemory((ushort)sample_address);
+					sample_buffer_filled = true;
+					sample_address = (ushort)(sample_address + 1);
+					// Console.WriteLine(sample_length);
+					// Console.WriteLine(user_length);
+					sample_length--;
+					// apu.pending_length_change = 1;
+				}
+				if (sample_length == 0)
+				{
+					if (loop_flag)
+					{
+						sample_address = user_address;
+						sample_length = user_length;
+					}
+					else if (irq_enabled) apu.dmc_irq = true;
+				}
+				// Console.WriteLine("fetching dmc byte: {0:X2}", sample_buffer);
+			}
+		}
+
+		public void SyncState(Serializer ser)
+		{
+			ser.Sync("irq_pending", ref irq_pending);
+			ser.Sync("dmc_irq", ref dmc_irq);
+			ser.Sync("pending_reg", ref pending_reg);
+			ser.Sync("pending_val", ref pending_val);
+
+			ser.Sync("sequencer_counter", ref sequencer_counter);
+			ser.Sync("sequencer_step", ref sequencer_step);
+			ser.Sync("sequencer_mode", ref sequencer_mode);
+			ser.Sync("sequencer_irq_inhibit;", ref sequencer_irq_inhibit);
+			ser.Sync("sequencer_irq", ref sequencer_irq);
+			ser.Sync("sequence_reset_pending", ref sequence_reset_pending);
+			ser.Sync("sequencer_irq_clear_pending", ref sequencer_irq_clear_pending);
+			ser.Sync("sequencer_irq_assert", ref sequencer_irq_assert);
+
+			ser.Sync("dmc_dma_countdown", ref dmc_dma_countdown);
+			ser.Sync("sample_length_delay", ref pending_length_change);
+			ser.Sync("dmc_called_from_write", ref call_from_write);
+			ser.Sync("sequencer_tick_delay", ref seq_tick);
+			ser.Sync("seq_val_to_apply", ref seq_val);
+			ser.Sync("sequencer_irq_flag", ref sequencer_irq_flag);
+			ser.Sync("len_clock_active", ref len_clock_active);
+
+			pulse[0].SyncState(ser);
+			pulse[1].SyncState(ser);
+			triangle.SyncState(ser);
+			noise.SyncState(ser);
+			dmc.SyncState(ser);
+			SyncIRQ();
+		}
+
+		public PulseUnit[] pulse = new PulseUnit[2];
+		public TriangleUnit triangle;
+		public NoiseUnit noise;
+		DMCUnit dmc;
+
+		bool irq_pending;
+		bool dmc_irq;
+		int pending_reg = -1;
+		bool doing_tick_quarter = false;
+		byte pending_val = 0;
+		public int seq_tick;
+		public byte seq_val;
+		public bool len_clock_active;
+
+		int sequencer_counter, sequencer_step, sequencer_mode, sequencer_irq_inhibit, sequencer_irq_assert;
+		bool sequencer_irq, sequence_reset_pending, sequencer_irq_clear_pending, sequencer_irq_flag;
+
+		public void RunDMCFetch()
+		{
+			dmc.Fetch();
+		}
+
+		int[][] sequencer_lut = new int[2][];
+
+		static int[][] sequencer_lut_ntsc = new int[][]{
+			new int[]{7457,14913,22371,29830},
+			new int[]{7457,14913,22371,29830,37282}
+		};
+
+		static int[][] sequencer_lut_pal = new int[][]{
+			new int[]{8313,16627,24939,33254},
+			new int[]{8313,16627,24939,33254,41566}
+		};
+
+		void sequencer_write_tick(byte val)
+		{
+			if (seq_tick>0)
+			{
+				seq_tick--;
+
+				if (seq_tick==0)
+				{
+					sequencer_mode = (val >> 7) & 1;
+					
+					// Console.WriteLine("apu 4017 = {0:X2}", val);
+					// check if we will be doing the extra frame ticks or not
+					if (sequencer_mode==1)
+					{
+						if (!doing_tick_quarter)
+						{
+							QuarterFrame();
+							HalfFrame();
+						}
+					}
+
+					sequencer_irq_inhibit = (val >> 6) & 1;
+					if (sequencer_irq_inhibit == 1)
+					{
+						sequencer_irq_flag = false;
+					}
+
+					sequencer_counter = 0;
+					sequencer_step = 0;
+				}
+			}
+		}
+
+		void sequencer_tick()
+		{
+			sequencer_counter++;
+			if (sequencer_mode == 0 && sequencer_counter == sequencer_lut[0][3]-1)
+			{
+				if (sequencer_irq_inhibit==0)
+				{
+					sequencer_irq_assert = 2;
+					sequencer_irq_flag = true;
+				}
+					
+				HalfFrame();
+			}
+			if (sequencer_mode == 0 && sequencer_counter == sequencer_lut[0][3] - 2 && sequencer_irq_inhibit == 0)
+			{
+				//sequencer_irq_assert = 2;
+				sequencer_irq_flag = true;
+			}
+			if (sequencer_mode == 1 && sequencer_counter == sequencer_lut[1][4] - 1)
+			{
+				HalfFrame();
+			}
+			if (sequencer_lut[sequencer_mode][sequencer_step] != sequencer_counter)
+				return;
+			sequencer_check();
+		}
+
+		public void SyncIRQ()
+		{
+			irq_pending = sequencer_irq | dmc_irq;
+		}
+
+		void sequencer_check()
+		{
+			// Console.WriteLine("sequencer mode {0} step {1}", sequencer_mode, sequencer_step);
+			bool quarter, half, reset;
+			switch (sequencer_mode)
+			{
+				case 0: // 4-step
+					quarter = true;
+					half = sequencer_step == 1;
+					reset = sequencer_step == 3;
+					if (reset && sequencer_irq_inhibit == 0)
+					{
+						// Console.WriteLine("{0} {1,5} set irq_assert", nes.Frame, sequencer_counter);
+						// sequencer_irq_assert = 2;
+						sequencer_irq_flag = true;
+					}
+					break;
+
+				case 1: // 5-step
+					quarter = sequencer_step != 3;
+					half = sequencer_step == 1;
+					reset = sequencer_step == 4;
+					break;
+
+				default:
+					throw new InvalidOperationException();
+			}
+
+			if (reset)
+			{
+				sequencer_counter = 0;
+				sequencer_step = 0;
+			}
+			else sequencer_step++;
+
+			if (quarter) QuarterFrame();
+			if (half) HalfFrame();
+		}
+
+		void HalfFrame()
+		{
+			doing_tick_quarter = true;
+			pulse[0].clock_length_and_sweep();
+			pulse[1].clock_length_and_sweep();
+			triangle.clock_length_and_sweep();
+			noise.clock_length_and_sweep();
+		}
+
+		void QuarterFrame()
+		{
+			doing_tick_quarter = true;
+			pulse[0].clock_env();
+			pulse[1].clock_env();
+			triangle.clock_linear_counter();
+			noise.clock_env();
+		}
+
+		public void NESSoftReset()
+		{
+			// need to study what happens to apu and stuff..
+			sequencer_irq = false;
+			sequencer_irq_flag = false;
+			_WriteReg(0x4015, 0);
+
+			// for 4017, its as if the last value written gets rewritten
+			sequencer_mode = (seq_val >> 7) & 1;
+			sequencer_irq_inhibit = (seq_val >> 6) & 1;
+			if (sequencer_irq_inhibit == 1)
+			{
+				sequencer_irq_flag = false;
+			}
+			sequencer_counter = 0;
+			sequencer_step = 0;
+		}
+
+		public void NESHardReset()
+		{
+			// "at power on it is as if $00 was written to $4017 9-12 cycles before the reset vector"
+			// that translates to a starting value for the counter of -3
+			sequencer_counter = -1;
+		}
+
+		public void WriteReg(int addr, byte val)
+		{
+			pending_reg = addr;
+			pending_val = val;
+		}
+
+		void _WriteReg(int addr, byte val)
+		{
+			//Console.WriteLine("{0:X4} = {1:X2}", addr, val);
+			int index = addr - 0x4000;
+			int reg = index & 3;
+			int channel = index >> 2;
+			switch (channel)
+			{
+				case 0:
+					pulse[0].WriteReg(reg, val);
+					break;
+				case 1:
+					pulse[1].WriteReg(reg, val);
+					break;
+				case 2:
+					triangle.WriteReg(reg, val);
+					break;
+				case 3:
+					noise.WriteReg(reg, val);
+					break;
+				case 4:
+					dmc.WriteReg(reg, val);
+					break;
+				case 5:
+					if (addr == 0x4015)
+					{
+						pulse[0].set_lenctr_en(val & 1);
+						pulse[1].set_lenctr_en((val >> 1) & 1);
+						triangle.set_lenctr_en((val >> 2) & 1);
+						noise.set_lenctr_en((val >> 3) & 1);
+						dmc.set_lenctr_en(val.Bit(4));
+
+					}
+					else if (addr == 0x4017)
+					{
+						if (dmc.timer%2==0)
+						{
+							seq_tick = 3;
+
+						} else
+						{
+							seq_tick = 4;
+						}
+						
+						seq_val = val;
+					}
+					break;
+			}
+		}
+
+		public byte PeekReg(int addr)
+		{
+			switch (addr)
+			{
+				case 0x4015:
+					{
+						//notice a missing bit here. should properly emulate with empty / Data bus
+						//if an interrupt flag was set at the same moment of the read, it will read back as 1 but it will not be cleared. 
+						int dmc_nonzero = dmc.IsLenCntNonZero() ? 1 : 0;
+						int noise_nonzero = noise.IsLenCntNonZero() ? 1 : 0;
+						int tri_nonzero = triangle.IsLenCntNonZero() ? 1 : 0;
+						int pulse1_nonzero = pulse[1].IsLenCntNonZero() ? 1 : 0;
+						int pulse0_nonzero = pulse[0].IsLenCntNonZero() ? 1 : 0;
+						int ret = ((dmc_irq ? 1 : 0) << 7) | ((sequencer_irq_flag ? 1 : 0) << 6) | (dmc_nonzero << 4) | (noise_nonzero << 3) | (tri_nonzero << 2) | (pulse1_nonzero << 1) | (pulse0_nonzero);
+						return (byte)ret;
+					}
+				default:
+					// don't return 0xFF here or SMB will break
+					return 0x00;
+			}
+		}
+
+		public byte ReadReg(int addr)
+		{
+			switch (addr)
+			{
+				case 0x4015:
+					{
+						byte ret = PeekReg(0x4015);
+						// Console.WriteLine("{0} {1,5} $4015 clear irq, was at {2}", nes.Frame, sequencer_counter, sequencer_irq);
+						sequencer_irq_flag = false;
+						SyncIRQ();
+						return ret;
+					}
+				default:
+					// don't return 0xFF here or SMB will break
+					return 0x00;
+			}
+		}
+
+		public Action DebugCallback;
+		public int DebugCallbackDivider;
+		public int DebugCallbackTimer;
+
+		int pending_length_change;
+
+		public void RunOne(bool read)
+		{
+			if (read)
+			{
+				pulse[0].Run();
+				pulse[1].Run();
+				triangle.Run();
+				noise.Run();
+				dmc.Run();
+
+				pulse[0].len_halt = false;
+				pulse[1].len_halt = false;
+				noise.len_halt = false;
+
+			}
+			else
+			{
+				if (pending_length_change>0)
+				{
+					pending_length_change--;
+					if (pending_length_change==0)
+					{
+						dmc.sample_length--;
+					}
+				}
+
+				EmitSample();
+
+				// we need to predict if there will be a length clock here, because the sequencer ticks last, but the 
+				// timer reload shouldn't happen if length clock and write happen simultaneously
+				// I'm not sure if we can avoid this by simply processing the sequencer first
+				// but at the moment that would break everything, so this is good enough for now
+				if (sequencer_counter == (sequencer_lut[0][1] - 1) || 
+					(sequencer_counter == sequencer_lut[0][3] - 2 && sequencer_mode==0) ||
+					(sequencer_counter == sequencer_lut[1][4] - 2 && sequencer_mode == 1))
+				{
+					len_clock_active = true;
+				}
+
+				// handle writes
+				// notes: this set up is a bit convoluded at the moment, mainly because APU behaviour is not entirely understood
+				// in partiuclar, there are several clock pulses affecting the APU, and when new written are latched is not known in detail
+				// the current code simply matches known behaviour			
+				if (pending_reg != -1)
+				{
+					if (pending_reg == 0x4015 || pending_reg == 0x4015 || pending_reg == 0x4003 || pending_reg==0x4007)
+					{
+						_WriteReg(pending_reg, pending_val);
+						pending_reg = -1;
+					}
+					else if (dmc.timer%2==0)
+					{
+						_WriteReg(pending_reg, pending_val);
+						pending_reg = -1;
+					}
+				}
+
+				len_clock_active = false;
+
+				sequencer_tick();
+				sequencer_write_tick(seq_val);
+				doing_tick_quarter = false;
+				
+				if (sequencer_irq_assert>0) {
+					sequencer_irq_assert--;
+					if (sequencer_irq_assert==0)
+					{
+						sequencer_irq = true;
+					}					
+				}				
+
+				SyncIRQ();
+				nes.irq_apu = irq_pending;
+				
+				// since the units run concurrently, the APU frame sequencer is ran last because
+				// it can change the ouput values of the pulse/triangle channels
+				// we want the changes to affect it on the *next* cycle.
+
+				if (sequencer_irq_flag == false)
+					sequencer_irq = false;
+
+				if (DebugCallbackDivider != 0)
+				{
+					if (DebugCallbackTimer == 0)
+					{
+						if (DebugCallback != null)
+							DebugCallback();
+						DebugCallbackTimer = DebugCallbackDivider;
+					}
+					else DebugCallbackTimer--;
+
+				}
+			}
+		}
+
+		public struct Delta
+		{
+			public uint time;
+			public int value;
+			public Delta(uint time, int value)
+			{
+				this.time = time;
+				this.value = value;
+			}
+		}
+
+		public List<Delta> dlist = new List<Delta>();
+
+		/// <summary>only call in board.ClockCPU()</summary>
+		/// <param name="value"></param>
+		public void ExternalQueue(int value)
+		{
+			// sampleclock is incremented right before board.ClockCPU()
+			dlist.Add(new Delta(sampleclock - 1, value));
+		}
+
+		public uint sampleclock = 0;
+
+		int oldmix = 0;
+
+		void EmitSample()
+		{
+			if (recalculate)
+			{
+				recalculate = false;
+
+				int s_pulse0 = pulse[0].sample;
+				int s_pulse1 = pulse[1].sample;
+				int s_tri = triangle.sample;
+				int s_noise = noise.sample;
+				int s_dmc = dmc.sample;
+
+				// int s_ext = 0; //gamepak
+
+				/*
+				if (!EnableSquare1) s_pulse0 = 0;
+				if (!EnableSquare2) s_pulse1 = 0;
+				if (!EnableTriangle) s_tri = 0;
+				if (!EnableNoise) s_noise = 0;
+				if (!EnableDMC) s_dmc = 0;
+				*/
+
+				// more properly correct
+				float pulse_out, tnd_out;
+				if (s_pulse0 == 0 && s_pulse1 == 0)
+				  pulse_out = 0;
+				else pulse_out = 95.88f / ((8128.0f / (s_pulse0 + s_pulse1)) + 100.0f);
+				if (s_tri == 0 && s_noise == 0 && s_dmc == 0)
+				  tnd_out = 0;
+				else tnd_out = 159.79f / (1 / ((s_tri / 8227.0f) + (s_noise / 12241.0f /* * NOISEADJUST*/) + (s_dmc / 22638.0f)) + 100);
+				float output = pulse_out + tnd_out;
+				// output = output * 2 - 1;
+				// this needs to leave enough headroom for straying DC bias due to the DMC unit getting stuck outputs. smb3 is bad about that. 
+				int mix = (int)(20000 * output);
+
+				dlist.Add(new Delta(sampleclock, mix - oldmix));
+				oldmix = mix;
+			}
+
+			sampleclock++;
+		}
+	}
+}
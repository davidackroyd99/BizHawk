--- conflicted
+++ resolved
@@ -593,13 +593,7 @@
 
 			return new TraceInfo
 			{
-<<<<<<< HEAD
-				Disassembly = $"{(disassemble ? Disassemble(PC, ReadMemory, out notused) : "---")} ".PadRight(40),
-=======
-				Disassembly = string.Format(
-					"{0} ",
-					disassemble ? Disassemble(Regs[PC], ReadMemory, out notused) : "---").PadRight(50),
->>>>>>> 3dec9e2e
+				Disassembly = $"{(disassemble ? Disassemble(Regs[PC], ReadMemory, out notused) : "---")} ".PadRight(50),
 				RegisterInfo = string.Format(
 					"A:{0:X2} B:{1:X2} X:{2:X4} Y:{3:X4} US:{4:X4} SP:{5:X4} DP:{6:X2} CC:{7:X2} Cy:{8} {9}{10}{11}{12}{13}{14}{15}{16}",
 					Regs[A],

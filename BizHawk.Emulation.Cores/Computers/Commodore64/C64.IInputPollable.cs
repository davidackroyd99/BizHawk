--- conflicted
+++ resolved
@@ -1,21 +1,13 @@
-﻿using BizHawk.Emulation.Common;
-
-namespace BizHawk.Emulation.Cores.Computers.Commodore64
-{
-	public partial class C64 : IInputPollable
-	{
-<<<<<<< HEAD
-		public bool IsLagFrame
-		{
-			get { return _islag; }
-			set { _islag = value; }
-		}
-=======
-		public bool IsLagFrame { get; set; }
-        public int LagCount { get; set; }
->>>>>>> de576bb0
-
-        [SaveState.DoNotSave]
-        public IInputCallbackSystem InputCallbacks { get; private set; }
-	}
-}
+﻿using BizHawk.Emulation.Common;
+
+namespace BizHawk.Emulation.Cores.Computers.Commodore64
+{
+	public partial class C64 : IInputPollable
+	{
+		public bool IsLagFrame { get; set; }
+        public int LagCount { get; set; }
+
+        [SaveState.DoNotSave]
+        public IInputCallbackSystem InputCallbacks { get; private set; }
+	}
+}
--- conflicted
+++ resolved
@@ -1,4 +1,3 @@
-<<<<<<< HEAD
 using System;
 using System.IO;
 
@@ -74,88 +73,4 @@
 		}
 
 		static System.Threading.Thread thread;
-	}
-
-=======
-﻿using System;
-using System.IO;
-
-namespace BizHawk.Common
-{
-	/// <summary>
-	/// Starts a thread which cleans any filenames in %temp% beginning with bizhawk.bizdelete.
-	/// Files shouldn't be named that unless they're safe to delete, but notably, they may stil be in use. That won't hurt this component.
-	/// When they're no longer in use, this component will then be able to delete them.
-	/// </summary>
-	public static class TempFileCleaner
-	{
-		//todo - manage paths other than %temp%, make not static, or allow adding multiple paths to static instance
-
-		public static string GetTempFilename(string friendlyname, string extension = null, bool delete = true)
-		{
-			string guidPart = Guid.NewGuid().ToString();
-			var fname = string.Format("biz-{0}-{1}-{2}{3}", System.Diagnostics.Process.GetCurrentProcess().Id, friendlyname, guidPart, extension ?? "");
-			if (delete) fname = RenameTempFilenameForDelete(fname);
-			return Path.Combine(Path.GetTempPath(), fname);
-		}
-
-		public static string RenameTempFilenameForDelete(string path)
-		{
-			string filename = Path.GetFileName(path);
-			string dir = Path.GetDirectoryName(path);
-			if (!filename.StartsWith("biz-")) throw new InvalidOperationException();
-			filename = "bizdelete-" + filename.Remove(0, 4);
-			return Path.Combine(dir, filename);
-		}
-
-		public static void Start()
-		{
-			lock (typeof(TempFileCleaner))
-			{
-				if (thread != null)
-					return;
-
-				thread = new System.Threading.Thread(ThreadProc);
-				thread.IsBackground = true;
-				thread.Priority = System.Threading.ThreadPriority.Lowest;
-				thread.Start();
-			}
-		}
-
-		static void ThreadProc()
-		{
-			var di = new DirectoryInfo(Path.GetTempPath());
-			for (; ; )
-			{
-				if (!System.Diagnostics.Debugger.IsAttached) //exceptions due to can't-delete are annoying. see this for another approach: http://www.codeproject.com/Articles/14402/Testing-File-Access-Rights-in-NET
-				{
-					var fis = di.GetFiles("bizdelete-*");
-					foreach (var fi in fis)
-					{
-						try
-						{
-							fi.Delete();
-						}
-						catch
-						{
-						}
-
-						//try not to do more than one thing per frame
-						System.Threading.Thread.Sleep(100);
-					}
-				}
-
-				//try not to slam the filesystem too hard, we dont want this to cause any hiccups
-				System.Threading.Thread.Sleep(5000);
-			}
-		}
-
-		public static void Stop()
-		{
-		}
-
-		static System.Threading.Thread thread;
-	}
-
->>>>>>> c4016aff
-}+	}
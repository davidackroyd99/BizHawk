using System;
using System.IO;
using System.Runtime.InteropServices;

namespace BizHawk.Common
{
<<<<<<< HEAD
	public class InstanceDll : IDisposable, IInstanceDll
=======
	public class InstanceDll : IDisposable, IImportResolver
>>>>>>> 2e1132c2
	{
		public InstanceDll(string dllPath)
		{
			//copy the dll to a temp directory
			var path = TempFileCleaner.GetTempFilename(string.Format("{0}", Path.GetFileNameWithoutExtension(dllPath)),".dll",false);
			using (var stream = new FileStream(path, FileMode.Create, System.Security.AccessControl.FileSystemRights.FullControl, FileShare.ReadWrite | FileShare.Delete, 4 * 1024, FileOptions.None))
			using (var sdll = File.OpenRead(dllPath))
				sdll.CopyTo(stream);

			//try to locate dlls in the current directory (for libretro cores)
			//this isnt foolproof but its a little better than nothing
			//setting PWD temporarily doesnt work. that'd be ideal since it supposedly gets searched early on,
			//but i guess not with SetDllDirectory in effect
			var envpath = Environment.GetEnvironmentVariable("PATH", EnvironmentVariableTarget.Process);
			try
			{
				string envpath_new = Path.GetDirectoryName(path) + ";" + envpath;
				Environment.SetEnvironmentVariable("PATH", envpath_new, EnvironmentVariableTarget.Process);
				_hModule = LoadLibrary(path); //consider using LoadLibraryEx instead of shenanigans?
				var newfname = TempFileCleaner.RenameTempFilenameForDelete(path);
				File.Move(path, newfname);
			}
			finally
			{
				Environment.SetEnvironmentVariable("PATH", envpath, EnvironmentVariableTarget.Process);
			}
		}

		[Flags]
		enum LoadLibraryFlags : uint
		{
			DONT_RESOLVE_DLL_REFERENCES = 0x00000001,
			LOAD_IGNORE_CODE_AUTHZ_LEVEL = 0x00000010,
			LOAD_LIBRARY_AS_DATAFILE = 0x00000002,
			LOAD_LIBRARY_AS_DATAFILE_EXCLUSIVE = 0x00000040,
			LOAD_LIBRARY_AS_IMAGE_RESOURCE = 0x00000020,
			LOAD_WITH_ALTERED_SEARCH_PATH = 0x00000008
		}

		[DllImport("kernel32.dll", SetLastError = true)]
		static extern IntPtr LoadLibrary(string dllToLoad);
		[DllImport("kernel32.dll", SetLastError = true)]
		static extern IntPtr LoadLibraryEx(string lpFileName, IntPtr hReservedNull, LoadLibraryFlags dwFlags);
		[DllImport("kernel32.dll")]
		static extern IntPtr GetProcAddress(IntPtr hModule, string procedureName);
		[DllImport("kernel32.dll")]
		static extern bool FreeLibrary(IntPtr hModule);

		public IntPtr GetProcAddress(string procName)
		{
			return GetProcAddress(_hModule, procName);
		}

		IntPtr IImportResolver.Resolve(string entryPoint)
		{
			return GetProcAddress(entryPoint);
		}

		public void Dispose()
		{
			if (_hModule != IntPtr.Zero)
			{
				FreeLibrary(_hModule);
				_hModule = IntPtr.Zero;
			}
		}

		IntPtr _hModule;
	}
}<|MERGE_RESOLUTION|>--- conflicted
+++ resolved
@@ -4,11 +4,7 @@
 
 namespace BizHawk.Common
 {
-<<<<<<< HEAD
-	public class InstanceDll : IDisposable, IInstanceDll
-=======
-	public class InstanceDll : IDisposable, IImportResolver
->>>>>>> 2e1132c2
+	public class InstanceDll : IDisposable, IInstanceDll, IImportResolver
 	{
 		public InstanceDll(string dllPath)
 		{

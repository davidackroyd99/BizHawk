﻿using System;
using System.IO;
using System.Reflection;

namespace BizHawk.Common.BizInvoke
{
	/// TODO move this and all in IImportResolver.cs to OSTailoredCode.cs and refactor
	public class DynamicLibraryImportResolver : IImportResolver, IDisposable
	{
		private IntPtr _p;
		private readonly OSTailoredCode.ILinkedLibManager libLoader = OSTailoredCode.LinkedLibManager; //TODO inline?

		public DynamicLibraryImportResolver(string dllName)
		{
<<<<<<< HEAD
			if (OSTailoredCode.CurrentOS != OSTailoredCode.DistinctOS.Windows) ResolveFilePath(ref dllName);
			_p = libLoader.LoadPlatformSpecific(dllName);
			if (_p == IntPtr.Zero) throw new InvalidOperationException($"null pointer returned by {nameof(libLoader.LoadPlatformSpecific)}");
=======
			_p = libLoader.LoadOrThrow(dllName);
>>>>>>> 7d554f06
		}

		private string[] RelativeSearchPaths = {
			"/",
			"/dll/"
		};

		private string[] AbsoluteSearchPaths = {
			"/usr/lib/",
			"/usr/lib/bizhawk/"
		};

		/// <remarks>this is needed to actually find the DLL properly on Unix</remarks>
		private void ResolveFilePath(ref string dllName)
		{
			if (dllName.IndexOf('/') != -1) return; // relative paths shouldn't contain '/'

			var currDir = Path.GetDirectoryName(Assembly.GetExecutingAssembly().CodeBase).Replace("file:", "");
			string dll;
			foreach (var p in AbsoluteSearchPaths)
			{
				dll = p + dllName;
				if (File.Exists(dll))
				{
					dllName = dll;
					return;
				}
			}
			foreach (var p in RelativeSearchPaths)
			{
				dll = currDir + p + dllName;
				if (File.Exists(dll))
				{
					dllName = dll;
					return;
				}
			}
		}

		public IntPtr Resolve(string entryPoint)
		{
			return libLoader.GetProcAddr(_p, entryPoint);
		}

		private void Free()
		{
			if (_p == IntPtr.Zero) return; // already freed
			libLoader.FreeByPtr(_p);
			_p = IntPtr.Zero;
		}

		public void Dispose()
		{
			Free();
			GC.SuppressFinalize(this);
		}

		~DynamicLibraryImportResolver()
		{
			Free();
		}
	}
}<|MERGE_RESOLUTION|>--- conflicted
+++ resolved
@@ -12,13 +12,7 @@
 
 		public DynamicLibraryImportResolver(string dllName)
 		{
-<<<<<<< HEAD
-			if (OSTailoredCode.CurrentOS != OSTailoredCode.DistinctOS.Windows) ResolveFilePath(ref dllName);
-			_p = libLoader.LoadPlatformSpecific(dllName);
-			if (_p == IntPtr.Zero) throw new InvalidOperationException($"null pointer returned by {nameof(libLoader.LoadPlatformSpecific)}");
-=======
 			_p = libLoader.LoadOrThrow(dllName);
->>>>>>> 7d554f06
 		}
 
 		private string[] RelativeSearchPaths = {

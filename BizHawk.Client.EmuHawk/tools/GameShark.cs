﻿using System;
using System.Windows.Forms;
using BizHawk.Emulation.Common;
using BizHawk.Client.Common;
using System.Globalization;
using System.Collections.Generic;

namespace BizHawk.Client.EmuHawk
{

	//TODO:
	//Add Support/Handling for The Following Systems and Devices:
	//GBA: Code Breaker (That uses unique Encryption keys)
	//NES: Pro Action Rocky  (When someone asks)
	//SNES: GoldFinger (Action Replay II) Support?

	//Clean up the checks to be more robust/less "hacky"
	//They work but feel bad

	//Verify all wording in the error reports


	[ToolAttributes(released: true, supportedSystems: new[] { "GB", "GBA", "GEN", "N64", "NES", "PSX", "SAT", "SMS", "SNES" })]
	public partial class GameShark : Form, IToolForm, IToolFormAutoConfig
	{
		#region " Game Genie Dictionary "
		private readonly Dictionary<char, int> _GBGGgameGenieTable = new Dictionary<char, int>
		{
			{'0', 0 },
			{'1', 1 },
			{'2', 2 },
			{'3', 3 },
			{'4', 4 },
			{'5', 5 },
			{'6', 6 },
			{'7', 7 },
			{'8', 8 },
			{'9', 9 },
			{'A', 10 },
			{'B', 11 },
			{'C', 12 },
			{'D', 13 },
			{'E', 14 },
			{'F', 15 }
		};
		private readonly Dictionary<char, long> _GENgameGenieTable = new Dictionary<char, long>
		{
			{ 'A', 0 },
			{ 'B', 1 },
			{ 'C', 2 },
			{ 'D', 3 },
			{ 'E', 4 },
			{ 'F', 5 },
			{ 'G', 6 },
			{ 'H', 7 },
			{ 'J', 8 },
			{ 'K', 9 },
			{ 'L', 10 },
			{ 'M', 11 },
			{ 'N', 12 },
			{ 'P', 13 },
			{ 'R', 14 },
			{ 'S', 15 },
			{ 'T', 16 },
			{ 'V', 17 },
			{ 'W', 18 },
			{ 'X', 19 },
			{ 'Y', 20 },
			{ 'Z', 21 },
			{ '0', 22 },
			{ '1', 23 },
			{ '2', 24 },
			{ '3', 25 },
			{ '4', 26 },
			{ '5', 27 },
			{ '6', 28 },
			{ '7', 29 },
			{ '8', 30 },
			{ '9', 31 }
		};
		//This only applies to the NES
		private readonly Dictionary<char, int> _NESgameGenieTable = new Dictionary<char, int>
		{
			{ 'A', 0 },  // 0000
			{ 'P', 1 },  // 0001
			{ 'Z', 2 },  // 0010
			{ 'L', 3 },  // 0011
			{ 'G', 4 },  // 0100
			{ 'I', 5 },  // 0101
			{ 'T', 6 },  // 0110
			{ 'Y', 7 },  // 0111
			{ 'E', 8 },  // 1000
			{ 'O', 9 },  // 1001
			{ 'X', 10 }, // 1010
			{ 'U', 11 }, // 1011
			{ 'K', 12 }, // 1100
			{ 'S', 13 }, // 1101
			{ 'V', 14 }, // 1110
			{ 'N', 15 }, // 1111
		};
		// including transposition
		// Code: D F 4 7 0 9 1 5 6 B C 8 A 2 3 E
		// Hex:  0 1 2 3 4 5 6 7 8 9 A B C D E F
		//This only applies to the SNES
		private readonly Dictionary<char, int> _SNESgameGenieTable = new Dictionary<char, int>
		{
			{ 'D', 0 },  // 0000
			{ 'F', 1 },  // 0001
			{ '4', 2 },  // 0010
			{ '7', 3 },  // 0011
			{ '0', 4 },  // 0100
			{ '9', 5 },  // 0101
			{ '1', 6 },  // 0110
			{ '5', 7 },  // 0111
			{ '6', 8 },  // 1000
			{ 'B', 9 },  // 1001
			{ 'C', 10 }, // 1010 
			{ '8', 11 }, // 1011 
			{ 'A', 12 }, // 1100 
			{ '2', 13 }, // 1101 
			{ '3', 14 }, // 1110 
			{ 'E', 15 }  // 1111 
		};
		#endregion

		//We are using Memory Domains, so we NEED this.
		[RequiredService]
		private IMemoryDomains MemoryDomains { get; set; }
		[RequiredService]
		private IEmulator Emulator { get; set; }
		public GameShark()
		{
			InitializeComponent();
		}

		public bool UpdateBefore
		{
			get
			{
				return true;
			}
		}

		public bool AskSaveChanges()
		{
			return true;
		}

		public void FastUpdate()
		{

		}

		public void Restart()
		{

		}

		public void NewUpdate(ToolFormUpdateType type) { }

		public void UpdateValues()
		{

		}

		//My Variables
		string parseString = null;
		string RAMAddress = null;
		string RAMValue = null;
		int byteSize = 0;
		string testo = null;
		string SingleCheat = null;
		int loopValue = 0;
		private void btnGo_Click(object sender, EventArgs e)
		{
			//Reset Variables
			parseString = null;
			RAMAddress = null;
			RAMValue = null;
			byteSize = 0;

			SingleCheat = null;
			for (int i = 0; i < txtCheat.Lines.Length; i++)
			{
				loopValue = i;
				SingleCheat = txtCheat.Lines[i].ToUpper();
				//What System are we running?
				switch (Emulator.SystemId)
				{
				case "GB":
					GB();
					break;
				case "GBA":
					GBA();
					break;
				case "GEN":
					GEN();
					break;
				case "N64":
					//This determies what kind of Code we have
					testo = SingleCheat.Remove(2, 11);
					N64();
					break;
				case "NES":
					NES();
					break;
				case "PSX":
					//This determies what kind of Code we have
					testo = SingleCheat.Remove(2, 11);
					PSX();
					break;
				case "SAT":
					//This determies what kind of Code we have
					testo = SingleCheat.Remove(2, 11);
					SAT();
					break;
				case "SMS":
					SMS();
					break;
				case "SNES":
					SNES();
					break;
				default:
					//This should NEVER happen
					break;
				}
			}
			//We did the lines.  Let's clear.
			txtCheat.Clear();
			txtDescription.Clear();
		}
		//Original Code by adelikat
		//Decodes GameGear and GameBoy
		public void GBGGDecode(string code, ref int val, ref int add, ref int cmp)
		{
			// No cypher on value
			// Char # |   0   |   1   |   2   |   3   |   4   |   5   |   6   |   7   |   8   |
			// Bit  # |3|2|1|0|3|2|1|0|3|2|1|0|3|2|1|0|3|2|1|0|3|2|1|0|3|2|1|0|3|2|1|0|3|2|1|0|
			// maps to|      Value    |A|B|C|D|E|F|G|H|I|J|K|L|XOR 0xF|a|b|c|c|NotUsed|e|f|g|h|
			// proper |      Value    |XOR 0xF|A|B|C|D|E|F|G|H|I|J|K|L|g|h|a|b|Nothing|c|d|e|f|
			int x;
			// Getting Value
			if (code.Length > 0)
			{
				_GBGGgameGenieTable.TryGetValue(code[0], out x);
				val = x << 4;
			}

			if (code.Length > 1)
			{
				_GBGGgameGenieTable.TryGetValue(code[1], out x);
				val |= x;
			}
			// Address
			if (code.Length > 2)
			{
				_GBGGgameGenieTable.TryGetValue(code[2], out x);
				add = x << 8;
			}
			else
			{
				add = -1;
			}

			if (code.Length > 3)
			{
				_GBGGgameGenieTable.TryGetValue(code[3], out x);
				add |= x << 4;
			}

			if (code.Length > 4)
			{
				_GBGGgameGenieTable.TryGetValue(code[4], out x);
				add |= x;
			}

			if (code.Length > 5)
			{
				_GBGGgameGenieTable.TryGetValue(code[5], out x);
				add |= (x ^ 0xF) << 12;
			}

			// compare need to be full
			if (code.Length > 8)
			{
				int comp = 0;
				_GBGGgameGenieTable.TryGetValue(code[6], out x);
				comp = x << 2;

				// 8th character ignored
				_GBGGgameGenieTable.TryGetValue(code[8], out x);
				comp |= (x & 0xC) >> 2;
				comp |= (x & 0x3) << 6;
				cmp = comp ^ 0xBA;
			}
			else
			{
				cmp = -1;
			}
		}
		private void GB()
		{
			string RAMCompare = null;

			//Game Genie
			if (SingleCheat.LastIndexOf("-") == 7 && SingleCheat.IndexOf("-") == 3)
			{
				int val = 0;
				int add = 0;
				int cmp = 0;
				parseString = SingleCheat.Replace("-", "");
				GBGGDecode(parseString, ref val, ref add, ref cmp);
				RAMAddress = string.Format("{0:X4}", add);
				RAMValue = string.Format("{0:X2}", val);
				RAMCompare = string.Format("{0:X2}", cmp);
			}
			//Game Genie
			else if (SingleCheat.Contains("-") == true && SingleCheat.LastIndexOf("-") != 7 && SingleCheat.IndexOf("-") != 3)
			{
				MessageBox.Show("All GameBoy Game Geneie Codes need to have a dash after the third character and seventh character.", "Input Error", MessageBoxButtons.OK, MessageBoxIcon.Error);
				return;
			}

			//Game Shark codes
			if (SingleCheat.Length != 8 && SingleCheat.Contains("-") == false)
			{
				MessageBox.Show("All GameShark Codes need to be Eight characters in Length", "Input Error", MessageBoxButtons.OK, MessageBoxIcon.Error);
				return;
			}
			else if (SingleCheat.Length == 8 && SingleCheat.Contains("-") == false)
			{
				testo = SingleCheat.Remove(2, 6);
				//Let's make sure we start with zero.  We have a good length, and a good starting zero, we should be good.  Hopefully.
				switch (testo)
				{
				//Is this 00 or 01?
				case "00":
				case "01":
					//Good.
					break;
				default:
					//No.
					MessageBox.Show("All GameShark Codes for GameBoy need to start with 00 or 01", "Input Error", MessageBoxButtons.OK, MessageBoxIcon.Error);
					return;
				}
				//Sample Input for GB/GBC:
				//010FF6C1
				//Becomes:
				//Address C1F6
				//Value 0F

				parseString = SingleCheat.Remove(0, 2);
				//Now we need to break it down a little more.
				RAMValue = parseString.Remove(2, 4);
				parseString = parseString.Remove(0, 2);
				//The issue is Endian...  Time to get ultra clever.  And Regret it.
				//First Half
				RAMAddress = parseString.Remove(0, 2);
				RAMAddress = RAMAddress + parseString.Remove(2, 2);
				//We now have our values.

			}

			//This part, is annoying...
			try
			{
				//A Watch needs to be generated so we can make a cheat out of that.  This is due to how the Cheat engine works.
				//System Bus Domain, The Address to Watch, Byte size (Byte), Hex Display, Description.  Not Big Endian.
				var watch = Watch.GenerateWatch(MemoryDomains["System Bus"], long.Parse(RAMAddress, NumberStyles.HexNumber), WatchSize.Byte, Client.Common.DisplayType.Hex, false, txtDescription.Text);
				//Take Watch, Add our Value we want, and it should be active when addded?
				if (RAMCompare == null)
				{
					Global.CheatList.Add(new Cheat(watch, int.Parse(RAMValue, NumberStyles.HexNumber)));
				}
				else if (RAMCompare != null)
				{
					//We have a Compare
					Global.CheatList.Add(new Cheat(watch, int.Parse(RAMValue, NumberStyles.HexNumber), int.Parse(RAMCompare, NumberStyles.HexNumber)));
				}
			}
			//Someone broke the world?
			catch (Exception ex)
			{
				MessageBox.Show("An Error occured: " + ex.GetType().ToString(), "Error", MessageBoxButtons.OK, MessageBoxIcon.Error);
			}
		}
		//Provided by mGBA and endrift
		UInt32[] GBAGameSharkSeeds = { UInt32.Parse("09F4FBBD", NumberStyles.HexNumber), UInt32.Parse("9681884A", NumberStyles.HexNumber), UInt32.Parse("352027E9", NumberStyles.HexNumber), UInt32.Parse("F3DEE5A7", NumberStyles.HexNumber) };
		UInt32[] GBAProActionReplaySeeds = { UInt32.Parse("7AA9648F", NumberStyles.HexNumber), UInt32.Parse("7FAE6994", NumberStyles.HexNumber), UInt32.Parse("C0EFAAD5", NumberStyles.HexNumber), UInt32.Parse("42712C57", NumberStyles.HexNumber) };
		//blnEncrypted is used to see if the previous line for Slide code was encrypted or not.
		Boolean blnEncrypted = false;
		//blnGameShark means, "This is a Game Shark/Action Replay (Not MAX) code."
		Boolean blnGameShark = false;
		//blnActionReplayMax means "This is an Action Replay MAX code."
		Boolean blnActionReplayMax = false;
		//blnCodeBreaker means "This is a CodeBreaker code."
		Boolean blnCodeBreaker = false;
		//blnUnhandled means "BizHawk can't do this one or the tool can't."
		Boolean blnUnhandled = false;
		//blnUnneeded means "You don't need this code."
		Boolean blnUnneeded = false;
		private void GBA()
		{
			blnEncrypted = false;
			bool blnNoCode = false;
			//Super Ultra Mega HD BizHawk GameShark/Action Replay/Code Breaker Final Hyper Edition Arcade Remix EX + α GBA Code detection method.
			//Seriously, it's that complex.

			//Check Game Shark/Action Replay (Not Max) Codes
			if (SingleCheat.Length == 17 && SingleCheat.IndexOf(" ") == 8)
			{
				blnNoCode = true;
				//Super Ultra Mega HD BizHawk GameShark/Action Replay/Code Breaker Final Hyper Edition Arcade Remix EX + α GBA Code detection method.
				//Seriously, it's that complex.

				//Check Game Shark/Action Replay (Not Max) Codes
				if (SingleCheat.Length == 17 && SingleCheat.IndexOf(" ") == 8)
				{
					//These are for the Decyption Values for GameShark and Action Replay MAX.
					UInt32 op1 = 0;
					UInt32 op2 = 0;
					UInt32 sum = 0xC6EF3720;

					//Let's get the stuff seperated.
					RAMAddress = SingleCheat.Remove(8, 9);
					RAMValue = SingleCheat.Remove(0, 9);
					//Let's see if this code matches the GameShark.
					GBAGameShark();
					//We got an Un-Needed code.
					if (blnUnneeded == true)
					{
						return;
					}
					//We got an Unhandled code.
					else if (blnUnhandled == true)
					{
						return;
					}
					if (blnGameShark == false)
					{
						//We don't have a GameShark code, or we have an encrypted code?
						//Further testing required.
						//GameShark Decryption Method
						parseString = SingleCheat;

						op1 = UInt32.Parse(parseString.Remove(8, 9), NumberStyles.HexNumber);
						op2 = UInt32.Parse(parseString.Remove(0, 9), NumberStyles.HexNumber);
						//Tiny Encryption Algorithm
						int i;
						for (i = 0; i < 32; ++i)
						{
							op2 -= ((op1 << 4) + GBAGameSharkSeeds[2]) ^ (op1 + sum) ^ ((op1 >> 5) + GBAGameSharkSeeds[3]);
							op1 -= ((op2 << 4) + GBAGameSharkSeeds[0]) ^ (op2 + sum) ^ ((op2 >> 5) + GBAGameSharkSeeds[1]);
							sum -= 0x9E3779B9;
						}
						//op1 has the Address
						//op2 has the Value
						//Sum, is pointless?
						RAMAddress = string.Format("{0:X8}", op1);
						RAMValue = string.Format("{0:X8}", op2);
						GBAGameShark();
					}
					//We don't do Else If after the if here because it won't allow us to verify the second code check.
					if (blnGameShark == true)
					{
						//We got a Valid GameShark Code.  Hopefully.
						AddGBA();
						return;
					}

					//We are going to assume that we got an Action Replay MAX code, or at least try to guess that we did.
					GBAActionReplay();

					if (blnActionReplayMax == false)
					{
						//Action Replay Max decryption Method
						parseString = SingleCheat;
						op1 = 0;
						op2 = 0;
						sum = 0xC6EF3720;
						op1 = UInt32.Parse(parseString.Remove(8, 9), NumberStyles.HexNumber);
						op2 = UInt32.Parse(parseString.Remove(0, 9), NumberStyles.HexNumber);
						//Tiny Encryption Algorithm
						int j;
						for (j = 0; j < 32; ++j)
						{
							op2 -= ((op1 << 4) + GBAProActionReplaySeeds[2]) ^ (op1 + sum) ^ ((op1 >> 5) + GBAProActionReplaySeeds[3]);
							op1 -= ((op2 << 4) + GBAProActionReplaySeeds[0]) ^ (op2 + sum) ^ ((op2 >> 5) + GBAProActionReplaySeeds[1]);
							sum -= 0x9E3779B9;
						}
						//op1 has the Address
						//op2 has the Value
						//Sum, is pointless?
						RAMAddress = string.Format("{0:X8}", op1);
						RAMValue = string.Format("{0:X8}", op2);
						blnEncrypted = true;
						GBAActionReplay();
					}
					//MessageBox.Show(blnActionReplayMax.ToString());
					//We don't do Else If after the if here because it won't allow us to verify the second code check.
					if (blnActionReplayMax == true)
					{
						//We got a Valid Action Replay Max Code.  Hopefully.
						AddGBA();
						//MessageBox.Show("ARM");
						return;
					}
				}
				//Detect CodeBreaker/GameShark SP/Xploder codes
				if (SingleCheat.Length == 12 && SingleCheat.IndexOf(" ") != 8)
				{
					MessageBox.Show("Codebreaker/GameShark SP/Xploder codes are not supported by this tool.", "Tool error", MessageBoxButtons.OK, MessageBoxIcon.Exclamation);
					return;

					//WARNING!!
					//This code is NOT ready yet.
					//The GameShark Key
					//09F4FBBD
					//9681884A
					//352027E9
					//F3DEE5A7

					//The CodeBreaker Key, for Advance Wars 2 (USA)
					//911B9B36
					//BC7C46FC
					//CE58668D
					//5C453661
					//Four sets, and this guy...
					//9D6E

					//Sample Code
					//Encyped:		6C2A1F51C2C0
					//Decrypted:	82028048 FFFFFFFF
					GBACodeBreaker();

					if (blnCodeBreaker == false)
					{
						parseString = SingleCheat;
						UInt32 op1 = 0;
						UInt32 op2 = 0;
						UInt32 sum = 0xC6EF3720;
						string test1;
						string test2;
						test1 = parseString.Remove(5, 6);
						test2 = parseString.Remove(0, 6);
						MessageBox.Show(test1.ToString());
						MessageBox.Show(test2.ToString());
						op1 = UInt32.Parse(parseString.Remove(5, 6), NumberStyles.HexNumber);
						op2 = UInt32.Parse(parseString.Remove(0, 6), NumberStyles.HexNumber);

						//Tiny Encryption Algorithm
						int i;
						for (i = 0; i < 32; ++i)
						{
							op2 -= ((op1 << 4) + GBAGameSharkSeeds[2]) ^ (op1 + sum) ^ ((op1 >> 5) + GBAGameSharkSeeds[3]);
							op1 -= ((op2 << 4) + GBAGameSharkSeeds[0]) ^ (op2 + sum) ^ ((op2 >> 5) + GBAGameSharkSeeds[1]);
							sum -= 0x9E3779B9;
						}
						//op1 has the Address
						//op2 has the Value
						//Sum, is pointless?
						RAMAddress = string.Format("{0:X8}", op1);
						//RAMAddress = RAMAddress.Remove(0, 1);
						RAMValue = string.Format("{0:X8}", op2);
						// && RAMAddress[6] == '0'
					}

					if (blnCodeBreaker == true)
					{
						//We got a Valid Code Breaker Code.  Hopefully.
						AddGBA();
						return;
					}

					if (SingleCheat.IndexOf(" ") != 8 && SingleCheat.Length != 12)
					{
						MessageBox.Show("ALL Codes for Action Replay, Action Replay MAX, Codebreaker, GameShark Advance, GameShark SP, Xploder have a Space after the 8th character.", "Input Error", MessageBoxButtons.OK, MessageBoxIcon.Error);
						return;
					}
					//We have a code
					if (blnNoCode == false)
					{
					}

				}
			}
		}
		public void GBAGameShark()
		{
			//This is for the Game Shark/Action Replay (Not Max)
			if (RAMAddress.StartsWith("0") == true && RAMValue.StartsWith("000000") == true)
			{
				//0aaaaaaaa 000000xx  1 Byte Constant Write
				//1 Byte Size Value
				byteSize = 8;
				blnGameShark = true;
			}
			else if (RAMAddress.StartsWith("1") == true && RAMValue.StartsWith("0000") == true)
			{
				//1aaaaaaaa 0000xxxx  2 Byte Constant Write
				//2 Byte Size Value
				byteSize = 16;
				blnGameShark = true;
			}
			else if (RAMAddress.StartsWith("2") == true)
			{
				//2aaaaaaaa xxxxxxxx  4 Byte Constant Write
				//4 Byte Size Value
				byteSize = 32;
				blnGameShark = true;
			}
			else if (RAMAddress.StartsWith("3000") == true)
			{
				//3000cccc xxxxxxxx aaaaaaaa  4 Byte Group Write  What?  Is this like a Slide Code
				//4 Byte Size Value
				//Sample
				//30000004 01010101 03001FF0 03001FF4 03001FF8 00000000
				//write 01010101 to 3 addresses - 01010101, 03001FF0, 03001FF4, and 03001FF8. '00000000' is used for padding, to ensure the last code encrypts correctly.
				//Note: The device improperly writes the Value, to the address.  We should ignore that.
				MessageBox.Show("Sorry, this tool does not support 3000XXXX codes.", "Tool error", MessageBoxButtons.OK, MessageBoxIcon.Exclamation);
				blnUnhandled = true;
				return;
			}
			else if (RAMAddress.StartsWith("6") == true && RAMValue.StartsWith("0000") == true)
			{
				//6aaaaaaa 0000xxxx  2 Byte ROM patch
				byteSize = 16;
				blnGameShark = true;
			}
			else if (RAMAddress.StartsWith("6") == true && RAMValue.StartsWith("1000") == true)
			{
				//6aaaaaaa 1000xxxx  4 Byte ROM patch
				byteSize = 32;
				blnGameShark = true;
			}
			else if (RAMAddress.StartsWith("6") == true && RAMValue.StartsWith("2000") == true)
			{
				//6aaaaaaa 2000xxxx  8 Byte ROM patch
				byteSize = 32;
				blnGameShark = true;
			}
			else if (RAMAddress.StartsWith("8") == true && RAMAddress[2] == '1' == true && RAMValue.StartsWith("00") == true)
			{
				//8a1aaaaa 000000xx  1 Byte Write when GS Button Pushed
				//Treat as Constant Write.
				byteSize = 8;
				blnGameShark = true;
			}
			else if (RAMAddress.StartsWith("8") == true && RAMAddress[2] == '2' == true && RAMValue.StartsWith("00") == true)
			{
				//8a2aaaaa 000000xx  2 Byte Write when GS Button Pushed
				//Treat as Constant Write.
				byteSize = 16;
				blnGameShark = true;
			}
			else if (RAMAddress.StartsWith("80F00000") == true)
			{
				//80F00000 0000xxxx  Slow down when GS Button Pushed.
				MessageBox.Show("The code you entered is not needed by Bizhawk.", "Input Error", MessageBoxButtons.OK, MessageBoxIcon.Information);
				blnUnneeded = true;
				return;
			}
			else if (RAMAddress.StartsWith("D") == true && RAMAddress.StartsWith("DEADFACE") == false && RAMValue.StartsWith("0000") == true)
			{
				//Daaaaaaa 0000xxxx  2 Byte If Equal, Activate next code
				MessageBox.Show("The code you entered is not supported by BizHawk.", "Emulator Error", MessageBoxButtons.OK, MessageBoxIcon.Information);
				blnUnhandled = true;
				return;
			}
			else if (RAMAddress.StartsWith("E0") == true)
			{
				//E0zzxxxx aaaaaaaa  2 Byte if Equal, Activate ZZ Lines.
				MessageBox.Show("The code you entered is not supported by BizHawk.", "Emulator Error", MessageBoxButtons.OK, MessageBoxIcon.Information);
				blnUnhandled = true;
				return;
			}
			else if (RAMAddress.StartsWith("F") == true && RAMValue.StartsWith("0000") == true)
			{
				//Faaaaaaa 0000xxxx  Hook Routine.  Probably not necessary?
				MessageBox.Show("The code you entered is not needed by Bizhawk.", "Input Error", MessageBoxButtons.OK, MessageBoxIcon.Information);
				blnUnneeded = true;
				return;
			}
			else if (RAMAddress.StartsWith("001DC0DE") == true)
			{
				//xxxxxxxx 001DC0DE  Auto-Detect Game.  Useless for Us.
				MessageBox.Show("The code you entered is not needed by Bizhawk.", "Input Error", MessageBoxButtons.OK, MessageBoxIcon.Information);
				blnUnneeded = true;
				return;
			}
			else if (RAMAddress.StartsWith("DEADFACE") == true)
			{
				//DEADFACE 0000xxxx  Change Encryption Seeds.  Unsure how this works.
				MessageBox.Show("Sorry, this tool does not support DEADFACE codes.", "Tool error", MessageBoxButtons.OK, MessageBoxIcon.Exclamation);
				blnUnhandled = true;
				return;
			}
			else
			{
				blnGameShark = false;
			}
			//It's not a GameShark/Action Replay (Not MAX) code, so we say False.

			return;
		}
		public void GBAActionReplay()
		{
			//These checks are done on the DECYPTED code, not the Encrypted one.
			//ARM Code Types
			// 1) Normal RAM Write Codes
			if (RAMAddress.StartsWith("002") == true)
			{
				// 0022 Should be Changed to 020
				// Fill area (XXXXXXXX) to (XXXXXXXX+YYYYYY) with Byte ZZ.
				// XXXXXXXX
				// YYYYYYZZ
				//This corrects the value
				RAMAddress = RAMAddress.Replace("002", "020");
				blnActionReplayMax = true;
				byteSize = 8;
			}
			else if (RAMAddress.StartsWith("022") == true)
			{
				// 0222 Should be Changed to 020
				// Fill area (XXXXXXXX) to (XXXXXXXX+YYYY*2) with Halfword ZZZZ.
				// XXXXXXXX
				// YYYYZZZZ
				//This corrects the value
				RAMAddress = RAMAddress.Replace("022", "020");
				blnActionReplayMax = true;
				byteSize = 16;
			}

			else if (RAMAddress.StartsWith("042") == true)
			{
				// 0422 Should be Changed to 020
				// Write the Word ZZZZZZZZ to address XXXXXXXX.
				// XXXXXXXX
				// ZZZZZZZZ
				//This corrects the value
				RAMAddress = RAMAddress.Replace("042", "020");
				blnActionReplayMax = true;
				byteSize = 32;
			}
			// 2) Pointer RAM Write Codes
			else if (RAMAddress.StartsWith("402") == true)
			{
				// 4022 Should be Changed to 020
				// Writes Byte ZZ to ([the address kept in XXXXXXXX]+[YYYYYY]).
				// XXXXXXXX
				// YYYYYYZZ
				//This corrects the value
				RAMAddress = RAMAddress.Replace("402", "020");
				blnActionReplayMax = true;
				byteSize = 8;
			}
			else if (RAMAddress.StartsWith("420") == true)
			{
				// 4202 Should be Changed to 020
				// Writes Halfword ZZZZ ([the address kept in XXXXXXXX]+[YYYY*2]).
				// XXXXXXXX
				// YYYYZZZZ
				//This corrects the value
				RAMAddress = RAMAddress.Replace("420", "020");
				blnActionReplayMax = true;
				byteSize = 16;
			}
			else if (RAMAddress.StartsWith("422") == true)
			{
				// 442 Should be Changed to 020
				// Writes the Word ZZZZZZZZ to [the address kept in XXXXXXXX].
				// XXXXXXXX
				// ZZZZZZZZ
				RAMAddress = RAMAddress.Replace("422", "020");
				blnActionReplayMax = true;
				byteSize = 32;
			}
			// 3) Add Codes
			else if (RAMAddress.StartsWith("802") == true)
			{
				// 802 Should be Changed to 020
				// Add the Byte ZZ to the Byte stored in XXXXXXXX.
				// XXXXXXXX
				// 000000ZZ
				//RAMAddress = RAMAddress.Replace("8022", "020");
				byteSize = 8;
				MessageBox.Show("The code you entered is not supported by BizHawk.", "Emulator Error", MessageBoxButtons.OK, MessageBoxIcon.Information);
				blnUnhandled = true;
				return;
			}
			else if (RAMAddress.StartsWith("822") == true & RAMAddress.StartsWith("8222") == false)
			{
				// 822 Should be Changed to 020
				// Add the Halfword ZZZZ to the Halfword stored in XXXXXXXX.
				// XXXXXXXX
				// 0000ZZZZ
				//RAMAddress = RAMAddress.Replace("822", "020");
				byteSize = 16;
				MessageBox.Show("The code you entered is not supported by BizHawk.", "Emulator Error", MessageBoxButtons.OK, MessageBoxIcon.Information);
				blnUnhandled = true;
				return;
			}
			else if (RAMAddress.StartsWith("842") == true)
			{
				//NOTE!
				//This is duplicated below with different function results.
				// 842 Should be Changed to 020
				// Add the Word ZZZZ to the Halfword stored in XXXXXXXX.
				// XXXXXXXX
				// ZZZZZZZZ
				//RAMAddress = RAMAddress.Replace("842", "020");
				byteSize = 32;
				MessageBox.Show("The code you entered is not supported by BizHawk.", "Emulator Error", MessageBoxButtons.OK, MessageBoxIcon.Information);
				blnUnhandled = true;
				return;
			}

			// 4) Write to $4000000 (IO Registers!)
			else if (RAMAddress.StartsWith("C6000130") == true)
			{
				// C6000130 Should be Changed to 00000130
				// Write the Halfword ZZZZ to the address $4XXXXXX
				// 00XXXXXX
				// 0000ZZZZ
				RAMAddress = RAMAddress.Replace("C6000130", "00000130");
				blnActionReplayMax = true;
				byteSize = 16;
			}
			else if (RAMAddress.StartsWith("C7000130") == true)
			{
				// C7000130 Should be Changed to 00000130
				// Write the Word ZZZZZZZZ to the address $4XXXXXX
				// 00XXXXXX
				// ZZZZZZZZ
				RAMAddress = RAMAddress.Replace("C7000130", "00000130");
				blnActionReplayMax = true;
				byteSize = 32;
			}
			// 5) If Equal Code (= Joker Code)
			else if (RAMAddress.StartsWith("082") == true)
			{
				// 082 Should be Changed to 020
				// If Byte at XXXXXXXX = ZZ then execute next code.
				// XXXXXXXX
				// 000000ZZ
				RAMAddress = RAMAddress.Replace("082", "020");
				byteSize = 8;
				MessageBox.Show("The code you entered is not supported by BizHawk.", "Emulator Error", MessageBoxButtons.OK, MessageBoxIcon.Information);
				blnUnhandled = true;
				return;
			}
			else if (RAMAddress.StartsWith("482") == true)
			{
				// 482 Should be Changed to 020
				// If Byte at XXXXXXXX = ZZ then execute next 2 codes.
				// XXXXXXXX
				// 000000ZZ
				RAMAddress = RAMAddress.Replace("482", "020");
				byteSize = 8;
				MessageBox.Show("The code you entered is not supported by BizHawk.", "Emulator Error", MessageBoxButtons.OK, MessageBoxIcon.Information);
				blnUnhandled = true;
				return;
			}
			else if (RAMAddress.StartsWith("882") == true)
			{
				// 882 Should be Changed to 020
				// If Byte at XXXXXXXX = ZZ execute all the codes below this one in the same row (else execute none of the codes below).
				// XXXXXXXX
				// 000000ZZ
				RAMAddress = RAMAddress.Replace("882", "020");
				byteSize = 8;
				MessageBox.Show("The code you entered is not supported by BizHawk.", "Emulator Error", MessageBoxButtons.OK, MessageBoxIcon.Information);
				blnUnhandled = true;
				return;
			}
			else if (RAMAddress.StartsWith("C82") == true)
			{
				// C82 Should be Changed to 020
				// While Byte at XXXXXXXX <> ZZ turn off all codes.
				// XXXXXXXX
				// 000000ZZ
				RAMAddress = RAMAddress.Replace("C82", "020");
				byteSize = 8;
				MessageBox.Show("The code you entered is not supported by BizHawk.", "Emulator Error", MessageBoxButtons.OK, MessageBoxIcon.Information);
				blnUnhandled = true;
				return;
			}
			else if (RAMAddress.StartsWith("0A2") == true)
			{
				// 0A2 Should be Changed to 020
				// If Halfword at XXXXXXXX = ZZZZ then execute next code.
				// XXXXXXXX
				// 0000ZZZZ
				RAMAddress = RAMAddress.Replace("0A2", "020");
				byteSize = 16;
				MessageBox.Show("The code you entered is not supported by BizHawk.", "Emulator Error", MessageBoxButtons.OK, MessageBoxIcon.Information);
				blnUnhandled = true;
				return;
			}
			else if (RAMAddress.StartsWith("4A2") == true)
			{
				// 4A2 Should be Changed to 020
				// If Halfword at XXXXXXXX = ZZZZ then execute next 2 codes.
				// XXXXXXXX
				// 0000ZZZZ
				RAMAddress = RAMAddress.Replace("4A2", "020");
				byteSize = 16;
				MessageBox.Show("The code you entered is not supported by BizHawk.", "Emulator Error", MessageBoxButtons.OK, MessageBoxIcon.Information);
				blnUnhandled = true;
				return;
			}
			else if (RAMAddress.StartsWith("8A2") == true)
			{
				// 8A2 Should be Changed to 020
				// If Halfword at XXXXXXXX = ZZZZ execute all the codes below this one in the same row (else execute none of the codes below).
				// XXXXXXXX
				// 0000ZZZZ
				RAMAddress = RAMAddress.Replace("8A2", "020");
				byteSize = 16;
				MessageBox.Show("The code you entered is not supported by BizHawk.", "Emulator Error", MessageBoxButtons.OK, MessageBoxIcon.Information);
				blnUnhandled = true;
				return;
			}
			else if (RAMAddress.StartsWith("CA2") == true)
			{
				// CA2 Should be Changed to 020
				// While Halfword at XXXXXXXX <> ZZZZ turn off all codes.
				// XXXXXXXX
				// 0000ZZZZ
				RAMAddress = RAMAddress.Replace("CA2", "020");
				byteSize = 16;
				MessageBox.Show("The code you entered is not supported by BizHawk.", "Emulator Error", MessageBoxButtons.OK, MessageBoxIcon.Information);
				blnUnhandled = true;
				return;
			}
			else if (RAMAddress.StartsWith("0C2") == true)
			{
				// 0C2 Should be Changed to 020
				// If Word at XXXXXXXX = ZZZZZZZZ then execute next code.
				// XXXXXXXX
				// ZZZZZZZZ
				RAMAddress = RAMAddress.Replace("0C2", "020");
				byteSize = 32;
				MessageBox.Show("The code you entered is not supported by BizHawk.", "Emulator Error", MessageBoxButtons.OK, MessageBoxIcon.Information);
				blnUnhandled = true;
				return;
			}
			else if (RAMAddress.StartsWith("4C2") == true)
			{
				// 4C2 Should be Changed to 020
				// If Word at XXXXXXXX = ZZZZZZZZ then execute next 2 codes.
				// XXXXXXXX
				// ZZZZZZZZ
				RAMAddress = RAMAddress.Replace("4C2", "020");
				byteSize = 32;
				MessageBox.Show("The code you entered is not supported by BizHawk.", "Emulator Error", MessageBoxButtons.OK, MessageBoxIcon.Information);
				blnUnhandled = true;
				return;
			}
			else if (RAMAddress.StartsWith("8C2") == true)
			{
				// 8C2 Should be Changed to 020
				// If Word at XXXXXXXX = ZZZZZZZZ execute all the codes below this one in the same row (else execute none of the codes below).
				// XXXXXXXX
				// ZZZZZZZZ
				RAMAddress = RAMAddress.Replace("8C2", "020");
				byteSize = 32;
				MessageBox.Show("The code you entered is not supported by BizHawk.", "Emulator Error", MessageBoxButtons.OK, MessageBoxIcon.Information);
				blnUnhandled = true;
				return;
			}
			else if (RAMAddress.StartsWith("CC2") == true)
			{
				// CC2 Should be Changed to 020
				// While Word at XXXXXXXX <> ZZZZZZZZ turn off all codes.
				// XXXXXXXX
				// ZZZZZZZZ
				RAMAddress = RAMAddress.Replace("CC2", "020");
				byteSize = 32;
				MessageBox.Show("The code you entered is not supported by BizHawk.", "Emulator Error", MessageBoxButtons.OK, MessageBoxIcon.Information);
				blnUnhandled = true;
				return;
			}
			// 6) If Different Code
			else if (RAMAddress.StartsWith("102") == true)
			{
				// 102 Should be Changed to 020
				// If Byte at XXXXXXXX <> ZZ then execute next code.
				// XXXXXXXX
				// 000000ZZ
				RAMAddress = RAMAddress.Replace("102", "020");
				byteSize = 8;
				MessageBox.Show("The code you entered is not supported by BizHawk.", "Emulator Error", MessageBoxButtons.OK, MessageBoxIcon.Information);
				blnUnhandled = true;
				return;
			}
			else if (RAMAddress.StartsWith("502") == true)
			{
				// 502 Should be Changed to 020
				// If Byte at XXXXXXXX <> ZZ then execute next 2 codes.
				// XXXXXXXX
				// 000000ZZ
				RAMAddress = RAMAddress.Replace("502", "020");
				byteSize = 8;
				MessageBox.Show("The code you entered is not supported by BizHawk.", "Emulator Error", MessageBoxButtons.OK, MessageBoxIcon.Information);
				blnUnhandled = true;
				return;
			}
			else if (RAMAddress.StartsWith("902") == true)
			{
				// 902 Should be Changed to 020
				// If Byte at XXXXXXXX <> ZZ execute all the codes below this one in the same row (else execute none of the codes below).
				// XXXXXXXX
				// 000000ZZ
				RAMAddress = RAMAddress.Replace("902", "020");
				byteSize = 8;
				MessageBox.Show("The code you entered is not supported by BizHawk.", "Emulator Error", MessageBoxButtons.OK, MessageBoxIcon.Information);
				blnUnhandled = true;
				return;
			}
			else if (RAMAddress.StartsWith("D02") == true)
			{
				// D02 Should be Changed to 020
				// While Byte at XXXXXXXX = ZZ turn off all codes.
				// XXXXXXXX
				// 000000ZZ
				RAMAddress = RAMAddress.Replace("D02", "020");
				byteSize = 8;
				MessageBox.Show("The code you entered is not supported by BizHawk.", "Emulator Error", MessageBoxButtons.OK, MessageBoxIcon.Information);
				blnUnhandled = true;
				return;
			}
			else if (RAMAddress.StartsWith("122") == true)
			{
				// 122 Should be Changed to 020
				// If Halfword at XXXXXXXX <> ZZZZ then execute next code.
				// XXXXXXXX
				// 0000ZZZZ
				RAMAddress = RAMAddress.Replace("122", "020");
				byteSize = 16;
				MessageBox.Show("The code you entered is not supported by BizHawk.", "Emulator Error", MessageBoxButtons.OK, MessageBoxIcon.Information);
				blnUnhandled = true;
				return;
			}
			else if (RAMAddress.StartsWith("522") == true)
			{
				// 522 Should be Changed to 020
				// If Halfword at XXXXXXXX <> ZZZZ then execute next 2 codes.
				// XXXXXXXX
				// 0000ZZZZ
				RAMAddress = RAMAddress.Replace("522", "020");
				byteSize = 16;
				MessageBox.Show("The code you entered is not supported by BizHawk.", "Emulator Error", MessageBoxButtons.OK, MessageBoxIcon.Information);
				blnUnhandled = true;
				return;
			}
			else if (RAMAddress.StartsWith("922") == true)
			{
				// 922 Should be Changed to 020
				// If Halfword at XXXXXXXX <> ZZZZ disable all the codes below this one.
				// XXXXXXXX
				// 0000ZZZZ
				RAMAddress = RAMAddress.Replace("922", "020");
				byteSize = 16;
				MessageBox.Show("The code you entered is not supported by BizHawk.", "Emulator Error", MessageBoxButtons.OK, MessageBoxIcon.Information);
				blnUnhandled = true;
				return;
			}
			else if (RAMAddress.StartsWith("D22") == true)
			{
				// D22 Should be Changed to 020
				// While Halfword at XXXXXXXX = ZZZZ turn off all codes.
				// XXXXXXXX
				// 0000ZZZZ
				RAMAddress = RAMAddress.Replace("D22", "020");
				byteSize = 16;
				MessageBox.Show("The code you entered is not supported by BizHawk.", "Emulator Error", MessageBoxButtons.OK, MessageBoxIcon.Information);
				blnUnhandled = true;
				return;
			}
			else if (RAMAddress.StartsWith("142") == true)
			{
				// 142 Should be Changed to 020
				// If Word at XXXXXXXX <> ZZZZZZZZ then execute next code.
				// XXXXXXXX
				// ZZZZZZZZ
				RAMAddress = RAMAddress.Replace("142", "020");
				byteSize = 32;
				MessageBox.Show("The code you entered is not supported by BizHawk.", "Emulator Error", MessageBoxButtons.OK, MessageBoxIcon.Information);
				blnUnhandled = true;
				return;
			}
			else if (RAMAddress.StartsWith("542") == true)
			{
				// 542 Should be Changed to 020
				// If Word at XXXXXXXX <> ZZZZZZZZ then execute next 2 codes.
				// XXXXXXXX
				// ZZZZZZZZ
				RAMAddress = RAMAddress.Replace("542", "020");
				byteSize = 32;
				MessageBox.Show("The code you entered is not supported by BizHawk.", "Emulator Error", MessageBoxButtons.OK, MessageBoxIcon.Information);
				blnUnhandled = true;
				return;
			}
			else if (RAMAddress.StartsWith("942") == true)
			{
				// 942 Should be Changed to 020
				// If Word at XXXXXXXX <> ZZZZZZZZ disable all the codes below this one.
				// XXXXXXXX
				// ZZZZZZZZ
				RAMAddress = RAMAddress.Replace("942", "020");
				byteSize = 32;
				MessageBox.Show("The code you entered is not supported by BizHawk.", "Emulator Error", MessageBoxButtons.OK, MessageBoxIcon.Information);
				blnUnhandled = true;
				return;
			}
			else if (RAMAddress.StartsWith("D42") == true)
			{
				// D42 Should be Changed to 020
				// While Word at XXXXXXXX = ZZZZZZZZ turn off all codes.
				// XXXXXXXX
				// ZZZZZZZZ
				RAMAddress = RAMAddress.Replace("D42", "020");
				byteSize = 32;
				MessageBox.Show("The code you entered is not supported by BizHawk.", "Emulator Error", MessageBoxButtons.OK, MessageBoxIcon.Information);
				blnUnhandled = true;
				return;
			}
			// 7)
			// [If Byte at address XXXXXXXX is lower than ZZ] (signed) Code
			// Signed means : For bytes : values go from -128 to +127. For Halfword : values go from -32768/+32767. For Words : values go from -2147483648 to 2147483647. For exemple, for the Byte comparison, 7F (127) will be > to FF (-1).
			// 
			// 
			else if (RAMAddress.StartsWith("182") == true)
			{
				// 182 Should be Changed to 020
				// If ZZ > Byte at XXXXXXXX then execute next code.
				// XXXXXXXX
				// 000000ZZ
				if (RAMAddress.StartsWith("182") == true)
				{
					RAMAddress = RAMAddress.Replace("182", "020");
				}
				byteSize = 8;
				MessageBox.Show("The code you entered is not supported by BizHawk.", "Emulator Error", MessageBoxButtons.OK, MessageBoxIcon.Information);
				blnUnhandled = true;
				return;
			}
			else if (RAMAddress.StartsWith("582") == true)
			{
				// 582 Should be Changed to 020
				// If ZZ > Byte at XXXXXXXX then execute next 2 codes.
				// XXXXXXXX
				// 000000ZZ
				if (RAMAddress.StartsWith("582") == true)
				{
					RAMAddress = RAMAddress.Replace("582", "020");
				}
				byteSize = 8;
				MessageBox.Show("The code you entered is not supported by BizHawk.", "Emulator Error", MessageBoxButtons.OK, MessageBoxIcon.Information);
				blnUnhandled = true;
				return;
			}
			else if (RAMAddress.StartsWith("982") == true)
			{
				// 982 Should be Changed to 020
				// If ZZ > Byte at XXXXXXXX then execute all following codes in the same row (else execute none of the codes below).
				// XXXXXXXX
				// 000000ZZ
				if (RAMAddress.StartsWith("982") == true)
				{
					RAMAddress = RAMAddress.Replace("982", "020");
				}
				byteSize = 8;
				MessageBox.Show("The code you entered is not supported by BizHawk.", "Emulator Error", MessageBoxButtons.OK, MessageBoxIcon.Information);
				blnUnhandled = true;
				return;
			}
			else if (RAMAddress.StartsWith("D82") == true || (RAMAddress.StartsWith("E82") == true))
			{
				// D82 or E82 Should be Changed to 020
				// While ZZ <= Byte at XXXXXXXX turn off all codes.
				// XXXXXXXX
				// 000000ZZ
				if (RAMAddress.StartsWith("D82") == true)
				{
					RAMAddress = RAMAddress.Replace("D82", "020");
				}
				else if ((RAMAddress.StartsWith("E82") == true))
				{
					RAMAddress = RAMAddress.Replace("E82", "020");
				}
				byteSize = 8;
				MessageBox.Show("The code you entered is not supported by BizHawk.", "Emulator Error", MessageBoxButtons.OK, MessageBoxIcon.Information);
				blnUnhandled = true;
				return;
			}
			else if (RAMAddress.StartsWith("1A2") == true)
			{
				// 1A2 Should be Changed to 020
				// If ZZZZ > Halfword at XXXXXXXX then execute next line.
				// XXXXXXXX 0000ZZZZ
				if (RAMAddress.StartsWith("1A2") == true)
				{
					RAMAddress = RAMAddress.Replace("1A2", "020");
				}
				byteSize = 16;
				MessageBox.Show("The code you entered is not supported by BizHawk.", "Emulator Error", MessageBoxButtons.OK, MessageBoxIcon.Information);
				blnUnhandled = true;
				return;
			}
			else if (RAMAddress.StartsWith("5A2") == true)
			{
				// 5A2  Should be Changed to 020
				// If ZZZZ > Halfword at XXXXXXXX then execute next 2 lines.
				// XXXXXXXX 0000ZZZZ
				if (RAMAddress.StartsWith("5A2") == true)
				{
					RAMAddress = RAMAddress.Replace("5A2", "020");
				}
				byteSize = 16;
				MessageBox.Show("The code you entered is not supported by BizHawk.", "Emulator Error", MessageBoxButtons.OK, MessageBoxIcon.Information);
				blnUnhandled = true;
				return;
			}
			else if (RAMAddress.StartsWith("9A2") == true)
			{
				// 9A2 Should be Changed to 020
				// If ZZZZ > Halfword at XXXXXXXX then execute all following codes in the same row (else execute none of the codes below).
				// XXXXXXXX 0000ZZZZ 
				if (RAMAddress.StartsWith("9A2") == true)
				{
					RAMAddress = RAMAddress.Replace("9A2", "020");
				}
				byteSize = 16;
				MessageBox.Show("The code you entered is not supported by BizHawk.", "Emulator Error", MessageBoxButtons.OK, MessageBoxIcon.Information);
				blnUnhandled = true;
				return;
			}
			else if (RAMAddress.StartsWith("DA2") == true)
			{
				// DA2 Should be Changed to 020
				// While ZZZZ <= Halfword at XXXXXXXX turn off all codes.
				// XXXXXXXX 0000ZZZZ
				if (RAMAddress.StartsWith("DA2") == true)
				{
					RAMAddress = RAMAddress.Replace("DA2", "020");
				}
				byteSize = 16;
				MessageBox.Show("The code you entered is not supported by BizHawk.", "Emulator Error", MessageBoxButtons.OK, MessageBoxIcon.Information);
				blnUnhandled = true;
				return;
			}
			else if (RAMAddress.StartsWith("1C2") == true)
			{
				// 1C2 or Should be Changed to 020
				// If ZZZZ > Word at XXXXXXXX then execute next line.
				// XXXXXXXX 0000ZZZZ
				if (RAMAddress.StartsWith("1C2") == true)
				{
					RAMAddress = RAMAddress.Replace("1C2", "020");
				}
				byteSize = 32;
				MessageBox.Show("The code you entered is not supported by BizHawk.", "Emulator Error", MessageBoxButtons.OK, MessageBoxIcon.Information);
				blnUnhandled = true;
				return;
			}
			else if (RAMAddress.StartsWith("5C2") == true)
			{
				// 5C2 Should be Changed to 020
				// If ZZZZ > Word at XXXXXXXX then execute next 2 lines.
				// XXXXXXXX 0000ZZZZ
				if (RAMAddress.StartsWith("5C2") == true)
				{
					RAMAddress = RAMAddress.Replace("5C2", "020");
				}
				byteSize = 32;
				MessageBox.Show("The code you entered is not supported by BizHawk.", "Emulator Error", MessageBoxButtons.OK, MessageBoxIcon.Information);
				blnUnhandled = true;
				return;
			}
			else if (RAMAddress.StartsWith("9C2") == true)
			{
				// 9C2 Should be Changed to 020
				// If ZZZZZZZZ > Word at XXXXXXXX then execute all following codes in the same row (else execute none of the codes below).
				// XXXXXXXX ZZZZZZZZ
				if (RAMAddress.StartsWith("9C2") == true)
				{
					RAMAddress = RAMAddress.Replace("9C2", "020");
				}
				byteSize = 32;
				MessageBox.Show("The code you entered is not supported by BizHawk.", "Emulator Error", MessageBoxButtons.OK, MessageBoxIcon.Information);
				blnUnhandled = true;
				return;
			}
			else if (RAMAddress.StartsWith("DC2") == true)
			{
				// DC2 Should be Changed to 020
				// While ZZZZZZZZ <= Word at XXXXXXXX turn off all codes.
				// XXXXXXXX ZZZZZZZZ
				if (RAMAddress.StartsWith("DC2") == true)
				{
					RAMAddress = RAMAddress.Replace("DC2", "020");
				}
				byteSize = 32;
				MessageBox.Show("The code you entered is not supported by BizHawk.", "Emulator Error", MessageBoxButtons.OK, MessageBoxIcon.Information);
				blnUnhandled = true;
				return;
			}
			// 8)
			// [If Byte at address XXXXXXXX is higher than ZZ] (signed) Code
			// Signed means : For bytes : values go from -128 to +127. For Halfword : values go from -32768/+32767. For Words : values go from -2147483648 to 2147483647. For exemple, for the Byte comparison, 7F (127) will be > to FF (-1).
			//
			else if (RAMAddress.StartsWith("202") == true)
			{
				// 202 Should be Changed to 020
				// If ZZ < Byte at XXXXXXXX then execute next code.
				// XXXXXXXX
				// 000000ZZ
				if (RAMAddress.StartsWith("202") == true)
				{
					RAMAddress = RAMAddress.Replace("202", "020");
				}
				byteSize = 8;
				MessageBox.Show("The code you entered is not supported by BizHawk.", "Emulator Error", MessageBoxButtons.OK, MessageBoxIcon.Information);
				blnUnhandled = true;
				return;
			}
			else if (RAMAddress.StartsWith("602") == true)
			{
				// 602 Should be Changed to 020
				// If ZZ < Byte at XXXXXXXX then execute next 2 codes.
				// XXXXXXXX
				// 000000ZZ
				if (RAMAddress.StartsWith("602") == true)
				{
					RAMAddress = RAMAddress.Replace("602", "020");
				}
				byteSize = 8;
				MessageBox.Show("The code you entered is not supported by BizHawk.", "Emulator Error", MessageBoxButtons.OK, MessageBoxIcon.Information);
				blnUnhandled = true;
				return;
			}
			else if (RAMAddress.StartsWith("A02") == true)
			{
				// A02 Should be Changed to 020
				// If ZZ < Byte at XXXXXXXX then execute all following codes in the same row (else execute none of the codes below).
				// XXXXXXXX
				// 000000ZZ
				if (RAMAddress.StartsWith("A02") == true)
				{
					RAMAddress = RAMAddress.Replace("A02", "020");
				}
				byteSize = 8;
				MessageBox.Show("The code you entered is not supported by BizHawk.", "Emulator Error", MessageBoxButtons.OK, MessageBoxIcon.Information);
				blnUnhandled = true;
				return;
			}
			else if (RAMAddress.StartsWith("E02") == true)
			{
				// E02 Should be Changed to 020
				// While ZZ => Byte at XXXXXXXX turn off all codes.
				// XXXXXXXX
				// 000000ZZ
				if (RAMAddress.StartsWith("E02") == true)
				{
					RAMAddress = RAMAddress.Replace("E02", "020");
				}
				byteSize = 8;
				MessageBox.Show("The code you entered is not supported by BizHawk.", "Emulator Error", MessageBoxButtons.OK, MessageBoxIcon.Information);
				blnUnhandled = true;
				return;
			}
			else if (RAMAddress.StartsWith("222") == true)
			{
				// 222 Should be Changed to 020
				// If ZZZZ < Halfword at XXXXXXXX then execute next line.
				// XXXXXXXX 0000ZZZZ
				if (RAMAddress.StartsWith("222") == true)
				{
					RAMAddress = RAMAddress.Replace("222", "020");
				}
				byteSize = 16;
				MessageBox.Show("The code you entered is not supported by BizHawk.", "Emulator Error", MessageBoxButtons.OK, MessageBoxIcon.Information);
				blnUnhandled = true;
				return;
			}
			else if (RAMAddress.StartsWith("622") == true)
			{
				// 622 Should be Changed to 020
				// If ZZZZ < Halfword at XXXXXXXX then execute next 2 lines.
				// XXXXXXXX 0000ZZZZ
				if (RAMAddress.StartsWith("622") == true)
				{
					RAMAddress = RAMAddress.Replace("622", "020");
				}
				byteSize = 16;
				MessageBox.Show("The code you entered is not supported by BizHawk.", "Emulator Error", MessageBoxButtons.OK, MessageBoxIcon.Information);
				blnUnhandled = true;
				return;
			}
			else if (RAMAddress.StartsWith("A22") == true)
			{
				// A22 Should be Changed to 020
				// If ZZZZ < Halfword at XXXXXXXX then execute all following codes in the same row (else execute none of the codes below).
				// XXXXXXXX 0000ZZZZ
				if (RAMAddress.StartsWith("A22") == true)
				{
					RAMAddress = RAMAddress.Replace("A22", "020");
				}
				byteSize = 16;
				MessageBox.Show("The code you entered is not supported by BizHawk.", "Emulator Error", MessageBoxButtons.OK, MessageBoxIcon.Information);
				blnUnhandled = true;
				return;
			}
			else if (RAMAddress.StartsWith("E22") == true)
			{
				// E22 Should be Changed to 020
				// While ZZZZ => Halfword at XXXXXXXX turn off all codes.
				// XXXXXXXX 0000ZZZZ
				if (RAMAddress.StartsWith("E22") == true)
				{
					RAMAddress = RAMAddress.Replace("E22", "020");
				}
				byteSize = 16;
				MessageBox.Show("The code you entered is not supported by BizHawk.", "Emulator Error", MessageBoxButtons.OK, MessageBoxIcon.Information);
				blnUnhandled = true;
				return;
			}
			else if (RAMAddress.StartsWith("242") == true)
			{
				// 242 Should be Changed to 020
				// If ZZZZ < Halfword at XXXXXXXX then execute next line.
				// XXXXXXXX 0000ZZZZ
				if (RAMAddress.StartsWith("242") == true)
				{
					RAMAddress = RAMAddress.Replace("242", "020");
				}
				byteSize = 16;
				MessageBox.Show("The code you entered is not supported by BizHawk.", "Emulator Error", MessageBoxButtons.OK, MessageBoxIcon.Information);
				blnUnhandled = true;
				return;
			}
			else if (RAMAddress.StartsWith("642") == true)
			{
				// 642 Should be Changed to 020
				// If ZZZZ < Halfword at XXXXXXXX then execute next 2 lines.
				// XXXXXXXX 0000ZZZZ
				if (RAMAddress.StartsWith("642") == true)
				{
					RAMAddress = RAMAddress.Replace("642", "020");
				}
				byteSize = 16;
				MessageBox.Show("The code you entered is not supported by BizHawk.", "Emulator Error", MessageBoxButtons.OK, MessageBoxIcon.Information);
				blnUnhandled = true;
				return;
			}
			else if (RAMAddress.StartsWith("A42") == true)
			{
				// A42 Should be Changed to 020
				// If ZZZZ < Halfword at XXXXXXXX then execute all following codes in the same row (else execute none of the codes below).
				// XXXXXXXX 0000ZZZZ
				if (RAMAddress.StartsWith("A42") == true)
				{
					RAMAddress = RAMAddress.Replace("A42", "020");
				}
				byteSize = 16;
				MessageBox.Show("The code you entered is not supported by BizHawk.", "Emulator Error", MessageBoxButtons.OK, MessageBoxIcon.Information);
				blnUnhandled = true;
				return;
			}
			else if (RAMAddress.StartsWith("E42") == true)
			{
				// E42 Should be Changed to 020
				// While ZZZZ => Halfword at XXXXXXXX turn off all codes.
				// XXXXXXXX 0000ZZZZ
				if (RAMAddress.StartsWith("E42") == true)
				{
					RAMAddress = RAMAddress.Replace("E42", "020");
				}
				byteSize = 16;
				MessageBox.Show("The code you entered is not supported by BizHawk.", "Emulator Error", MessageBoxButtons.OK, MessageBoxIcon.Information);
				blnUnhandled = true;
				return;
			}
			// 9)
			// [If Value at adress XXXXXXXX is lower than...] (unsigned) Code
			// Unsigned means : For bytes : values go from 0 to +255. For Halfword : values go from 0 to +65535. For Words : values go from 0 to 4294967295. For exemple, for the Byte comparison, 7F (127) will be < to FF (255).
			// 
			// 
			else if (RAMAddress.StartsWith("282") == true)
			{
				// 282 Should be Changed to 020
				// If ZZZZZZZZ > Byte at XXXXXXXX then execute next line.
				// XXXXXXXX ZZZZZZZZ
				if (RAMAddress.StartsWith("282") == true)
				{
					RAMAddress = RAMAddress.Replace("282", "020");
				}
				byteSize = 8;
				MessageBox.Show("The code you entered is not supported by BizHawk.", "Emulator Error", MessageBoxButtons.OK, MessageBoxIcon.Information);
				blnUnhandled = true;
				return;
			}
			else if (RAMAddress.StartsWith("682") == true)
			{
				// 682 Should be Changed to 020
				// If ZZZZZZZZ > Byte at XXXXXXXX then execute next 2 lines.
				// XXXXXXXX ZZZZZZZZ
				if (RAMAddress.StartsWith("682") == true)
				{
					RAMAddress = RAMAddress.Replace("682", "020");
				}
				byteSize = 8;
				MessageBox.Show("The code you entered is not supported by BizHawk.", "Emulator Error", MessageBoxButtons.OK, MessageBoxIcon.Information);
				blnUnhandled = true;
				return;
			}
			else if (RAMAddress.StartsWith("A82") == true)
			{
				// A82 Should be Changed to 020
				// If ZZZZZZZZ > Byte at XXXXXXXX then execute all following codes in the same row (else execute none of the codes below).
				// XXXXXXXX ZZZZZZZZ
				if (RAMAddress.StartsWith("A82") == true)
				{
					RAMAddress = RAMAddress.Replace("A82", "020");
				}
				byteSize = 8;
				MessageBox.Show("The code you entered is not supported by BizHawk.", "Emulator Error", MessageBoxButtons.OK, MessageBoxIcon.Information);
				blnUnhandled = true;
				return;
			}
			else if (RAMAddress.StartsWith("2A2") == true)
			{
				// 2A2 Should be Changed to 020
				// If ZZZZZZZZ > Halfword at XXXXXXXX then execute next line.
				// XXXXXXXX ZZZZZZZZ
				if (RAMAddress.StartsWith("2A2") == true)
				{
					RAMAddress = RAMAddress.Replace("2A2", "020");
				}
				byteSize = 16;
				MessageBox.Show("The code you entered is not supported by BizHawk.", "Emulator Error", MessageBoxButtons.OK, MessageBoxIcon.Information);
				blnUnhandled = true;
				return;
			}
			else if (RAMAddress.StartsWith("6A2") == true)
			{
				// 6A2 Should be Changed to 020
				// If ZZZZZZZZ > Halfword at XXXXXXXX then execute next 2 lines.
				// XXXXXXXX ZZZZZZZZ
				if (RAMAddress.StartsWith("6A2") == true)
				{
					RAMAddress = RAMAddress.Replace("6A2", "020");
				}
				byteSize = 16;
				MessageBox.Show("The code you entered is not supported by BizHawk.", "Emulator Error", MessageBoxButtons.OK, MessageBoxIcon.Information);
				blnUnhandled = true;
				return;
			}
			else if (RAMAddress.StartsWith("AA2") == true)
			{
				// AA2 Should be Changed to 020
				// If ZZZZZZZZ > Halfword at XXXXXXXX then execute all following codes in the same row (else execute none of the codes below).
				// XXXXXXXX ZZZZZZZZ
				if (RAMAddress.StartsWith("AA2") == true)
				{
					RAMAddress = RAMAddress.Replace("AA2", "020");
				}
				byteSize = 16;
				MessageBox.Show("The code you entered is not supported by BizHawk.", "Emulator Error", MessageBoxButtons.OK, MessageBoxIcon.Information);
				blnUnhandled = true;
				return;
			}
			else if (RAMAddress.StartsWith("EA2") == true)
			{
				// EA2 Should be Changed to 020
				// While ZZZZZZZZ <= Halfword at XXXXXXXX turn off all codes.
				// XXXXXXXX ZZZZZZZZ
				if (RAMAddress.StartsWith("EA2") == true)
				{
					RAMAddress = RAMAddress.Replace("EA2", "020");
				}
				byteSize = 16;
				MessageBox.Show("The code you entered is not supported by BizHawk.", "Emulator Error", MessageBoxButtons.OK, MessageBoxIcon.Information);
				blnUnhandled = true;
				return;
			}
			else if (RAMAddress.StartsWith("2C2") == true)
			{
				// 2C2 Should be Changed to 020
				// If ZZZZZZZZ > Word at XXXXXXXX then execute next line.
				// XXXXXXXX ZZZZZZZZ
				if (RAMAddress.StartsWith("2C2") == true)
				{
					RAMAddress = RAMAddress.Replace("2C2", "020");
				}
				byteSize = 32;
				MessageBox.Show("The code you entered is not supported by BizHawk.", "Emulator Error", MessageBoxButtons.OK, MessageBoxIcon.Information);
				blnUnhandled = true;
				return;
			}
			else if (RAMAddress.StartsWith("6C2") == true)
			{
				// 6C2 Should be Changed to 020
				// If ZZZZZZZZ > Word at XXXXXXXX then execute next 2 lines.
				// XXXXXXXX ZZZZZZZZ
				if (RAMAddress.StartsWith("6C2") == true)
				{
					RAMAddress = RAMAddress.Replace("6C2", "020");
				}
				byteSize = 32;
				MessageBox.Show("The code you entered is not supported by BizHawk.", "Emulator Error", MessageBoxButtons.OK, MessageBoxIcon.Information);
				blnUnhandled = true;
				return;
			}
			else if (RAMAddress.StartsWith("AC2") == true)
			{
				// AC2 Should be Changed to 020
				// If ZZZZZZZZ > Word at XXXXXXXX then execute all following codes in the same row (else execute none of the codes below).
				// XXXXXXXX ZZZZZZZZ
				if (RAMAddress.StartsWith("AC2") == true)
				{
					RAMAddress = RAMAddress.Replace("AC2", "020");
				}
				byteSize = 32;
				MessageBox.Show("The code you entered is not supported by BizHawk.", "Emulator Error", MessageBoxButtons.OK, MessageBoxIcon.Information);
				blnUnhandled = true;
				return;
			}
			else if (RAMAddress.StartsWith("EC2") == true)
			{
				// EC2 Should be Changed to 020
				// While ZZZZZZZZ <= Word at XXXXXXXX turn off all codes.
				// XXXXXXXX ZZZZZZZZ
				if (RAMAddress.StartsWith("EC2") == true)
				{
					RAMAddress = RAMAddress.Replace("EC2", "020");
				}
				byteSize = 32;
				MessageBox.Show("The code you entered is not supported by BizHawk.", "Emulator Error", MessageBoxButtons.OK, MessageBoxIcon.Information);
				blnUnhandled = true;
				return;
			}
			// 10)
			// [If Value at adress XXXXXXXX is higher than...] (unsigned) Code
			// Unsigned means For bytes : values go from 0 to +255. For Halfword : values go from 0 to +65535. For Words : values go from 0 to 4294967295. For exemple, for the Byte comparison, 7F (127) will be < to FF (255).
			else if (RAMAddress.StartsWith("302") == true)
			{
				// 302 Should be Changed to 020
				// If ZZZZZZZZ < Byte at XXXXXXXX then execute next line..
				// XXXXXXXX ZZZZZZZZ
				if (RAMAddress.StartsWith("302") == true)
				{
					RAMAddress = RAMAddress.Replace("302", "020");
				}
				byteSize = 8;
				MessageBox.Show("The code you entered is not supported by BizHawk.", "Emulator Error", MessageBoxButtons.OK, MessageBoxIcon.Information);
				blnUnhandled = true;
				return;
			}
			else if (RAMAddress.StartsWith("702") == true)
			{
				// 702 Should be Changed to 020
				// If ZZZZZZZZ < Byte at XXXXXXXX then execute next line..
				// XXXXXXXX ZZZZZZZZ
				if (RAMAddress.StartsWith("702") == true)
				{
					RAMAddress = RAMAddress.Replace("702", "020");
				}
				byteSize = 8;
				MessageBox.Show("The code you entered is not supported by BizHawk.", "Emulator Error", MessageBoxButtons.OK, MessageBoxIcon.Information);
				blnUnhandled = true;
				return;
			}
			else if (RAMAddress.StartsWith("B02") == true)
			{
				// B02 Should be Changed to 020
				// If ZZZZZZZZ < Byte at XXXXXXXX then execute next line..
				// XXXXXXXX ZZZZZZZZ
				if (RAMAddress.StartsWith("B02") == true)
				{
					RAMAddress = RAMAddress.Replace("B02", "020");
				}
				byteSize = 8;
				MessageBox.Show("The code you entered is not supported by BizHawk.", "Emulator Error", MessageBoxButtons.OK, MessageBoxIcon.Information);
				blnUnhandled = true;
				return;
			}
			else if (RAMAddress.StartsWith("F02") == true)
			{
				// F02 Should be Changed to 020
				// If ZZZZZZZZ < Byte at XXXXXXXX then execute next line..
				// XXXXXXXX ZZZZZZZZ
				if (RAMAddress.StartsWith("F02") == true)
				{
					RAMAddress = RAMAddress.Replace("F02", "020");
				}
				byteSize = 8;
				MessageBox.Show("The code you entered is not supported by BizHawk.", "Emulator Error", MessageBoxButtons.OK, MessageBoxIcon.Information);
				blnUnhandled = true;
				return;
			}
			else if (RAMAddress.StartsWith("322") == true)
			{
				// 322 Should be Changed to 020
				//If ZZZZZZZZ < Halfword at XXXXXXXX then execute next line.  
				// XXXXXXXX ZZZZZZZZ
				if (RAMAddress.StartsWith("322") == true)
				{
					RAMAddress = RAMAddress.Replace("322", "020");
				}
				byteSize = 16;
				MessageBox.Show("The code you entered is not supported by BizHawk.", "Emulator Error", MessageBoxButtons.OK, MessageBoxIcon.Information);
				blnUnhandled = true;
				return;
			}
			else if (RAMAddress.StartsWith("722") == true)
			{
				// 722 Should be Changed to 020
				// If ZZZZZZZZ < Halfword at XXXXXXXX then execute next line..
				// XXXXXXXX ZZZZZZZZ
				if (RAMAddress.StartsWith("722") == true)
				{
					RAMAddress = RAMAddress.Replace("722", "020");
				}
				byteSize = 16;
				MessageBox.Show("The code you entered is not supported by BizHawk.", "Emulator Error", MessageBoxButtons.OK, MessageBoxIcon.Information);
				blnUnhandled = true;
				return;
			}
			else if (RAMAddress.StartsWith("B22") == true)
			{
				// B22 Should be Changed to 020
				// If ZZZZZZZZ < Halfword at XXXXXXXX then execute next line..
				// XXXXXXXX ZZZZZZZZ
				if (RAMAddress.StartsWith("B22") == true)
				{
					RAMAddress = RAMAddress.Replace("B22", "020");
				}
				byteSize = 16;
				MessageBox.Show("The code you entered is not supported by BizHawk.", "Emulator Error", MessageBoxButtons.OK, MessageBoxIcon.Information);
				blnUnhandled = true;
				return;
			}
			else if (RAMAddress.StartsWith("F22") == true)
			{
				// F22 Should be Changed to 020
				// If ZZZZZZZZ < Halfword at XXXXXXXX then execute next line..
				// XXXXXXXX ZZZZZZZZ
				if (RAMAddress.StartsWith("F22") == true)
				{
					RAMAddress = RAMAddress.Replace("F22", "020");
				}
				byteSize = 16;
				MessageBox.Show("The code you entered is not supported by BizHawk.", "Emulator Error", MessageBoxButtons.OK, MessageBoxIcon.Information);
				blnUnhandled = true;
				return;
			}

			else if (RAMAddress.StartsWith("342") == true)
			{
				// 342 Should be Changed to 020
				//If ZZZZZZZZ < Halfword at XXXXXXXX then execute next line.  
				// XXXXXXXX ZZZZZZZZ
				if (RAMAddress.StartsWith("342") == true)
				{
					RAMAddress = RAMAddress.Replace("342", "020");
				}
				byteSize = 16;
				MessageBox.Show("The code you entered is not supported by BizHawk.", "Emulator Error", MessageBoxButtons.OK, MessageBoxIcon.Information);
				blnUnhandled = true;
				return;
			}
			else if (RAMAddress.StartsWith("742") == true)
			{
				// 742 Should be Changed to 020
				// If ZZZZZZZZ < Halfword at XXXXXXXX then execute next line..
				// XXXXXXXX ZZZZZZZZ
				if (RAMAddress.StartsWith("742") == true)
				{
					RAMAddress = RAMAddress.Replace("742", "020");
				}
				byteSize = 16;
				MessageBox.Show("The code you entered is not supported by BizHawk.", "Emulator Error", MessageBoxButtons.OK, MessageBoxIcon.Information);
				blnUnhandled = true;
				return;
			}
			else if (RAMAddress.StartsWith("B42") == true)
			{
				// B42 Should be Changed to 020
				// If ZZZZZZZZ < Halfword at XXXXXXXX then execute next line..
				// XXXXXXXX ZZZZZZZZ
				if (RAMAddress.StartsWith("B42") == true)
				{
					RAMAddress = RAMAddress.Replace("B42", "020");
				}
				byteSize = 16;
				MessageBox.Show("The code you entered is not supported by BizHawk.", "Emulator Error", MessageBoxButtons.OK, MessageBoxIcon.Information);
				blnUnhandled = true;
				return;
			}
			else if (RAMAddress.StartsWith("F42") == true)
			{
				// F42 Should be Changed to 020
				// If ZZZZZZZZ < Halfword at XXXXXXXX then execute next line..
				// XXXXXXXX ZZZZZZZZ
				if (RAMAddress.StartsWith("F42") == true)
				{
					RAMAddress = RAMAddress.Replace("F42", "020");
				}
				byteSize = 16;
				MessageBox.Show("The code you entered is not supported by BizHawk.", "Emulator Error", MessageBoxButtons.OK, MessageBoxIcon.Information);
				blnUnhandled = true;
				return;
			}
			// 11) If AND Code
			else if (RAMAddress.StartsWith("382") == true)
			{
				// 382 Should be Changed to 020
				// If ZZ AND Byte at XXXXXXXX <> 0 (= True) then execute next code.
				// XXXXXXXX
				// 000000ZZ
				if (RAMAddress.StartsWith("382") == true)
				{
					RAMAddress = RAMAddress.Replace("382", "020");
				}
				byteSize = 8;
				MessageBox.Show("The code you entered is not supported by BizHawk.", "Emulator Error", MessageBoxButtons.OK, MessageBoxIcon.Information);
				blnUnhandled = true;
				return;
			}
			else if (RAMAddress.StartsWith("782") == true)
			{
				// 782 Should be Changed to 020
				// If ZZ AND Byte at XXXXXXXX <> 0 (= True) then execute next 2 codes.
				// XXXXXXXX
				// 000000ZZ
				if (RAMAddress.StartsWith("782") == true)
				{
					RAMAddress = RAMAddress.Replace("782", "020");
				}
				byteSize = 8;
				MessageBox.Show("The code you entered is not supported by BizHawk.", "Emulator Error", MessageBoxButtons.OK, MessageBoxIcon.Information);
				blnUnhandled = true;
				return;
			}
			else if (RAMAddress.StartsWith("B82") == true)
			{
				// B82 Should be Changed to 020
				// If ZZ AND Byte at XXXXXXXX <> 0 (= True) then execute all following codes in the same row (else execute none of the codes below).
				// XXXXXXXX
				// 000000ZZ
				if (RAMAddress.StartsWith("B82") == true)
				{
					RAMAddress = RAMAddress.Replace("B82", "020");
				}
				byteSize = 8;
				MessageBox.Show("The code you entered is not supported by BizHawk.", "Emulator Error", MessageBoxButtons.OK, MessageBoxIcon.Information);
				blnUnhandled = true;
				return;
			}
			else if (RAMAddress.StartsWith("F82") == true)
			{
				// F82 Should be Changed to 020
				// While ZZ AND Byte at XXXXXXXX = 0 (= False) then turn off all codes.
				// XXXXXXXX
				// 000000ZZ
				if (RAMAddress.StartsWith("F82") == true)
				{
					RAMAddress = RAMAddress.Replace("F82", "020");
				}
				byteSize = 8;
				MessageBox.Show("The code you entered is not supported by BizHawk.", "Emulator Error", MessageBoxButtons.OK, MessageBoxIcon.Information);
				blnUnhandled = true;
				return;
			}
			else if (RAMAddress.StartsWith("3A2") == true)
			{
				// 3A2 Should be Changed to 020
				// If ZZZZ AND Halfword at XXXXXXXX <> 0 (= True) then execute next code.
				// XXXXXXXX
				// 0000ZZZZ
				if (RAMAddress.StartsWith("3A2") == true)
				{
					RAMAddress = RAMAddress.Replace("3A2", "020");
				}
				byteSize = 16;
				MessageBox.Show("The code you entered is not supported by BizHawk.", "Emulator Error", MessageBoxButtons.OK, MessageBoxIcon.Information);
				blnUnhandled = true;
				return;
			}
			else if (RAMAddress.StartsWith("7A2") == true)
			{
				// 7A2 Should be Changed to 020
				// If ZZZZ AND Halfword at XXXXXXXX <> 0 (= True) then execute next 2 codes.
				// XXXXXXXX
				// 0000ZZZZ
				if (RAMAddress.StartsWith("7A2") == true)
				{
					RAMAddress = RAMAddress.Replace("7A2", "020");
				}
				byteSize = 16;
				MessageBox.Show("The code you entered is not supported by BizHawk.", "Emulator Error", MessageBoxButtons.OK, MessageBoxIcon.Information);
				blnUnhandled = true;
				return;
			}
			else if (RAMAddress.StartsWith("3C2") == true)
			{
				// 3C2 Should be Changed to 020
				// If ZZZZZZZZ AND Word at XXXXXXXX <> 0 (= True) then execute next code.
				// XXXXXXXX
				// ZZZZZZZZ
				if (RAMAddress.StartsWith("3C2") == true)
				{
					RAMAddress = RAMAddress.Replace("3C2", "020");
				}
				byteSize = 32;
				MessageBox.Show("The code you entered is not supported by BizHawk.", "Emulator Error", MessageBoxButtons.OK, MessageBoxIcon.Information);
				blnUnhandled = true;
				return;
			}
			else if (RAMAddress.StartsWith("7C2") == true)
			{
				// 7C2 Should be Changed to 020
				// If ZZZZZZZZ AND Word at XXXXXXXX <> 0 (= True) then execute next 2 codes.
				// XXXXXXXX
				// ZZZZZZZZ
				if (RAMAddress.StartsWith("7C2") == true)
				{
					RAMAddress = RAMAddress.Replace("7C2", "020");
				}
				byteSize = 32;
				MessageBox.Show("The code you entered is not supported by BizHawk.", "Emulator Error", MessageBoxButtons.OK, MessageBoxIcon.Information);
				blnUnhandled = true;
				return;
			}
			else if (RAMAddress.StartsWith("BC2") == true)
			{
				// BC2 Should be Changed to 020
				// If ZZZZZZZZ AND Word at XXXXXXXX <> 0 (= True) then execute all following codes in the same row (else execute none of the codes below).
				// XXXXXXXX
				// ZZZZZZZZ
				if (RAMAddress.StartsWith("BC2") == true)
				{
					RAMAddress = RAMAddress.Replace("BC2", "020");
				}
				byteSize = 32;
				MessageBox.Show("The code you entered is not supported by BizHawk.", "Emulator Error", MessageBoxButtons.OK, MessageBoxIcon.Information);
				blnUnhandled = true;
				return;
			}
			else if (RAMAddress.StartsWith("FC2") == true)
			{
				// FC2 Should be Changed to 020
				// While ZZZZZZZZ AND Word at XXXXXXXX = 0 (= False) then turn off all codes.
				// XXXXXXXX
				// ZZZZZZZZ
				if (RAMAddress.StartsWith("FC2") == true)
				{
					RAMAddress = RAMAddress.Replace("FC2", "020");
				}
				byteSize = 32;
				MessageBox.Show("The code you entered is not supported by BizHawk.", "Emulator Error", MessageBoxButtons.OK, MessageBoxIcon.Information);
				blnUnhandled = true;
				return;
			}
			// 12) "Always..." Codes
			// For the "Always..." codes: -XXXXXXXX can be any authorised address BUT 00000000 (use 02000000 if you don't know what to choose). -ZZZZZZZZ can be anything. -The "y" in the code data must be in the [1-7] range (which means not 0).
			// 
			// 
			else if (RAMAddress.StartsWith("0E2") == true)
			{
				// 0E2 Should be Changed to 020
				// Always skip next line.
				// XXXXXXXX ZZZZZZZZ
				if (RAMAddress.StartsWith("0E2") == true)
				{
					RAMAddress = RAMAddress.Replace("0E2", "020");
				}
				byteSize = 32;
				MessageBox.Show("The code you entered is not supported by BizHawk.", "Emulator Error", MessageBoxButtons.OK, MessageBoxIcon.Information);
				blnUnhandled = true;
				return;
			}
			else if (RAMAddress.StartsWith("4E2") == true)
			{
				// 4E2 Should be Changed to 020
				// Always skip next 2 lines.
				// XXXXXXXX ZZZZZZZZ
				if (RAMAddress.StartsWith("4E2") == true)
				{
					RAMAddress = RAMAddress.Replace("4E2", "020");
				}
				byteSize = 32;
				MessageBox.Show("The code you entered is not supported by BizHawk.", "Emulator Error", MessageBoxButtons.OK, MessageBoxIcon.Information);
				blnUnhandled = true;
				return;
			}
			else if (RAMAddress.StartsWith("8E2") == true)
			{
				// 8E2 Should be Changed to 020
				// Always Stops executing all the codes below.
				// XXXXXXXX ZZZZZZZZ
				if (RAMAddress.StartsWith("8E2") == true)
				{
					RAMAddress = RAMAddress.Replace("8E2", "020");
				}
				byteSize = 32;
				MessageBox.Show("The code you entered is not supported by BizHawk.", "Emulator Error", MessageBoxButtons.OK, MessageBoxIcon.Information);
				blnUnhandled = true;
				return;
			}
			else if (RAMAddress.StartsWith("CE2") == true)
			{
				// CE2 Should be Changed to 020
				// Always turn off all codes.
				// XXXXXXXX ZZZZZZZZ
				if (RAMAddress.StartsWith("CE2") == true)
				{
					RAMAddress = RAMAddress.Replace("CE2", "020");
				}
				byteSize = 32;
				MessageBox.Show("The code you entered is not supported by BizHawk.", "Emulator Error", MessageBoxButtons.OK, MessageBoxIcon.Information);
				blnUnhandled = true;
				return;
			}
			// 13) 1 Line Special Codes (= starting with "00000000")
			//Special Slide Code Detection Method
			else if (RAMAddress.StartsWith("00000000") == true && RAMValue.StartsWith("8"))
			{
				//Code Sample
				//00000000 82222C96
				//00000063 0032000C

				//This says:
				// Write to Address 2222C96
				// The value 63
				// Fifty (50) times (32 in Hex)
				// Incriment the Address by 12 (Hex)

				//Sample Compare:
				// 00222696 00000063  Unit 1 HP
				// 002226A2 00000063  Unit 2 HP
				// Goes up by C (12)

				//Parse and go
				//We reset RAM Address to the RAM Value, because the Value holds the address on the first line.

				int incriment;
				int looper;
				string RealAddress = null;
				string realValue = null;
				RealAddress = RAMValue.Remove(0, 1);
				//MessageBox.Show("Real Address: " + RealAddress);
				//We need the next line
				try
				{
					loopValue += 1;
					//MessageBox.Show("Loop Value: " + loopValue.ToString());
					SingleCheat = txtCheat.Lines[loopValue].ToUpper();
					//We need to parse now.
					if (SingleCheat.Length == 17 && SingleCheat.IndexOf(" ") == 8)
					{
						if (blnEncrypted == true)
						{
							//The code was Encrypted
							//Decrypt before we do stuff.
							//Action Replay Max decryption Method
							parseString = SingleCheat;
							UInt32 op1 = 0;
							UInt32 op2 = 0;
							UInt32 sum = 0xC6EF3720;
							op1 = 0;
							op2 = 0;
							sum = 0xC6EF3720;
							op1 = UInt32.Parse(parseString.Remove(8, 9), NumberStyles.HexNumber);
							op2 = UInt32.Parse(parseString.Remove(0, 9), NumberStyles.HexNumber);
							//Tiny Encryption Algorithm
							int j;
							for (j = 0; j < 32; ++j)
							{
								op2 -= ((op1 << 4) + GBAProActionReplaySeeds[2]) ^ (op1 + sum) ^ ((op1 >> 5) + GBAProActionReplaySeeds[3]);
								op1 -= ((op2 << 4) + GBAProActionReplaySeeds[0]) ^ (op2 + sum) ^ ((op2 >> 5) + GBAProActionReplaySeeds[1]);
								sum -= 0x9E3779B9;
							}
							//op1 has the Address
							//op2 has the Value
							//Sum, is pointless?
							RAMAddress = string.Format("{0:X8}", op1);
							RAMValue = string.Format("{0:X8}", op2);
						}
						else if (blnEncrypted == false)
						{
							RAMAddress = SingleCheat.Remove(8, 9);
							RAMValue = SingleCheat.Remove(0, 9);
						}
						//We need to determine the Byte Size.
						//Determine how many leading Zeros there are.
						realValue = RAMAddress;
						if (realValue.StartsWith("000000"))
						{
							//Byte
							byteSize = 8;
						}
						else if (realValue.StartsWith("0000"))
						{
							//2 Byte
							byteSize = 16;
						}
						else
						{
							//4 Byte
							byteSize = 32;
						}
						//I need the Incriment Value (Add to RAM Address)
						//I also need the Loop Value
						incriment = int.Parse(RAMValue.Remove(0, 4), NumberStyles.HexNumber);
						looper = int.Parse(RAMValue.Remove(4, 4), NumberStyles.HexNumber);
						//We set the RAMAddress to our RealAddress
						RAMAddress = RealAddress;
						//We set the RAMValue to our RealValue
						RAMValue = realValue;
						for (int i = 0; i < looper; i++)
						{
							//We need to Bulk Add codes
							//Add our Cheat
							AddGBA();
							//Time to add
							RAMAddress = (int.Parse(RAMAddress) + incriment).ToString();
						}
					}
				}
				catch (Exception ex)
				{
					//We should warn the user.
					MessageBox.Show("An Error occured: " + ex.GetType().ToString(), "Error", MessageBoxButtons.OK, MessageBoxIcon.Error);
				}
			}
			else if (RAMAddress.StartsWith("080") == true)
			{
				// End of the code list (even if you put values in the 2nd line).
				// 00000000
				//Let's ignore the user's input on this one?
				if (RAMAddress.StartsWith("080") == true)
				{
					RAMAddress = RAMAddress.Replace("080", "020");
				}
				byteSize = 32;
				MessageBox.Show("The code you entered is not needed by Bizhawk.", "Input Error", MessageBoxButtons.OK, MessageBoxIcon.Information);
				blnUnneeded = true;
				return;
			}
			else if (RAMAddress.StartsWith("0800") == true && RAMAddress[6] == '0' == true && RAMAddress[7] == '0' == true)
			{
				// AR Slowdown : loops the AR XX times
				// 0800XX00
				if (RAMAddress.StartsWith("0800") == true && RAMAddress[6] == '0' == true && RAMAddress[7] == '0' == true)
				{
					RAMAddress = RAMAddress.Replace("0800", "020");
				}
				byteSize = 32;
				MessageBox.Show("The code you entered is not needed by Bizhawk.", "Input Error", MessageBoxButtons.OK, MessageBoxIcon.Information);
				blnUnneeded = true;
				return;
			}
			// 14) 2 Lines Special Codes (= starting with '00000000' and padded (if needed) with "00000000")
			// Note: You have to add the 0es manually, after clicking the "create" button.
			//Ocean Prince's note:
			//Several of these appear to be conflicted with above detections.
			else if (RAMAddress.StartsWith("1E2") == true)
			{
				// 1E2 Should be Changed to 020
				// Patches ROM address (XXXXXXXX << 1) with Halfword ZZZZ. Does not work on V1/2 upgraded to V3. Only for a real V3 Hardware?
				// XXXXXXXX
				// 0000ZZZZ
				if (RAMAddress.StartsWith("1E2") == true)
				{
					RAMAddress = RAMAddress.Replace("1E2", "020");
				}
				byteSize = 16;
				blnActionReplayMax = true;
			}
			else if (RAMAddress.StartsWith("40000000") == true)
			{
				// 40000000 Should be Changed to 00000000
				// (SP = 0) (means : stops the "then execute all following codes in the same row" and stops the "else execute none of the codes below)".
				// 00000000
				// 00000000
				if (RAMAddress.StartsWith("40000000") == true)
				{
					RAMAddress = RAMAddress.Replace("40000000", "020");
				}
				byteSize = 16;
				MessageBox.Show("The code you entered is not supported by BizHawk.", "Emulator Error", MessageBoxButtons.OK, MessageBoxIcon.Information);
				blnUnhandled = true;
				return;
			}
			else if (RAMAddress.StartsWith("60000000") == true)
			{
				// 60000000 Should be Changed to 00000000
				// (SP = 1) (means : start to execute all codes until end of codes or SP = 0). (bypass the number of codes to executes set by the master code). Should be Changed to (If SP <> 2)
				// 00000000
				// 00000000
				if (RAMAddress.StartsWith("60000000") == true)
				{
					RAMAddress = RAMAddress.Replace("60000000", "020");
				}
				byteSize = 16;
				MessageBox.Show("The code you entered is not supported by BizHawk.", "Emulator Error", MessageBoxButtons.OK, MessageBoxIcon.Information);
				blnUnhandled = true;
				return;
			}
			//TODO:
			//Figure out how these work.
			//NOTE:
			//This is a Three Line Checker
			#region "The Three Line Adds"
			else if (RAMAddress.StartsWith("8022") == true)
			{
				// 802 Should be Changed to 020
				// Writes Byte YY at address XXXXXXXX. Then makes YY = YY + Z1, XXXXXXXX = XXXXXXXX + Z3Z3, Z2 = Z2 - 1, and repeats until Z2 < 0.
				// XXXXXXXX
				// 000000YY
				// Z1Z2Z3Z3
				if (RAMAddress.StartsWith("8022") == true)
				{
					RAMAddress = RAMAddress.Replace("8022", "0200");
				}
				byteSize = 8;
				MessageBox.Show("Sorry, this tool does not support 8022 codes.", "Tool error", MessageBoxButtons.OK, MessageBoxIcon.Exclamation);
				blnUnhandled = true;
				return;
			}
			//I Don't get what this is doing.
			else if (RAMAddress.StartsWith("8222") == true)
			{
				// 822 Should be Changed to 020
				// Writes Halfword YYYY at address XXXXXXXX. Then makes YYYY = YYYY + Z1, XXXXXXXX = XXXXXXXX + Z3Z3*2,
				// XXXXXXXX
				// 0000YYYY
				// Z1Z2Z3Z3
				if (RAMAddress.StartsWith("8222") == true)
				{
					RAMAddress = RAMAddress.Replace("8222", "0200");
				}
				byteSize = 16;
				MessageBox.Show("Sorry, this tool does not support 8222 codes.", "Tool error", MessageBoxButtons.OK, MessageBoxIcon.Exclamation);
				blnUnhandled = true;
				return;
			}
			else if (RAMAddress.StartsWith("842") == true)
			{
				// 842 Should be Changed to 020
				// Writes Word YYYYYYYY at address XXXXXXXX. Then makes YYYYYYYY = YYYYYYYY + Z1, XXXXXXXX = XXXXXXXX + Z3Z3*4, Z2 = Z2 - 1, and repeats until Z2<0.
				// XXXXXXXX
				// YYYYYYYY
				// Z1Z2Z3Z3
				// WARNING: There is a BUG on the REAL AR (v2 upgraded to v3, and maybe on real v3) with the 32Bits Increment Slide code. You HAVE to add a code (best choice is 80000000 00000000 : add 0 to value at address 0) right after it, else the AR will erase the 2 last 8 digits lines of the 32 Bits Inc. Slide code when you enter it !!!
				if (RAMAddress.StartsWith("842") == true)
				{
					RAMAddress = RAMAddress.Replace("842", "020");
				}
				byteSize = 32;
				MessageBox.Show("Sorry, this tool does not support 8222 codes.", "Tool error", MessageBoxButtons.OK, MessageBoxIcon.Exclamation);
				blnUnhandled = true;
				return;
			}
			#endregion
			// 15) Special Codes
			// -Master Code-
			// address to patch AND $1FFFFFE Should be Changed to address to patch
			// Master Code settings.
			// XXXXXXXX
			// 0000YYYY
			// 
			else if (RAMValue.StartsWith("001DC0DE") == true)
			{
				// -ID Code-
				// Word at address 080000AC
				// Must always be 001DC0DE
				// XXXXXXXX
				// 001DC0DE
				if (RAMValue.StartsWith("001DC0DE") == true)
				{
					RAMValue = RAMValue.Replace("001DC0DE", "020");
				}
				byteSize = 32;
				MessageBox.Show("The code you entered is not needed by Bizhawk.", "Input Error", MessageBoxButtons.OK, MessageBoxIcon.Information);
				blnUnneeded = true;
				return;
			}
			else if (RAMAddress.StartsWith("DEADFACE") == true)
			{
				// -DEADFACE-
				// New Encryption seed.
				// DEADFACE
				// 0000XXXX
				MessageBox.Show("Sorry, this tool does not support DEADFACE codes.", "Tool error", MessageBoxButtons.OK, MessageBoxIcon.Exclamation);
				blnUnhandled = true;
				return;
			}
			else if (blnActionReplayMax == false)
			{
				//Is it a bad code?  Check the others.
				blnActionReplayMax = false;
			}
			return;
		}
		public void GBACodeBreaker()
		{
			//These checks are done on the DECYPTED code, not the Encrypted one.
			if (RAMAddress.StartsWith("0000") == true && RAMValue.StartsWith("0008") == true || RAMAddress.StartsWith("0000") == true && RAMValue.StartsWith("0002") == true)
			{
				//Master Code #1
				//0000xxxx yyyy

				//xxxx is the CRC value (the "Game ID" converted to hex)
				//Flags("yyyy"):
				//0008 - CRC Exists(CRC is used to autodetect the inserted game)
				//0002 - Disable Interupts
				MessageBox.Show("The code you entered is not needed by Bizhawk.", "Input Error", MessageBoxButtons.OK, MessageBoxIcon.Information);
				blnUnneeded = true;
				return;
			}
			else if (RAMAddress.StartsWith("1") == true && RAMValue.StartsWith("1000") == true || RAMAddress.StartsWith("1") == true && RAMValue.StartsWith("2000") == true || RAMAddress.StartsWith("1") == true && RAMValue.StartsWith("3000") == true || RAMAddress.StartsWith("1") == true && RAMValue.StartsWith("4000") == true || RAMAddress.StartsWith("1") == true && RAMValue.StartsWith("0020") == true)
			{
				//Master Code #2	 
				//1aaaaaaa xxxy
				//'y' is the CBA Code Handler Store Address(0 - 7)[address = ((d << 0x16) + 0x08000100)]

				//1000 - 32 - bit Long - Branch Type(Thumb)
				//2000 - 32 - bit Long - Branch Type(ARM)
				//3000 - 8 - bit(?) Long - Branch Type(Thumb)
				//4000 - 8 - bit(?) Long - Branch Type(ARM)
				//0020 - Unknown(Odd Effect)
				MessageBox.Show("The code you entered is not needed by Bizhawk.", "Input Error", MessageBoxButtons.OK, MessageBoxIcon.Information);
				blnUnneeded = true;
				return;
			}
			else if (RAMAddress.StartsWith("3") == true)
			{
				//8 - Bit Constant RAM Write
				//3aaaaaaa 00yy
				//Continuosly writes the 8 - Bit value specified by 'yy' to address aaaaaaa.
				RAMAddress = RAMAddress.Remove(0, 1);
				byteSize = 16;
			}
			else if (RAMAddress.StartsWith("4") == true)
			{
				//Slide Code
				//4aaaaaaa yyyy
				//xxxxxxxx iiii
				//This is one of those two - line codes.The "yyyy" set is the data to store at the address (aaaaaaa), with xxxxxxxx being the number of addresses to store to, and iiii being the value to increment the addresses by.  The codetype is usually use to fill memory with a certain value.
				RAMAddress = RAMAddress.Remove(0, 1);
				byteSize = 32;
				MessageBox.Show("Sorry, this tool does not support 4 codes.", "Tool error", MessageBoxButtons.OK, MessageBoxIcon.Exclamation);
				blnUnhandled = true;
				return;
			}
			else if (RAMAddress.StartsWith("6") == true)
			{
				//16 - Bit Logical AND
				//6aaaaaaa yyyy
				//Performs the AND function on the address provided with the value provided. I'm not going to explain what AND does, so if you'd like to know I suggest you see the instruction manual for a graphing calculator.
				//This is another advanced code type you'll probably never need to use.  

				//Ocean Prince's note:
				//AND means "If ALL conditions are True then Do"
				//I don't understand how this would be applied/works.  Samples are requested.
				MessageBox.Show("Sorry, this tool does not support 6 codes.", "Tool error", MessageBoxButtons.OK, MessageBoxIcon.Exclamation);
				blnUnhandled = true;
				return;
			}
			else if (RAMAddress.StartsWith("7") == true)
			{
				//16 - Bit 'If Equal To' Activator
				//7aaaaaaa yyyy
				//If the value at the specified RAM address(aaaaaaa) is equal to yyyy value, active the code on the next line.
				byteSize = 32;
				MessageBox.Show("The code you entered is not supported by BizHawk.", "Emulator Error", MessageBoxButtons.OK, MessageBoxIcon.Information);
				blnUnhandled = true;
				return;
			}
			else if (RAMAddress.StartsWith("8") == true)
			{
				//16 - Bit Constant RAM Write
				//8aaaaaaa yyyy
				//Continuosly writes yyyy values to the specified RAM address(aaaaaaa).
				//Continuosly writes the 8 - Bit value specified by 'yy' to address aaaaaaa.
				RAMAddress = RAMAddress.Remove(0, 1);
				byteSize = 32;
			}
			else if (RAMAddress.StartsWith("9") == true)
			{
				//Change Encryption Seeds
				//9yyyyyyy yyyy
				//(When 1st Code Only!)
				//Works like the DEADFACE on GSA.Changes the encryption seeds used for the rest of the codes.
				MessageBox.Show("Sorry, this tool does not support 9 codes.", "Tool error", MessageBoxButtons.OK, MessageBoxIcon.Exclamation);
				byteSize = 32;
				blnUnhandled = true;
				return;
			}
			else if (RAMAddress.StartsWith("A") == true)
			{
				//16 - Bit 'If Not Equal' Activator
				//Axxxxxxx yyyy
				//Basicly the opposite of an 'If Equal To' Activator.Activates the code on the next line if address xxxxxxx is NOT equal to yyyy
				MessageBox.Show("The code you entered is not supported by BizHawk.", "Emulator Error", MessageBoxButtons.OK, MessageBoxIcon.Information);
				blnUnhandled = true;
				byteSize = 32;
				return;

			}
			else if (RAMAddress.StartsWith("D00000") == true)
			{
				//16 - Bit Conditional RAM Write
				//D00000xx yyyy
				//No Description available at this time.
				MessageBox.Show("The code you entered is not supported by BizHawk.", "Emulator Error", MessageBoxButtons.OK, MessageBoxIcon.Information);
				blnUnhandled = true;
				byteSize = 32;
				return;
			}
			return;
		}
		public void AddGBA()
		{
			if (byteSize == 8)
			{
				var watch = Watch.GenerateWatch(MemoryDomains["System Bus"], long.Parse(RAMAddress, NumberStyles.HexNumber), WatchSize.Byte, Client.Common.DisplayType.Hex, false, txtDescription.Text);
				Global.CheatList.Add(new Cheat(watch, int.Parse(RAMValue, NumberStyles.HexNumber)));
			}
			else if (byteSize == 16)
			{
				var watch = Watch.GenerateWatch(MemoryDomains["System Bus"], long.Parse(RAMAddress, NumberStyles.HexNumber), WatchSize.Word, Client.Common.DisplayType.Hex, false, txtDescription.Text);
				Global.CheatList.Add(new Cheat(watch, int.Parse(RAMValue, NumberStyles.HexNumber)));
			}
			else if (byteSize == 32)
			{
				var watch = Watch.GenerateWatch(MemoryDomains["System Bus"], long.Parse(RAMAddress, NumberStyles.HexNumber), WatchSize.DWord, Client.Common.DisplayType.Hex, false, txtDescription.Text);
				Global.CheatList.Add(new Cheat(watch, int.Parse(RAMValue, NumberStyles.HexNumber)));
			}
		}
		private void GEN()
		{
			//Game Genie only, for now.
			//This applies to the Game Genie
			if (SingleCheat.Length == 9 && SingleCheat.Contains("-"))
			{
				if (SingleCheat.IndexOf("-") != 4)
				{
					MessageBox.Show("All Genesis Game Genie Codes need to contain a dash after the fourth character", "Input Error", MessageBoxButtons.OK, MessageBoxIcon.Error);
					return;
				}
				if (SingleCheat.Contains("I") == true | SingleCheat.Contains("O") == true | SingleCheat.Contains("Q") == true | SingleCheat.Contains("U") == true)
				{
					MessageBox.Show("All Genesis Game Genie Codes do not use I, O, Q or U.", "Input Error", MessageBoxButtons.OK, MessageBoxIcon.Error);
					return;
				}
				//This is taken from the GenGameGenie.CS file.
				string code = SingleCheat;
				int val = 0;
				int add = 0;
				string address = null;
				string value = null;
				//Remove the -
				code = code.Remove(4, 1);
				long hexcode = 0;

				// convert code to a long binary string
				foreach (var t in code)
				{
					hexcode <<= 5;
					long y;
					_GENgameGenieTable.TryGetValue(t, out y);
					hexcode |= y;
				}
				long decoded = (hexcode & 0xFF00000000) >> 32;
				decoded |= hexcode & 0x00FF000000;
				decoded |= (hexcode & 0x0000FF0000) << 16;
				decoded |= (hexcode & 0x00000000700) << 5;
				decoded |= (hexcode & 0x000000F800) >> 3;
				decoded |= (hexcode & 0x00000000FF) << 16;

				val = (int)(decoded & 0x000000FFFF);
				add = (int)((decoded & 0xFFFFFF0000) >> 16);
				//Make our Strings get the Hex Values.
				address = add.ToString("X6");
				value = val.ToString("X4");
				//Game Geneie, modifies the "ROM" which is why it says, "MD CART"
				var watch = Watch.GenerateWatch(MemoryDomains["MD CART"], long.Parse(address, NumberStyles.HexNumber), WatchSize.Word, Client.Common.DisplayType.Hex, true, txtDescription.Text);
				//Add Cheat
				Global.CheatList.Add(new Cheat(watch, val));
			}
			//Action Replay?
			if (SingleCheat.Contains(":"))
			{
				//We start from Zero.
				if (SingleCheat.IndexOf(":") != 6)
				{
					MessageBox.Show("All Genesis Action Replay/Pro Action Replay Codes need to contain a colon after the sixth character", "Input Error", MessageBoxButtons.OK, MessageBoxIcon.Error);
					return;
				}
				//Problem: I don't know what the Non-FF Style codes are.
				//TODO: Fix that.
				if (SingleCheat.StartsWith("FF") == false)
				{
					MessageBox.Show("This Action Replay Code, is not understood by this tool.", "Tool Error", MessageBoxButtons.OK, MessageBoxIcon.Exclamation);
					return;
				}
				//Now to do some work.
				//Determine Length, to Determine Byte Size

				parseString = SingleCheat.Remove(0, 2);
				switch (SingleCheat.Length)
				{
				case 9:
					//Sample Code of 1-Byte:
					//FFF761:64
					//Becomes:
					//Address: F761
					//Value: 64
					RAMAddress = parseString.Remove(4, 3);
					RAMValue = parseString.Remove(0, 5);
					byteSize = 1;
					break;
				case 11:
					//Sample Code of 2-Byte:
					//FFF761:6411
					//Becomes:
					//Address: F761
					//Value: 6411
					RAMAddress = parseString.Remove(4, 5);
					RAMValue = parseString.Remove(0, 5);
					byteSize = 2;
					break;
				default:
					//We could have checked above but here is fine, since it's a quick check due to one of three possibilities.
					MessageBox.Show("All Genesis Action Replay/Pro Action Replay Codes need to be either 9 or 11 characters in length", "Input Error", MessageBoxButtons.OK, MessageBoxIcon.Error);
					return;
				}
				//Try and add.
				try
				{
					//A Watch needs to be generated so we can make a cheat out of that.  This is due to how the Cheat engine works.
					//System Bus Domain, The Address to Watch, Byte size (Byte), Hex Display, Description, Big Endian.
					if (byteSize == 1)
					{
						var watch = Watch.GenerateWatch(MemoryDomains["68K RAM"], long.Parse(RAMAddress, NumberStyles.HexNumber), WatchSize.Byte, Client.Common.DisplayType.Hex, false, txtDescription.Text);
						//Take Watch, Add our Value we want, and it should be active when addded?
						Global.CheatList.Add(new Cheat(watch, int.Parse(RAMValue, NumberStyles.HexNumber)));
					}
					if (byteSize == 2)
					{
						var watch = Watch.GenerateWatch(MemoryDomains["68K RAM"], long.Parse(RAMAddress, NumberStyles.HexNumber), WatchSize.Word, Client.Common.DisplayType.Hex, true, txtDescription.Text);
						//Take Watch, Add our Value we want, and it should be active when addded?
						Global.CheatList.Add(new Cheat(watch, int.Parse(RAMValue, NumberStyles.HexNumber)));
					}

				}
				//Someone broke the world?
				catch (Exception ex)
				{
					MessageBox.Show("An Error occured: " + ex.GetType().ToString(), "Error", MessageBoxButtons.OK, MessageBoxIcon.Error);
				}
			}
		}
		private void N64()
		{
			//These codes, more or less work without Needing much work.
			if (SingleCheat.IndexOf(" ") != 8)
			{
				MessageBox.Show("All N64 GameShark Codes need to contain a space after the eighth character", "Input Error", MessageBoxButtons.OK, MessageBoxIcon.Error);
				return;
			}
			if (SingleCheat.Length != 13)
			{
				MessageBox.Show("All N64 GameShark Codes need to be 13 characters in length.", "Input Error", MessageBoxButtons.OK, MessageBoxIcon.Error);
				return;
			}
			//We need to determine what kind of cheat this is.
			//I need to determine if this is a Byte or Word.
			switch (testo)
			{
			//80 and 81 are the most common, so let's not get all worried.
			case "80":
				//Byte
				byteSize = 8;
				break;
			case "81":
				//Word
				byteSize = 16;
				break;
				//Case A0 and A1 means "Write to Uncached address.
			case "A0":
				//Byte
				byteSize = 8;
				break;
			case "A1":
				//Word
				byteSize = 16;
				break;
				//Do we support the GameShark Button?  No.  But these cheats, can be toggled.  Which "Counts"
				//<Ocean_Prince> Consequences be damned!
			case "88":
				//Byte
				byteSize = 8;
				break;
			case "89":
				//Word
				byteSize = 16;
				break;
				//These are compare Address X to Value Y, then apply Value B to Address A
				//This is not supported, yet
				//TODO: When BizHawk supports a compare RAM Address's value is true then apply a value to another address, make it a thing.
			case "D0":
				//Byte
			case "D1":
				//Word
			case "D2":
				//Byte
			case "D3":
				//Word
				MessageBox.Show("The code you entered is not supported by BizHawk.", "Emulator Error", MessageBoxButtons.OK, MessageBoxIcon.Information);
				return;
				//These codes are for Disabling the Expansion Pak.  that's a bad thing?  Assuming bad codes, until told otherwise.
			case "EE":
			case "DD":
			case "CC":
				MessageBox.Show("The code you entered is for Disabling the Expansion Pak.  This is not allowed by this tool.", "Input Error", MessageBoxButtons.OK, MessageBoxIcon.Information);
				return;
				//Enable Code
				//Not Necessary?  Think so?
			case "DE":
				//Single Write ON-Boot code.
				//Not Necessary?  Think so?
			case "F0":
			case "F1":
			case "2A":
			case "3C":
			case "FF":
				MessageBox.Show("The code you entered is not needed by Bizhawk.", "Input Error", MessageBoxButtons.OK, MessageBoxIcon.Information);
				return;
				//TODO: Make Patch Code (5000XXYY) work.
			case "50":
				//Word?
				MessageBox.Show("The code you entered is not supported by this tool.  Please Submit the Game's Name, Cheat/Code and Purpose to the BizHawk forums.", "Tool Error", MessageBoxButtons.OK, MessageBoxIcon.Information);
				return;
				//I hope this isn't a thing.
			default:
				MessageBox.Show("The GameShark code entered is not a recognized format.", "Error", MessageBoxButtons.OK, MessageBoxIcon.Error);
				//Leave this Method, before someone gets hurt.
				return;
			}
			//Now to get clever.
			//Sample Input for N64:
			//8133B21E 08FF
			//Becomes:
			//Address 33B21E
			//Value 08FF

			//Note, 80XXXXXX 00YY
			//Is Byte, not Word
			//Remove the 80 Octect
			parseString = SingleCheat.Remove(0, 2);
			//Get RAM Address
			RAMAddress = parseString.Remove(6, 5);
			//Get RAM Value
			RAMValue = parseString.Remove(0, 7);
			try
			{
				//A Watch needs to be generated so we can make a cheat out of that.  This is due to how the Cheat engine works.
				//System Bus Domain, The Address to Watch, Byte size (Word), Hex Display, Description, Big Endian.
				if (byteSize == 8)
				{
					//We have a Byte sized value
					var watch = Watch.GenerateWatch(MemoryDomains["RDRAM"], long.Parse(RAMAddress, NumberStyles.HexNumber), WatchSize.Byte, Client.Common.DisplayType.Hex, true, txtDescription.Text);
					//Take Watch, Add our Value we want, and it should be active when addded?
					Global.CheatList.Add(new Cheat(watch, int.Parse(RAMValue, NumberStyles.HexNumber)));
				}
				if (byteSize == 16)
				{
					//We have a Word (Double Byte) sized Value
					var watch = Watch.GenerateWatch(MemoryDomains["RDRAM"], long.Parse(RAMAddress, NumberStyles.HexNumber), WatchSize.Word, Client.Common.DisplayType.Hex, true, txtDescription.Text);
					//Take Watch, Add our Value we want, and it should be active when addded?
					Global.CheatList.Add(new Cheat(watch, int.Parse(RAMValue, NumberStyles.HexNumber)));
				}
			}
			//Someone broke the world?
			catch (Exception ex)
			{
				MessageBox.Show("An Error occured: " + ex.GetType().ToString(), "Error", MessageBoxButtons.OK, MessageBoxIcon.Error);
			}
		}
		private void NES()
		{
			string strCompare = null;
			//Original code from adelikat
			if (SingleCheat.Length != 6 || SingleCheat.Length != 8)
			{
				int Value = 0;
				int Address = 0x8000;
				int x;
				int Compare = 0;
				// char 3 bit 3 denotes the code length.
				string code = SingleCheat;
				if (SingleCheat.Length == 6)
				{
					// Char # |   1   |   2   |   3   |   4   |   5   |   6   |
					// Bit  # |3|2|1|0|3|2|1|0|3|2|1|0|3|2|1|0|3|2|1|0|3|2|1|0|
					// maps to|1|6|7|8|H|2|3|4|-|I|J|K|L|A|B|C|D|M|N|O|5|E|F|G|

					_NESgameGenieTable.TryGetValue(code[0], out x);
					Value |= x & 0x07;
					Value |= (x & 0x08) << 4;

					_NESgameGenieTable.TryGetValue(code[1], out x);
					Value |= (x & 0x07) << 4;
					Address |= (x & 0x08) << 4;

					_NESgameGenieTable.TryGetValue(code[2], out x);
					Address |= (x & 0x07) << 4;

					_NESgameGenieTable.TryGetValue(code[3], out x);
					Address |= (x & 0x07) << 12;
					Address |= x & 0x08;

					_NESgameGenieTable.TryGetValue(code[4], out x);
					Address |= x & 0x07;
					Address |= (x & 0x08) << 8;

					_NESgameGenieTable.TryGetValue(code[5], out x);
					Address |= (x & 0x07) << 8;
					Value |= x & 0x08;
					RAMAddress = string.Format("{0:X4}", Address);
					RAMValue = string.Format("{0:X2}", Value);
					strCompare = string.Format("{0:X2}", Compare);
				}
				else if (SingleCheat.Length == 8)
				{
					// Char # |   1   |   2   |   3   |   4   |   5   |   6   |   7   |   8   |
					// Bit  # |3|2|1|0|3|2|1|0|3|2|1|0|3|2|1|0|3|2|1|0|3|2|1|0|3|2|1|0|3|2|1|0|
					// maps to|1|6|7|8|H|2|3|4|-|I|J|K|L|A|B|C|D|M|N|O|%|E|F|G|!|^|&|*|5|@|#|$|
					Value = 0;
					Address = 0x8000;
					Compare = 0;


					_NESgameGenieTable.TryGetValue(code[0], out x);
					Value |= x & 0x07;
					Value |= (x & 0x08) << 4;

					_NESgameGenieTable.TryGetValue(code[1], out x);
					Value |= (x & 0x07) << 4;
					Address |= (x & 0x08) << 4;

					_NESgameGenieTable.TryGetValue(code[2], out x);
					Address |= (x & 0x07) << 4;

					_NESgameGenieTable.TryGetValue(code[3], out x);
					Address |= (x & 0x07) << 12;
					Address |= x & 0x08;

					_NESgameGenieTable.TryGetValue(code[4], out x);
					Address |= x & 0x07;
					Address |= (x & 0x08) << 8;

					_NESgameGenieTable.TryGetValue(code[5], out x);
					Address |= (x & 0x07) << 8;
					Compare |= x & 0x08;

					_NESgameGenieTable.TryGetValue(code[6], out x);
					Compare |= x & 0x07;
					Compare |= (x & 0x08) << 4;

					_NESgameGenieTable.TryGetValue(code[7], out x);
					Compare |= (x & 0x07) << 4;
					Value |= x & 0x08;
					RAMAddress = string.Format("{0:X4}", Address);
					RAMValue = string.Format("{0:X2}", Value);
					strCompare = string.Format("{0:X2}", Compare);
				}
			}
			if (SingleCheat.Length != 6 && SingleCheat.Length != 8)
			{
				//Not a proper Code
				MessageBox.Show("Game Genie codes need to be six or eight characters in length.", "Input Error", MessageBoxButtons.OK, MessageBoxIcon.Error);
			}
			try
			{

				//A Watch needs to be generated so we can make a cheat out of that.  This is due to how the Cheat engine works.
				//System Bus Domain, The Address to Watch, Byte size (Word), Hex Display, Description.  Big Endian.
				//We have a Byte sized value

				var description = SingleCheat;
				if (!string.IsNullOrWhiteSpace(txtDescription.Text))
				{
					description = txtDescription.Text;
				}

				var watch = Watch.GenerateWatch(MemoryDomains["System Bus"], long.Parse(RAMAddress, NumberStyles.HexNumber), WatchSize.Byte, Client.Common.DisplayType.Hex, false, description);
				//Take Watch, Add our Value we want, and it should be active when addded?
				if (strCompare == "00")
				{
					Global.CheatList.Add(new Cheat(watch, int.Parse(RAMValue, NumberStyles.HexNumber)));
				}
				if (strCompare != "00")
				{
					Global.CheatList.Add(new Cheat(watch, int.Parse(RAMValue, NumberStyles.HexNumber), int.Parse(strCompare, NumberStyles.HexNumber)));
				}
				//Global.CheatList.Add(new Cheat(watch, int.Parse(RAMValue, NumberStyles.HexNumber), )
			}
			//Someone broke the world?
			catch (Exception ex)
			{
				MessageBox.Show("An Error occured: " + ex.GetType().ToString(), "Error", MessageBoxButtons.OK, MessageBoxIcon.Error);
			}
		}
		private void PSX()
		{
			//These codes, more or less work without Needing much work.
			if (SingleCheat.IndexOf(" ") != 8)
			{
				MessageBox.Show("All PSX GameShark Codes need to contain a space after the eighth character", "Input Error", MessageBoxButtons.OK, MessageBoxIcon.Error);
				return;
			}
			if (SingleCheat.Length != 13)
			{
				MessageBox.Show("All PSX GameShark Cheats need to be 13 characters in length.", "Input Error", MessageBoxButtons.OK, MessageBoxIcon.Error);
				return;
			}
			//We need to determine what kind of cheat this is.
			//I need to determine if this is a Byte or Word.
			switch (testo)
			{
			//30 80 Cheats mean, "Write, don't care otherwise."
			case "30":
				byteSize = 8;
				break;
			case "80":
				byteSize = 16;
				break;
				//When value hits YYYY, make the next cheat go off
			case "E0":
				//E0 byteSize = 8;
			case "E1":
				//E1 byteSize = 8;
			case "E2":
				//E2 byteSize = 8;
			case "D0":
				//D0 byteSize = 16;
			case "D1":
				//D1 byteSize = 16;
			case "D2":
				//D2 byteSize = 16;
			case "D3":
				//D3 byteSize = 16;
			case "D4":
				//D4 byteSize = 16;
			case "D5":
				//D5 byteSize = 16;
			case "D6":
				//D6 byteSize = 16;

				//Increment/Decrement Codes
			case "10":
				//10 byteSize = 16;
			case "11":
				//11 byteSize = 16;
			case "20":
				//20 byteSize = 8
			case "21":
				//21 byteSize = 8
				MessageBox.Show("The code you entered is not supported by BizHawk.", "Emulator Error", MessageBoxButtons.OK, MessageBoxIcon.Information);
				return;
			case "C0":
			case "C1":
				//Slow-Mo
			case "40":
				MessageBox.Show("The code you entered is not needed by Bizhawk.", "Input Error", MessageBoxButtons.OK, MessageBoxIcon.Information);
				return;
			case "C2":
			case "50":
				//Word?
				MessageBox.Show("The code you entered is not supported by this tool.  Please Submit the Game's Name, Cheat/Code and Purpose to the BizHawk forums.", "Tool Error", MessageBoxButtons.OK, MessageBoxIcon.Information);
				return;
				//Something wrong with their input.
			default:
				MessageBox.Show("The GameShark code entered is not a recognized format.", "Error", MessageBoxButtons.OK, MessageBoxIcon.Error);
				//Leave this Method, before someone gets hurt.
				return;
			}
			//Sample Input for PSX:
			//800D10BA 0009
			//Address: 0D10BA
			//Value:  0009
			//Remove first two octets
			parseString = SingleCheat.Remove(0, 2);
			//Get RAM Address
			RAMAddress = parseString.Remove(6, 5);
			//Get RAM Value
			RAMValue = parseString.Remove(0, 7);
			try
			{
				//A Watch needs to be generated so we can make a cheat out of that.  This is due to how the Cheat engine works.
				//System Bus Domain, The Address to Watch, Byte size (Word), Hex Display, Description.  Big Endian.

				//My Consern is that Work RAM High may be incorrect?
				if (byteSize == 8)
				{
					//We have a Byte sized value
					var watch = Watch.GenerateWatch(MemoryDomains["MainRAM"], long.Parse(RAMAddress, NumberStyles.HexNumber), WatchSize.Word, Client.Common.DisplayType.Hex, false, txtDescription.Text);
					//Take Watch, Add our Value we want, and it should be active when addded?
					Global.CheatList.Add(new Cheat(watch, int.Parse(RAMValue, NumberStyles.HexNumber)));
				}
				if (byteSize == 16)
				{
					//We have a Word (Double Byte) sized Value
					var watch = Watch.GenerateWatch(MemoryDomains["MainRAM"], long.Parse(RAMAddress, NumberStyles.HexNumber), WatchSize.Byte, Client.Common.DisplayType.Hex, false, txtDescription.Text);
					//Take Watch, Add our Value we want, and it should be active when addded?
					Global.CheatList.Add(new Cheat(watch, int.Parse(RAMValue, NumberStyles.HexNumber)));
				}
			}
			//Someone broke the world?
			catch (Exception ex)
			{
				MessageBox.Show("An Error occured: " + ex.GetType().ToString(), "Error", MessageBoxButtons.OK, MessageBoxIcon.Error);
			}

		}
		private void SAT()
		{
			//Not yet.
			if (SingleCheat.IndexOf(" ") != 8)
			{
				MessageBox.Show("All Saturn GameShark Codes need to contain a space after the eighth character", "Input Error", MessageBoxButtons.OK, MessageBoxIcon.Error);
				return;
			}
			if (SingleCheat.Length != 13)
			{
				MessageBox.Show("All Saturn GameShark Cheats need to be 13 characters in length.", "Input Error", MessageBoxButtons.OK, MessageBoxIcon.Error);
				return;
			}
			//This is a special test.  Only the first character really matters?  16 or 36?
			testo = testo.Remove(1, 1);
			switch (testo)
			{
			case "1":
				byteSize = 16;
				break;
			case "3":
				byteSize = 8;
				break;
				//0 writes once.
			case "0":
				//D is RAM Equal To Activator, do Next Value
			case "D":
				MessageBox.Show("The code you entered is not supported by BizHawk.", "Emulator Error", MessageBoxButtons.OK, MessageBoxIcon.Information);
				return;
			case "F":
				MessageBox.Show("The code you entered is not needed by Bizhawk.", "Input Error", MessageBoxButtons.OK, MessageBoxIcon.Information);
				return;
			default:
				MessageBox.Show("The GameShark code entered is not a recognized format.", "Error", MessageBoxButtons.OK, MessageBoxIcon.Error);
				//Leave this Method, before someone gets hurt.
				return;
			}
			//Sample Input for Saturn:
			//160949FC 0090
			//Address: 0949FC
			//Value:  90
			//Note, 3XXXXXXX are Big Endian
			//Remove first two octets
			parseString = SingleCheat.Remove(0, 2);
			//Get RAM Address
			RAMAddress = parseString.Remove(6, 5);
			//Get RAM Value
			RAMValue = parseString.Remove(0, 7);
			try
			{
				//A Watch needs to be generated so we can make a cheat out of that.  This is due to how the Cheat engine works.
				//System Bus Domain, The Address to Watch, Byte size (Word), Hex Display, Description.  Big Endian.

				//My Consern is that Work RAM High may be incorrect?
				if (byteSize == 8)
				{
					//We have a Byte sized value
					var watch = Watch.GenerateWatch(MemoryDomains["Work Ram High"], long.Parse(RAMAddress, NumberStyles.HexNumber), WatchSize.Word, Client.Common.DisplayType.Hex, true, txtDescription.Text);
					//Take Watch, Add our Value we want, and it should be active when addded?
					Global.CheatList.Add(new Cheat(watch, int.Parse(RAMValue, NumberStyles.HexNumber)));
				}
				if (byteSize == 16)
				{
					//We have a Word (Double Byte) sized Value
					var watch = Watch.GenerateWatch(MemoryDomains["Work Ram High"], long.Parse(RAMAddress, NumberStyles.HexNumber), WatchSize.Byte, Client.Common.DisplayType.Hex, true, txtDescription.Text);
					//Take Watch, Add our Value we want, and it should be active when addded?
					Global.CheatList.Add(new Cheat(watch, int.Parse(RAMValue, NumberStyles.HexNumber)));
				}
			}
			//Someone broke the world?
			catch (Exception ex)
			{
				MessageBox.Show("An Error occured: " + ex.GetType().ToString(), "Error", MessageBoxButtons.OK, MessageBoxIcon.Error);
			}
		}
		//This also handles Game Gear due to shared hardware.  Go figure.
		private void SMS()
		{
			string RAMCompare = null;
			//Game Genie
			if (SingleCheat.LastIndexOf("-") == 7 && SingleCheat.IndexOf("-") == 3)
			{
				int val = 0;
				int add = 0;
				int cmp = 0;
				parseString = SingleCheat.Replace("-", "");
				GBGGDecode(parseString, ref val, ref add, ref cmp);
				RAMAddress = string.Format("{0:X4}", add);
				RAMValue = string.Format("{0:X2}", val);
				RAMCompare = string.Format("{0:X2}", cmp);
			}
			//Action Replay
			else if (SingleCheat.IndexOf("-") == 3 && SingleCheat.Length == 9)
			{
				parseString = SingleCheat;
				parseString = parseString.Remove(0, 2);
				RAMAddress = parseString.Remove(4, 2);
				RAMAddress = RAMAddress.Replace("-", "");
				RAMValue = parseString.Remove(0, 5);
			}
			//It's an Action Replay
			if (SingleCheat.Length != 9 && SingleCheat.LastIndexOf("-") != 7)
			{
				MessageBox.Show("All Master System Action Replay Codes need to be nine charaters in length.", "Input Error", MessageBoxButtons.OK, MessageBoxIcon.Error);
				return;
			}
			//Game Genie
			else if (SingleCheat.LastIndexOf("-") != 7 && SingleCheat.IndexOf("-") != 3)
			{
				MessageBox.Show("All Master System Game Geneie Codes need to have a dash after the third character and seventh character.", "Input Error", MessageBoxButtons.OK, MessageBoxIcon.Error);
				return;
			}
			try
			{
				//A Watch needs to be generated so we can make a cheat out of that.  This is due to how the Cheat engine works.
				//System Bus Domain, The Address to Watch, Byte size (Byte), Hex Display, Description.  Not Big Endian.
				var watch = Watch.GenerateWatch(MemoryDomains["Main RAM"], long.Parse(RAMAddress, NumberStyles.HexNumber), WatchSize.Byte, Client.Common.DisplayType.Hex, false, txtDescription.Text);
				//Take Watch, Add our Value we want, and it should be active when addded

				if (RAMCompare == null)
				{
					Global.CheatList.Add(new Cheat(watch, int.Parse(RAMValue, NumberStyles.HexNumber)));
				}
				else if (RAMCompare != null)
				{
					//We have a Compare
					Global.CheatList.Add(new Cheat(watch, int.Parse(RAMValue, NumberStyles.HexNumber), int.Parse(RAMCompare, NumberStyles.HexNumber)));
				}
			}
			//Someone broke the world?
			catch (Exception ex)
			{
				MessageBox.Show("An Error occured: " + ex.GetType().ToString(), "Error", MessageBoxButtons.OK, MessageBoxIcon.Error);
			}
		}
		//Original code from adelikat
		private void SnesGGDecode(string code, ref int val, ref int add)
		{
			// Code: D F 4 7 0 9 1 5 6 B C 8 A 2 3 E
			// Hex:  0 1 2 3 4 5 6 7 8 9 A B C D E F
			// XXYY-YYYY, where XX is the value, and YY-YYYY is the address.
			// Char # |   0   |   1   |   2   |   3   |   4   |   5   |   6   |   7   |
			// Bit  # |3|2|1|0|3|2|1|0|3|2|1|0|3|2|1|0|3|2|1|0|3|2|1|0|3|2|1|0|3|2|1|0|
			// maps to|     Value     |i|j|k|l|q|r|s|t|o|p|a|b|c|d|u|v|w|x|e|f|g|h|m|n|
			// order  |     Value     |a|b|c|d|e|f|g|h|i|j|k|l|m|n|o|p|q|r|s|t|u|v|w|x|
			int x;

			// Getting Value
			if (code.Length > 0)
			{
				_SNESgameGenieTable.TryGetValue(code[0], out x);
				val = x << 4;
			}

			if (code.Length > 1)
			{
				_SNESgameGenieTable.TryGetValue(code[1], out x);
				val |= x;
			}

			// Address
			if (code.Length > 2)
			{
				_SNESgameGenieTable.TryGetValue(code[2], out x);
				add = x << 12;
			}

			if (code.Length > 3)
			{
				_SNESgameGenieTable.TryGetValue(code[3], out x);
				add |= x << 4;
			}

			if (code.Length > 4)
			{
				_SNESgameGenieTable.TryGetValue(code[4], out x);
				add |= (x & 0xC) << 6;
				add |= (x & 0x3) << 22;
			}

			if (code.Length > 5)
			{
				_SNESgameGenieTable.TryGetValue(code[5], out x);
				add |= (x & 0xC) << 18;
				add |= (x & 0x3) << 2;
			}

			if (code.Length > 6)
			{
				_SNESgameGenieTable.TryGetValue(code[6], out x);
				add |= (x & 0xC) >> 2;
				add |= (x & 0x3) << 18;
			}

			if (code.Length > 7)
			{
				_SNESgameGenieTable.TryGetValue(code[7], out x);
				add |= (x & 0xC) << 14;
				add |= (x & 0x3) << 10;
			}
		}
		private void SNES()
		{
			Boolean GameGenie = false;
			if (SingleCheat.Contains("-") && SingleCheat.Length == 9)
			{
				int val = 0, add = 0;
				string input;
				//We have to remove the - since it will cause issues later on.
				input = SingleCheat.Replace("-", "");
				SnesGGDecode(input, ref val, ref add);
				RAMAddress = string.Format("{0:X6}", add);
				RAMValue = string.Format("{0:X2}", val);
				//We trim the first value here to make it work.
				RAMAddress = RAMAddress.Remove(0, 1);
				//Note, it's not actually a byte, but a Word.  However, we are using this to keep from repeating code.
				byteSize = 8;
				GameGenie = true;

			}
			//This ONLY applies to Action Replay.
			if (SingleCheat.Length == 8)
			{
				//Sample Code:
				//7E18A428
				//Address: 7E18A4
				//Value: 28
				//Remove last two octets
				RAMAddress = SingleCheat.Remove(6, 2);
				//Get RAM Value
				RAMValue = SingleCheat.Remove(0, 6);
				//Note, it's a Word.  However, we are using this to keep from repeating code.
				byteSize = 16;
			}
			if (SingleCheat.Contains("-") && SingleCheat.Length != 9)
			{
				MessageBox.Show("Game Genie Codes need to be nine characters in length.", "Input Error", MessageBoxButtons.OK, MessageBoxIcon.Error);
			}
			if (SingleCheat.Length != 9 && SingleCheat.Length != 8)
			{
				MessageBox.Show("Pro Action Replay Codes need to be eight characters in length.", "Input Error", MessageBoxButtons.OK, MessageBoxIcon.Error);
			}
			try
			{
				//A Watch needs to be generated so we can make a cheat out of that.  This is due to how the Cheat engine works.
				//Action Replay
				if (byteSize == 16)
				{
					//System Bus Domain, The Address to Watch, Byte size (Byte), Hex Display, Description.  Not Big Endian.
					var watch = Watch.GenerateWatch(MemoryDomains["System Bus"], long.Parse(RAMAddress, NumberStyles.HexNumber), WatchSize.Word, Client.Common.DisplayType.Hex, false, txtDescription.Text);
					Global.CheatList.Add(new Cheat(watch, int.Parse(RAMValue, NumberStyles.HexNumber)));
				}
				if (byteSize == 8)
				{
					//Is this correct?
					if (GameGenie == true)
					{
						var watch = Watch.GenerateWatch(MemoryDomains["CARTROM"], long.Parse(RAMAddress, NumberStyles.HexNumber), WatchSize.Byte, Client.Common.DisplayType.Hex, false, txtDescription.Text);
						Global.CheatList.Add(new Cheat(watch, int.Parse(RAMValue, NumberStyles.HexNumber)));
					}
					else if (GameGenie == false)
					{
						var watch = Watch.GenerateWatch(MemoryDomains["System Bus"], long.Parse(RAMAddress, NumberStyles.HexNumber), WatchSize.Byte, Client.Common.DisplayType.Hex, false, txtDescription.Text);
						Global.CheatList.Add(new Cheat(watch, int.Parse(RAMValue, NumberStyles.HexNumber)));
					}
				}
				//Take Watch, Add our Value we want, and it should be active when addded?
			}
			//Someone broke the world?
			catch (Exception ex)
			{
				MessageBox.Show("An Error occured: " + ex.GetType().ToString(), "Error", MessageBoxButtons.OK, MessageBoxIcon.Error);
			}
		}
		private void btnClear_Click(object sender, EventArgs e)
<<<<<<< HEAD
		{
			//Clear old Inputs

			txtDescription.Clear();
=======
		{
			//Clear old Inputs
			DialogResult result = MessageBox.Show("Are you sure you want to clear this form?", "Clear Form", MessageBoxButtons.YesNo, MessageBoxIcon.Question);
			if (result == DialogResult.Yes)
			{
				txtDescription.Clear();
				txtCheat.Clear();
			}
>>>>>>> b3081f49
		}

		private void GameShark_Load(object sender, EventArgs e)
		{
			//TODO?
			//Add special handling for cores that need special things?
			//GBA may need a special thing.
		}
	}
}<|MERGE_RESOLUTION|>--- conflicted
+++ resolved
@@ -3206,12 +3206,6 @@
 			}
 		}
 		private void btnClear_Click(object sender, EventArgs e)
-<<<<<<< HEAD
-		{
-			//Clear old Inputs
-
-			txtDescription.Clear();
-=======
 		{
 			//Clear old Inputs
 			DialogResult result = MessageBox.Show("Are you sure you want to clear this form?", "Clear Form", MessageBoxButtons.YesNo, MessageBoxIcon.Question);
@@ -3220,7 +3214,6 @@
 				txtDescription.Clear();
 				txtCheat.Clear();
 			}
->>>>>>> b3081f49
 		}
 
 		private void GameShark_Load(object sender, EventArgs e)

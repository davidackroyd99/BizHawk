﻿namespace BizHawk.Client.EmuHawk
{
	partial class RamSearch
	{
		/// <summary>
		/// Required designer variable.
		/// </summary>
		private System.ComponentModel.IContainer components = null;

		/// <summary>
		/// Clean up any resources being used.
		/// </summary>
		/// <param name="disposing">true if managed resources should be disposed; otherwise, false.</param>
		protected override void Dispose(bool disposing)
		{
			if (disposing && (components != null))
			{
				components.Dispose();
			}
			base.Dispose(disposing);
		}

		#region Windows Form Designer generated code

		/// <summary>
		/// Required method for Designer support - do not modify
		/// the contents of this method with the code editor.
		/// </summary>
		private void InitializeComponent()
		{
			this.components = new System.ComponentModel.Container();
			System.Windows.Forms.ToolStripMenuItem SearchMenuItem;
			System.ComponentModel.ComponentResourceManager resources = new System.ComponentModel.ComponentResourceManager(typeof(RamSearch));
			this.TotalSearchLabel = new System.Windows.Forms.Label();
<<<<<<< HEAD
			this.WatchListView = new BizHawk.Client.EmuHawk.PlatformAgnosticVirtualListView();
			this.AddressColumn = ((System.Windows.Forms.ColumnHeader)(new System.Windows.Forms.ColumnHeader()));
			this.ValueColumn = ((System.Windows.Forms.ColumnHeader)(new System.Windows.Forms.ColumnHeader()));
			this.PreviousColumn = ((System.Windows.Forms.ColumnHeader)(new System.Windows.Forms.ColumnHeader()));
			this.ChangesColumn = ((System.Windows.Forms.ColumnHeader)(new System.Windows.Forms.ColumnHeader()));
			this.DiffColumn = ((System.Windows.Forms.ColumnHeader)(new System.Windows.Forms.ColumnHeader()));
=======
			this.WatchListView = new InputRoll();
>>>>>>> 7d554f06
			this.ListViewContextMenu = new System.Windows.Forms.ContextMenuStrip(this.components);
			this.DoSearchContextMenuItem = new System.Windows.Forms.ToolStripMenuItem();
			this.NewSearchContextMenuItem = new System.Windows.Forms.ToolStripMenuItem();
			this.ContextMenuSeparator1 = new System.Windows.Forms.ToolStripSeparator();
			this.RemoveContextMenuItem = new System.Windows.Forms.ToolStripMenuItem();
			this.AddToRamWatchContextMenuItem = new System.Windows.Forms.ToolStripMenuItem();
			this.PokeContextMenuItem = new System.Windows.Forms.ToolStripMenuItem();
			this.FreezeContextMenuItem = new System.Windows.Forms.ToolStripMenuItem();
			this.UnfreezeAllContextMenuItem = new System.Windows.Forms.ToolStripMenuItem();
			this.ContextMenuSeparator2 = new System.Windows.Forms.ToolStripSeparator();
			this.ViewInHexEditorContextMenuItem = new System.Windows.Forms.ToolStripMenuItem();
			this.ContextMenuSeparator3 = new System.Windows.Forms.ToolStripSeparator();
			this.ClearPreviewContextMenuItem = new System.Windows.Forms.ToolStripMenuItem();
			this.RamSearchMenu = new MenuStripEx();
			this.fileToolStripMenuItem = new System.Windows.Forms.ToolStripMenuItem();
			this.OpenMenuItem = new System.Windows.Forms.ToolStripMenuItem();
			this.SaveMenuItem = new System.Windows.Forms.ToolStripMenuItem();
			this.SaveAsMenuItem = new System.Windows.Forms.ToolStripMenuItem();
			this.AppendFileMenuItem = new System.Windows.Forms.ToolStripMenuItem();
			this.TruncateFromFileMenuItem = new System.Windows.Forms.ToolStripMenuItem();
			this.RecentSubMenu = new System.Windows.Forms.ToolStripMenuItem();
			this.toolStripSeparator2 = new System.Windows.Forms.ToolStripSeparator();
			this.toolStripSeparator4 = new System.Windows.Forms.ToolStripSeparator();
			this.exitToolStripMenuItem = new System.Windows.Forms.ToolStripMenuItem();
			this.settingsToolStripMenuItem = new System.Windows.Forms.ToolStripMenuItem();
			this.modeToolStripMenuItem = new System.Windows.Forms.ToolStripMenuItem();
			this.DetailedMenuItem = new System.Windows.Forms.ToolStripMenuItem();
			this.FastMenuItem = new System.Windows.Forms.ToolStripMenuItem();
			this.MemoryDomainsSubMenu = new System.Windows.Forms.ToolStripMenuItem();
			this.toolStripSeparator6 = new System.Windows.Forms.ToolStripSeparator();
			this.sizeToolStripMenuItem = new System.Windows.Forms.ToolStripMenuItem();
			this.ByteMenuItem = new System.Windows.Forms.ToolStripMenuItem();
			this.WordMenuItem = new System.Windows.Forms.ToolStripMenuItem();
			this.DWordMenuItem = new System.Windows.Forms.ToolStripMenuItem();
			this.CheckMisalignedMenuItem = new System.Windows.Forms.ToolStripMenuItem();
			this.toolStripSeparator8 = new System.Windows.Forms.ToolStripSeparator();
			this.BigEndianMenuItem = new System.Windows.Forms.ToolStripMenuItem();
			this.DisplayTypeSubMenu = new System.Windows.Forms.ToolStripMenuItem();
			this.toolStripSeparator1 = new System.Windows.Forms.ToolStripSeparator();
			this.DefinePreviousValueSubMenu = new System.Windows.Forms.ToolStripMenuItem();
			this.Previous_LastSearchMenuItem = new System.Windows.Forms.ToolStripMenuItem();
			this.PreviousFrameMenuItem = new System.Windows.Forms.ToolStripMenuItem();
			this.Previous_OriginalMenuItem = new System.Windows.Forms.ToolStripMenuItem();
			this.Previous_LastChangeMenuItem = new System.Windows.Forms.ToolStripMenuItem();
			this.searchToolStripMenuItem = new System.Windows.Forms.ToolStripMenuItem();
			this.newSearchToolStripMenuItem = new System.Windows.Forms.ToolStripMenuItem();
			this.toolStripSeparator7 = new System.Windows.Forms.ToolStripSeparator();
			this.UndoMenuItem = new System.Windows.Forms.ToolStripMenuItem();
			this.RedoMenuItem = new System.Windows.Forms.ToolStripMenuItem();
			this.CopyValueToPrevMenuItem = new System.Windows.Forms.ToolStripMenuItem();
			this.ClearChangeCountsMenuItem = new System.Windows.Forms.ToolStripMenuItem();
			this.RemoveMenuItem = new System.Windows.Forms.ToolStripMenuItem();
			this.toolStripSeparator5 = new System.Windows.Forms.ToolStripSeparator();
			this.GoToAddressMenuItem = new System.Windows.Forms.ToolStripMenuItem();
			this.AddToRamWatchMenuItem = new System.Windows.Forms.ToolStripMenuItem();
			this.PokeAddressMenuItem = new System.Windows.Forms.ToolStripMenuItem();
			this.FreezeAddressMenuItem = new System.Windows.Forms.ToolStripMenuItem();
			this.toolStripSeparator13 = new System.Windows.Forms.ToolStripSeparator();
			this.ClearUndoMenuItem = new System.Windows.Forms.ToolStripMenuItem();
			this.optionsToolStripMenuItem = new System.Windows.Forms.ToolStripMenuItem();
			this.PreviewModeMenuItem = new System.Windows.Forms.ToolStripMenuItem();
			this.AutoSearchMenuItem = new System.Windows.Forms.ToolStripMenuItem();
			this.AutoSearchAccountForLagMenuItem = new System.Windows.Forms.ToolStripMenuItem();
			this.toolStripSeparator9 = new System.Windows.Forms.ToolStripSeparator();
			this.ExcludeRamWatchMenuItem = new System.Windows.Forms.ToolStripMenuItem();
			this.UseUndoHistoryMenuItem = new System.Windows.Forms.ToolStripMenuItem();
			this.toolStripSeparator11 = new System.Windows.Forms.ToolStripSeparator();
			this.AutoloadDialogMenuItem = new System.Windows.Forms.ToolStripMenuItem();
			this.SaveWinPositionMenuItem = new System.Windows.Forms.ToolStripMenuItem();
			this.AlwaysOnTopMenuItem = new System.Windows.Forms.ToolStripMenuItem();
			this.FloatingWindowMenuItem = new System.Windows.Forms.ToolStripMenuItem();
			this.toolStripSeparator3 = new System.Windows.Forms.ToolStripSeparator();
			this.RestoreDefaultsMenuItem = new System.Windows.Forms.ToolStripMenuItem();
			this.MemDomainLabel = new System.Windows.Forms.Label();
			this.MessageLabel = new System.Windows.Forms.Label();
			this.toolTip1 = new System.Windows.Forms.ToolTip(this.components);
			this.AutoSearchCheckBox = new System.Windows.Forms.CheckBox();
			this.CompareToBox = new System.Windows.Forms.GroupBox();
			this.DifferenceBox = new BizHawk.Client.EmuHawk.WatchValueBox();
			this.DifferenceRadio = new System.Windows.Forms.RadioButton();
			this.NumberOfChangesBox = new BizHawk.Client.EmuHawk.UnsignedIntegerBox();
			this.SpecificAddressBox = new BizHawk.Client.EmuHawk.HexTextBox();
			this.SpecificValueBox = new BizHawk.Client.EmuHawk.WatchValueBox();
			this.NumberOfChangesRadio = new System.Windows.Forms.RadioButton();
			this.SpecificAddressRadio = new System.Windows.Forms.RadioButton();
			this.SpecificValueRadio = new System.Windows.Forms.RadioButton();
			this.PreviousValueRadio = new System.Windows.Forms.RadioButton();
			this.toolStrip1 = new ToolStripEx();
			this.DoSearchToolButton = new System.Windows.Forms.ToolStripButton();
			this.toolStripSeparator10 = new System.Windows.Forms.ToolStripSeparator();
			this.NewSearchToolButton = new System.Windows.Forms.ToolStripButton();
			this.toolStripSeparator15 = new System.Windows.Forms.ToolStripSeparator();
			this.CopyValueToPrevToolBarItem = new System.Windows.Forms.ToolStripButton();
			this.ClearChangeCountsToolBarItem = new System.Windows.Forms.ToolStripButton();
			this.toolStripSeparator16 = new System.Windows.Forms.ToolStripSeparator();
			this.RemoveToolBarItem = new System.Windows.Forms.ToolStripButton();
			this.AddToRamWatchToolBarItem = new System.Windows.Forms.ToolStripButton();
			this.PokeAddressToolBarItem = new System.Windows.Forms.ToolStripButton();
			this.FreezeAddressToolBarItem = new System.Windows.Forms.ToolStripButton();
			this.toolStripSeparator12 = new System.Windows.Forms.ToolStripSeparator();
			this.UndoToolBarButton = new System.Windows.Forms.ToolStripButton();
			this.RedoToolBarItem = new System.Windows.Forms.ToolStripButton();
			this.RebootToolBarSeparator = new System.Windows.Forms.ToolStripSeparator();
			this.RebootToolbarButton = new System.Windows.Forms.ToolStripButton();
			this.ErrorIconButton = new System.Windows.Forms.ToolStripButton();
			this.ComparisonBox = new System.Windows.Forms.GroupBox();
			this.DifferentByBox = new BizHawk.Client.EmuHawk.WatchValueBox();
			this.DifferentByRadio = new System.Windows.Forms.RadioButton();
			this.NotEqualToRadio = new System.Windows.Forms.RadioButton();
			this.EqualToRadio = new System.Windows.Forms.RadioButton();
			this.GreaterThanOrEqualToRadio = new System.Windows.Forms.RadioButton();
			this.LessThanOrEqualToRadio = new System.Windows.Forms.RadioButton();
			this.GreaterThanRadio = new System.Windows.Forms.RadioButton();
			this.LessThanRadio = new System.Windows.Forms.RadioButton();
			this.SearchButton = new System.Windows.Forms.Button();
			this.SizeDropdown = new System.Windows.Forms.ComboBox();
			this.label1 = new System.Windows.Forms.Label();
			this.label2 = new System.Windows.Forms.Label();
			this.DisplayTypeDropdown = new System.Windows.Forms.ComboBox();
			SearchMenuItem = new System.Windows.Forms.ToolStripMenuItem();
			this.ListViewContextMenu.SuspendLayout();
			this.RamSearchMenu.SuspendLayout();
			this.CompareToBox.SuspendLayout();
			this.toolStrip1.SuspendLayout();
			this.ComparisonBox.SuspendLayout();
			this.SuspendLayout();
			// 
			// SearchMenuItem
			// 
			SearchMenuItem.Image = global::BizHawk.Client.EmuHawk.Properties.Resources.search;
			SearchMenuItem.Name = "SearchMenuItem";
			SearchMenuItem.Size = new System.Drawing.Size(221, 22);
			SearchMenuItem.Text = "&Search";
			SearchMenuItem.Click += new System.EventHandler(this.SearchMenuItem_Click);
			// 
			// TotalSearchLabel
			// 
			this.TotalSearchLabel.AutoSize = true;
			this.TotalSearchLabel.Location = new System.Drawing.Point(12, 49);
			this.TotalSearchLabel.Name = "TotalSearchLabel";
			this.TotalSearchLabel.Size = new System.Drawing.Size(64, 13);
			this.TotalSearchLabel.TabIndex = 2;
			this.TotalSearchLabel.Text = "0 addresses";
			// 
			// WatchListView
			// 
			this.WatchListView.AllowColumnReorder = true;
			this.WatchListView.AllowColumnResize = true;
			this.WatchListView.AllowDrop = true;
			this.WatchListView.Anchor = ((System.Windows.Forms.AnchorStyles)((((System.Windows.Forms.AnchorStyles.Top | System.Windows.Forms.AnchorStyles.Bottom) 
            | System.Windows.Forms.AnchorStyles.Left) 
            | System.Windows.Forms.AnchorStyles.Right)));
			this.WatchListView.ContextMenuStrip = this.ListViewContextMenu;
			this.WatchListView.FullRowSelect = true;
			this.WatchListView.GridLines = true;
			this.WatchListView.RowCount = 0;
			this.WatchListView.Location = new System.Drawing.Point(9, 65);
			this.WatchListView.Name = "WatchListView";
			this.WatchListView.Size = new System.Drawing.Size(230, 366);
			this.WatchListView.TabIndex = 1;
			this.WatchListView.UseCustomBackground = true;
<<<<<<< HEAD
			this.WatchListView.View = System.Windows.Forms.View.Details;
			this.WatchListView.VirtualMode = true;
=======
			this.WatchListView.MultiSelect = true;
			this.WatchListView.ColumnClick += new BizHawk.Client.EmuHawk.InputRoll.ColumnClickEventHandler(this.WatchListView_ColumnClick);
>>>>>>> 7d554f06
			this.WatchListView.SelectedIndexChanged += new System.EventHandler(this.WatchListView_SelectedIndexChanged);
			this.WatchListView.DragDrop += new System.Windows.Forms.DragEventHandler(this.NewRamSearch_DragDrop);
			this.WatchListView.DragEnter += new System.Windows.Forms.DragEventHandler(this.DragEnterWrapper);
			this.WatchListView.Enter += new System.EventHandler(this.WatchListView_Enter);
			this.WatchListView.MouseDoubleClick += new System.Windows.Forms.MouseEventHandler(this.WatchListView_MouseDoubleClick);
			// 
			// ListViewContextMenu
			// 
			this.ListViewContextMenu.Items.AddRange(new System.Windows.Forms.ToolStripItem[] {
            this.DoSearchContextMenuItem,
            this.NewSearchContextMenuItem,
            this.ContextMenuSeparator1,
            this.RemoveContextMenuItem,
            this.AddToRamWatchContextMenuItem,
            this.PokeContextMenuItem,
            this.FreezeContextMenuItem,
            this.UnfreezeAllContextMenuItem,
            this.ContextMenuSeparator2,
            this.ViewInHexEditorContextMenuItem,
            this.ContextMenuSeparator3,
            this.ClearPreviewContextMenuItem});
			this.ListViewContextMenu.Name = "contextMenuStrip1";
			this.ListViewContextMenu.Size = new System.Drawing.Size(218, 220);
			this.ListViewContextMenu.Opening += new System.ComponentModel.CancelEventHandler(this.ListViewContextMenu_Opening);
			// 
			// DoSearchContextMenuItem
			// 
			this.DoSearchContextMenuItem.Image = global::BizHawk.Client.EmuHawk.Properties.Resources.search;
			this.DoSearchContextMenuItem.Name = "DoSearchContextMenuItem";
			this.DoSearchContextMenuItem.Size = new System.Drawing.Size(217, 22);
			this.DoSearchContextMenuItem.Text = "&Search";
			this.DoSearchContextMenuItem.Click += new System.EventHandler(this.SearchMenuItem_Click);
			// 
			// NewSearchContextMenuItem
			// 
			this.NewSearchContextMenuItem.Image = global::BizHawk.Client.EmuHawk.Properties.Resources.restart;
			this.NewSearchContextMenuItem.Name = "NewSearchContextMenuItem";
			this.NewSearchContextMenuItem.Size = new System.Drawing.Size(217, 22);
			this.NewSearchContextMenuItem.Text = "&Start New Search";
			this.NewSearchContextMenuItem.Click += new System.EventHandler(this.NewSearchMenuMenuItem_Click);
			// 
			// ContextMenuSeparator1
			// 
			this.ContextMenuSeparator1.Name = "ContextMenuSeparator1";
			this.ContextMenuSeparator1.Size = new System.Drawing.Size(214, 6);
			// 
			// RemoveContextMenuItem
			// 
			this.RemoveContextMenuItem.Image = global::BizHawk.Client.EmuHawk.Properties.Resources.Delete;
			this.RemoveContextMenuItem.Name = "RemoveContextMenuItem";
			this.RemoveContextMenuItem.ShortcutKeyDisplayString = "Del";
			this.RemoveContextMenuItem.Size = new System.Drawing.Size(217, 22);
			this.RemoveContextMenuItem.Text = "Remove Selected";
			this.RemoveContextMenuItem.Click += new System.EventHandler(this.RemoveMenuItem_Click);
			// 
			// AddToRamWatchContextMenuItem
			// 
			this.AddToRamWatchContextMenuItem.Image = global::BizHawk.Client.EmuHawk.Properties.Resources.FindHS;
			this.AddToRamWatchContextMenuItem.Name = "AddToRamWatchContextMenuItem";
			this.AddToRamWatchContextMenuItem.ShortcutKeyDisplayString = "Ctrl+R";
			this.AddToRamWatchContextMenuItem.Size = new System.Drawing.Size(217, 22);
			this.AddToRamWatchContextMenuItem.Text = "Add to RAM Watch";
			this.AddToRamWatchContextMenuItem.Click += new System.EventHandler(this.AddToRamWatchMenuItem_Click);
			// 
			// PokeContextMenuItem
			// 
			this.PokeContextMenuItem.Image = global::BizHawk.Client.EmuHawk.Properties.Resources.poke;
			this.PokeContextMenuItem.Name = "PokeContextMenuItem";
			this.PokeContextMenuItem.ShortcutKeyDisplayString = "Ctrl+P";
			this.PokeContextMenuItem.Size = new System.Drawing.Size(217, 22);
			this.PokeContextMenuItem.Text = "Poke Address";
			this.PokeContextMenuItem.Click += new System.EventHandler(this.PokeAddressMenuItem_Click);
			// 
			// FreezeContextMenuItem
			// 
			this.FreezeContextMenuItem.Image = global::BizHawk.Client.EmuHawk.Properties.Resources.Freeze;
			this.FreezeContextMenuItem.Name = "FreezeContextMenuItem";
			this.FreezeContextMenuItem.ShortcutKeyDisplayString = "Ctrl+F";
			this.FreezeContextMenuItem.Size = new System.Drawing.Size(217, 22);
			this.FreezeContextMenuItem.Text = "Freeze Address";
			this.FreezeContextMenuItem.Click += new System.EventHandler(this.FreezeAddressMenuItem_Click);
			// 
			// UnfreezeAllContextMenuItem
			// 
			this.UnfreezeAllContextMenuItem.Image = global::BizHawk.Client.EmuHawk.Properties.Resources.Unfreeze;
			this.UnfreezeAllContextMenuItem.Name = "UnfreezeAllContextMenuItem";
			this.UnfreezeAllContextMenuItem.Size = new System.Drawing.Size(217, 22);
			this.UnfreezeAllContextMenuItem.Text = "Unfreeze &All";
			this.UnfreezeAllContextMenuItem.Click += new System.EventHandler(this.UnfreezeAllContextMenuItem_Click);
			// 
			// ContextMenuSeparator2
			// 
			this.ContextMenuSeparator2.Name = "ContextMenuSeparator2";
			this.ContextMenuSeparator2.Size = new System.Drawing.Size(214, 6);
			// 
			// ViewInHexEditorContextMenuItem
			// 
			this.ViewInHexEditorContextMenuItem.Name = "ViewInHexEditorContextMenuItem";
			this.ViewInHexEditorContextMenuItem.Size = new System.Drawing.Size(217, 22);
			this.ViewInHexEditorContextMenuItem.Text = "View in Hex Editor";
			this.ViewInHexEditorContextMenuItem.Click += new System.EventHandler(this.ViewInHexEditorContextMenuItem_Click);
			// 
			// ContextMenuSeparator3
			// 
			this.ContextMenuSeparator3.Name = "ContextMenuSeparator3";
			this.ContextMenuSeparator3.Size = new System.Drawing.Size(214, 6);
			// 
			// ClearPreviewContextMenuItem
			// 
			this.ClearPreviewContextMenuItem.Name = "ClearPreviewContextMenuItem";
			this.ClearPreviewContextMenuItem.Size = new System.Drawing.Size(217, 22);
			this.ClearPreviewContextMenuItem.Text = "&Clear Preview";
			this.ClearPreviewContextMenuItem.Click += new System.EventHandler(this.ClearPreviewContextMenuItem_Click);
			// 
			// RamSearchMenu
			// 
			this.RamSearchMenu.ClickThrough = true;
			this.RamSearchMenu.Items.AddRange(new System.Windows.Forms.ToolStripItem[] {
            this.fileToolStripMenuItem,
            this.settingsToolStripMenuItem,
            this.searchToolStripMenuItem,
            this.optionsToolStripMenuItem});
			this.RamSearchMenu.Location = new System.Drawing.Point(0, 0);
			this.RamSearchMenu.Name = "RamSearchMenu";
			this.RamSearchMenu.Size = new System.Drawing.Size(445, 24);
			this.RamSearchMenu.TabIndex = 4;
			this.RamSearchMenu.Text = "menuStrip1";
			// 
			// fileToolStripMenuItem
			// 
			this.fileToolStripMenuItem.DropDownItems.AddRange(new System.Windows.Forms.ToolStripItem[] {
            this.OpenMenuItem,
            this.SaveMenuItem,
            this.SaveAsMenuItem,
            this.AppendFileMenuItem,
            this.TruncateFromFileMenuItem,
            this.RecentSubMenu,
            this.toolStripSeparator4,
            this.exitToolStripMenuItem});
			this.fileToolStripMenuItem.Name = "fileToolStripMenuItem";
			this.fileToolStripMenuItem.Size = new System.Drawing.Size(37, 20);
			this.fileToolStripMenuItem.Text = "&File";
			this.fileToolStripMenuItem.DropDownOpened += new System.EventHandler(this.FileSubMenu_DropDownOpened);
			// 
			// OpenMenuItem
			// 
			this.OpenMenuItem.Image = global::BizHawk.Client.EmuHawk.Properties.Resources.OpenFile;
			this.OpenMenuItem.Name = "OpenMenuItem";
			this.OpenMenuItem.ShortcutKeys = ((System.Windows.Forms.Keys)((System.Windows.Forms.Keys.Control | System.Windows.Forms.Keys.O)));
			this.OpenMenuItem.Size = new System.Drawing.Size(195, 22);
			this.OpenMenuItem.Text = "&Open...";
			this.OpenMenuItem.Click += new System.EventHandler(this.OpenMenuItem_Click);
			// 
			// SaveMenuItem
			// 
			this.SaveMenuItem.Image = global::BizHawk.Client.EmuHawk.Properties.Resources.SaveAs;
			this.SaveMenuItem.Name = "SaveMenuItem";
			this.SaveMenuItem.ShortcutKeys = ((System.Windows.Forms.Keys)((System.Windows.Forms.Keys.Control | System.Windows.Forms.Keys.S)));
			this.SaveMenuItem.Size = new System.Drawing.Size(195, 22);
			this.SaveMenuItem.Text = "&Save";
			this.SaveMenuItem.Click += new System.EventHandler(this.SaveMenuItem_Click);
			// 
			// SaveAsMenuItem
			// 
			this.SaveAsMenuItem.Name = "SaveAsMenuItem";
			this.SaveAsMenuItem.ShortcutKeys = ((System.Windows.Forms.Keys)(((System.Windows.Forms.Keys.Control | System.Windows.Forms.Keys.Shift) 
            | System.Windows.Forms.Keys.S)));
			this.SaveAsMenuItem.Size = new System.Drawing.Size(195, 22);
			this.SaveAsMenuItem.Text = "Save As...";
			this.SaveAsMenuItem.Click += new System.EventHandler(this.SaveAsMenuItem_Click);
			// 
			// AppendFileMenuItem
			// 
			this.AppendFileMenuItem.Name = "AppendFileMenuItem";
			this.AppendFileMenuItem.Size = new System.Drawing.Size(195, 22);
			this.AppendFileMenuItem.Text = "&Append File...";
			this.AppendFileMenuItem.Click += new System.EventHandler(this.OpenMenuItem_Click);
			// 
			// TruncateFromFileMenuItem
			// 
			this.TruncateFromFileMenuItem.Image = global::BizHawk.Client.EmuHawk.Properties.Resources.TruncateFromFile;
			this.TruncateFromFileMenuItem.Name = "TruncateFromFileMenuItem";
			this.TruncateFromFileMenuItem.Size = new System.Drawing.Size(195, 22);
			this.TruncateFromFileMenuItem.Text = "&Truncate from File...";
			this.TruncateFromFileMenuItem.Click += new System.EventHandler(this.OpenMenuItem_Click);
			// 
			// RecentSubMenu
			// 
			this.RecentSubMenu.DropDownItems.AddRange(new System.Windows.Forms.ToolStripItem[] {
            this.toolStripSeparator2});
			this.RecentSubMenu.Image = global::BizHawk.Client.EmuHawk.Properties.Resources.Recent;
			this.RecentSubMenu.Name = "RecentSubMenu";
			this.RecentSubMenu.Size = new System.Drawing.Size(195, 22);
			this.RecentSubMenu.Text = "Recent";
			this.RecentSubMenu.DropDownOpened += new System.EventHandler(this.RecentSubMenu_DropDownOpened);
			// 
			// toolStripSeparator2
			// 
			this.toolStripSeparator2.Name = "toolStripSeparator2";
			this.toolStripSeparator2.Size = new System.Drawing.Size(57, 6);
			// 
			// toolStripSeparator4
			// 
			this.toolStripSeparator4.Name = "toolStripSeparator4";
			this.toolStripSeparator4.Size = new System.Drawing.Size(192, 6);
			// 
			// exitToolStripMenuItem
			// 
			this.exitToolStripMenuItem.Name = "exitToolStripMenuItem";
			this.exitToolStripMenuItem.ShortcutKeys = ((System.Windows.Forms.Keys)((System.Windows.Forms.Keys.Alt | System.Windows.Forms.Keys.F4)));
			this.exitToolStripMenuItem.Size = new System.Drawing.Size(195, 22);
			this.exitToolStripMenuItem.Text = "&Close";
			this.exitToolStripMenuItem.Click += new System.EventHandler(this.CloseMenuItem_Click);
			// 
			// settingsToolStripMenuItem
			// 
			this.settingsToolStripMenuItem.DropDownItems.AddRange(new System.Windows.Forms.ToolStripItem[] {
            this.modeToolStripMenuItem,
            this.MemoryDomainsSubMenu,
            this.sizeToolStripMenuItem,
            this.CheckMisalignedMenuItem,
            this.toolStripSeparator8,
            this.BigEndianMenuItem,
            this.DisplayTypeSubMenu,
            this.DefinePreviousValueSubMenu});
			this.settingsToolStripMenuItem.Name = "settingsToolStripMenuItem";
			this.settingsToolStripMenuItem.Size = new System.Drawing.Size(61, 20);
			this.settingsToolStripMenuItem.Text = "&Settings";
			this.settingsToolStripMenuItem.DropDownOpened += new System.EventHandler(this.SettingsSubMenu_DropDownOpened);
			// 
			// modeToolStripMenuItem
			// 
			this.modeToolStripMenuItem.DropDownItems.AddRange(new System.Windows.Forms.ToolStripItem[] {
            this.DetailedMenuItem,
            this.FastMenuItem});
			this.modeToolStripMenuItem.Name = "modeToolStripMenuItem";
			this.modeToolStripMenuItem.Size = new System.Drawing.Size(187, 22);
			this.modeToolStripMenuItem.Text = "&Mode";
			this.modeToolStripMenuItem.DropDownOpened += new System.EventHandler(this.ModeSubMenu_DropDownOpened);
			// 
			// DetailedMenuItem
			// 
			this.DetailedMenuItem.Name = "DetailedMenuItem";
			this.DetailedMenuItem.Size = new System.Drawing.Size(117, 22);
			this.DetailedMenuItem.Text = "&Detailed";
			this.DetailedMenuItem.Click += new System.EventHandler(this.DetailedMenuItem_Click);
			// 
			// FastMenuItem
			// 
			this.FastMenuItem.Name = "FastMenuItem";
			this.FastMenuItem.Size = new System.Drawing.Size(117, 22);
			this.FastMenuItem.Text = "&Fast";
			this.FastMenuItem.Click += new System.EventHandler(this.FastMenuItem_Click);
			// 
			// MemoryDomainsSubMenu
			// 
			this.MemoryDomainsSubMenu.DropDownItems.AddRange(new System.Windows.Forms.ToolStripItem[] {
            this.toolStripSeparator6});
			this.MemoryDomainsSubMenu.Name = "MemoryDomainsSubMenu";
			this.MemoryDomainsSubMenu.Size = new System.Drawing.Size(187, 22);
			this.MemoryDomainsSubMenu.Text = "&Memory Domains";
			this.MemoryDomainsSubMenu.DropDownOpened += new System.EventHandler(this.MemoryDomainsSubMenu_DropDownOpened);
			// 
			// toolStripSeparator6
			// 
			this.toolStripSeparator6.Name = "toolStripSeparator6";
			this.toolStripSeparator6.Size = new System.Drawing.Size(57, 6);
			// 
			// sizeToolStripMenuItem
			// 
			this.sizeToolStripMenuItem.DropDownItems.AddRange(new System.Windows.Forms.ToolStripItem[] {
            this.ByteMenuItem,
            this.WordMenuItem,
            this.DWordMenuItem});
			this.sizeToolStripMenuItem.Name = "sizeToolStripMenuItem";
			this.sizeToolStripMenuItem.Size = new System.Drawing.Size(187, 22);
			this.sizeToolStripMenuItem.Text = "&Size";
			this.sizeToolStripMenuItem.DropDownOpened += new System.EventHandler(this.SizeSubMenu_DropDownOpened);
			// 
			// ByteMenuItem
			// 
			this.ByteMenuItem.Name = "ByteMenuItem";
			this.ByteMenuItem.Size = new System.Drawing.Size(106, 22);
			this.ByteMenuItem.Text = "&1 Byte";
			this.ByteMenuItem.Click += new System.EventHandler(this.ByteMenuItem_Click);
			// 
			// WordMenuItem
			// 
			this.WordMenuItem.Name = "WordMenuItem";
			this.WordMenuItem.Size = new System.Drawing.Size(106, 22);
			this.WordMenuItem.Text = "&2 Byte";
			this.WordMenuItem.Click += new System.EventHandler(this.WordMenuItem_Click);
			// 
			// DWordMenuItem
			// 
			this.DWordMenuItem.Name = "DWordMenuItem";
			this.DWordMenuItem.Size = new System.Drawing.Size(106, 22);
			this.DWordMenuItem.Text = "&4 Byte";
			this.DWordMenuItem.Click += new System.EventHandler(this.DWordMenuItem_Click_Click);
			// 
			// CheckMisalignedMenuItem
			// 
			this.CheckMisalignedMenuItem.Name = "CheckMisalignedMenuItem";
			this.CheckMisalignedMenuItem.Size = new System.Drawing.Size(187, 22);
			this.CheckMisalignedMenuItem.Text = "Check Mis-aligned";
			this.CheckMisalignedMenuItem.Click += new System.EventHandler(this.CheckMisalignedMenuItem_Click);
			// 
			// toolStripSeparator8
			// 
			this.toolStripSeparator8.Name = "toolStripSeparator8";
			this.toolStripSeparator8.Size = new System.Drawing.Size(184, 6);
			// 
			// BigEndianMenuItem
			// 
			this.BigEndianMenuItem.Name = "BigEndianMenuItem";
			this.BigEndianMenuItem.Size = new System.Drawing.Size(187, 22);
			this.BigEndianMenuItem.Text = "&Big Endian";
			this.BigEndianMenuItem.Click += new System.EventHandler(this.BigEndianMenuItem_Click);
			// 
			// DisplayTypeSubMenu
			// 
			this.DisplayTypeSubMenu.DropDownItems.AddRange(new System.Windows.Forms.ToolStripItem[] {
            this.toolStripSeparator1});
			this.DisplayTypeSubMenu.Name = "DisplayTypeSubMenu";
			this.DisplayTypeSubMenu.Size = new System.Drawing.Size(187, 22);
			this.DisplayTypeSubMenu.Text = "&Display Type";
			this.DisplayTypeSubMenu.DropDownOpened += new System.EventHandler(this.DisplayTypeSubMenu_DropDownOpened);
			// 
			// toolStripSeparator1
			// 
			this.toolStripSeparator1.Name = "toolStripSeparator1";
			this.toolStripSeparator1.Size = new System.Drawing.Size(57, 6);
			// 
			// DefinePreviousValueSubMenu
			// 
			this.DefinePreviousValueSubMenu.DropDownItems.AddRange(new System.Windows.Forms.ToolStripItem[] {
            this.Previous_LastSearchMenuItem,
            this.PreviousFrameMenuItem,
            this.Previous_OriginalMenuItem,
            this.Previous_LastChangeMenuItem});
			this.DefinePreviousValueSubMenu.Name = "DefinePreviousValueSubMenu";
			this.DefinePreviousValueSubMenu.Size = new System.Drawing.Size(187, 22);
			this.DefinePreviousValueSubMenu.Text = "Define Previous Value";
			this.DefinePreviousValueSubMenu.DropDownOpened += new System.EventHandler(this.DefinePreviousValueSubMenu_DropDownOpened);
			// 
			// Previous_LastSearchMenuItem
			// 
			this.Previous_LastSearchMenuItem.Name = "Previous_LastSearchMenuItem";
			this.Previous_LastSearchMenuItem.Size = new System.Drawing.Size(155, 22);
			this.Previous_LastSearchMenuItem.Text = "Last &Search";
			this.Previous_LastSearchMenuItem.Click += new System.EventHandler(this.Previous_LastSearchMenuItem_Click);
			// 
			// PreviousFrameMenuItem
			// 
			this.PreviousFrameMenuItem.Name = "PreviousFrameMenuItem";
			this.PreviousFrameMenuItem.Size = new System.Drawing.Size(155, 22);
			this.PreviousFrameMenuItem.Text = "&Previous Frame";
			this.PreviousFrameMenuItem.Click += new System.EventHandler(this.Previous_LastFrameMenuItem_Click);
			// 
			// Previous_OriginalMenuItem
			// 
			this.Previous_OriginalMenuItem.Name = "Previous_OriginalMenuItem";
			this.Previous_OriginalMenuItem.Size = new System.Drawing.Size(155, 22);
			this.Previous_OriginalMenuItem.Text = "&Original";
			this.Previous_OriginalMenuItem.Click += new System.EventHandler(this.Previous_OriginalMenuItem_Click);
			// 
			// Previous_LastChangeMenuItem
			// 
			this.Previous_LastChangeMenuItem.Name = "Previous_LastChangeMenuItem";
			this.Previous_LastChangeMenuItem.Size = new System.Drawing.Size(155, 22);
			this.Previous_LastChangeMenuItem.Text = "Last &Change";
			this.Previous_LastChangeMenuItem.Click += new System.EventHandler(this.Previous_LastChangeMenuItem_Click);
			// 
			// searchToolStripMenuItem
			// 
			this.searchToolStripMenuItem.DropDownItems.AddRange(new System.Windows.Forms.ToolStripItem[] {
            this.newSearchToolStripMenuItem,
            this.toolStripSeparator7,
            SearchMenuItem,
            this.UndoMenuItem,
            this.RedoMenuItem,
            this.CopyValueToPrevMenuItem,
            this.ClearChangeCountsMenuItem,
            this.RemoveMenuItem,
            this.toolStripSeparator5,
            this.GoToAddressMenuItem,
            this.AddToRamWatchMenuItem,
            this.PokeAddressMenuItem,
            this.FreezeAddressMenuItem,
            this.toolStripSeparator13,
            this.ClearUndoMenuItem});
			this.searchToolStripMenuItem.Name = "searchToolStripMenuItem";
			this.searchToolStripMenuItem.Size = new System.Drawing.Size(54, 20);
			this.searchToolStripMenuItem.Text = "&Search";
			this.searchToolStripMenuItem.DropDownOpened += new System.EventHandler(this.SearchSubMenu_DropDownOpened);
			// 
			// newSearchToolStripMenuItem
			// 
			this.newSearchToolStripMenuItem.Image = global::BizHawk.Client.EmuHawk.Properties.Resources.restart;
			this.newSearchToolStripMenuItem.Name = "newSearchToolStripMenuItem";
			this.newSearchToolStripMenuItem.Size = new System.Drawing.Size(221, 22);
			this.newSearchToolStripMenuItem.Text = "&New Search";
			this.newSearchToolStripMenuItem.Click += new System.EventHandler(this.NewSearchMenuMenuItem_Click);
			// 
			// toolStripSeparator7
			// 
			this.toolStripSeparator7.Name = "toolStripSeparator7";
			this.toolStripSeparator7.Size = new System.Drawing.Size(218, 6);
			// 
			// UndoMenuItem
			// 
			this.UndoMenuItem.Image = global::BizHawk.Client.EmuHawk.Properties.Resources.undo;
			this.UndoMenuItem.Name = "UndoMenuItem";
			this.UndoMenuItem.ShortcutKeys = ((System.Windows.Forms.Keys)((System.Windows.Forms.Keys.Control | System.Windows.Forms.Keys.Z)));
			this.UndoMenuItem.Size = new System.Drawing.Size(221, 22);
			this.UndoMenuItem.Text = "&Undo";
			this.UndoMenuItem.Click += new System.EventHandler(this.UndoMenuItem_Click);
			// 
			// RedoMenuItem
			// 
			this.RedoMenuItem.Image = global::BizHawk.Client.EmuHawk.Properties.Resources.redo;
			this.RedoMenuItem.Name = "RedoMenuItem";
			this.RedoMenuItem.ShortcutKeyDisplayString = "";
			this.RedoMenuItem.ShortcutKeys = ((System.Windows.Forms.Keys)((System.Windows.Forms.Keys.Control | System.Windows.Forms.Keys.Y)));
			this.RedoMenuItem.Size = new System.Drawing.Size(221, 22);
			this.RedoMenuItem.Text = "&Redo";
			this.RedoMenuItem.Click += new System.EventHandler(this.RedoMenuItem_Click);
			// 
			// CopyValueToPrevMenuItem
			// 
			this.CopyValueToPrevMenuItem.Image = global::BizHawk.Client.EmuHawk.Properties.Resources.Previous;
			this.CopyValueToPrevMenuItem.Name = "CopyValueToPrevMenuItem";
			this.CopyValueToPrevMenuItem.Size = new System.Drawing.Size(221, 22);
			this.CopyValueToPrevMenuItem.Text = "Copy Value to Prev";
			this.CopyValueToPrevMenuItem.Click += new System.EventHandler(this.CopyValueToPrevMenuItem_Click);
			// 
			// ClearChangeCountsMenuItem
			// 
			this.ClearChangeCountsMenuItem.Name = "ClearChangeCountsMenuItem";
			this.ClearChangeCountsMenuItem.Size = new System.Drawing.Size(221, 22);
			this.ClearChangeCountsMenuItem.Text = "&Clear Change Counts";
			this.ClearChangeCountsMenuItem.Click += new System.EventHandler(this.ClearChangeCountsMenuItem_Click);
			// 
			// RemoveMenuItem
			// 
			this.RemoveMenuItem.Image = global::BizHawk.Client.EmuHawk.Properties.Resources.Delete;
			this.RemoveMenuItem.Name = "RemoveMenuItem";
			this.RemoveMenuItem.ShortcutKeyDisplayString = "Delete";
			this.RemoveMenuItem.Size = new System.Drawing.Size(221, 22);
			this.RemoveMenuItem.Text = "&Remove selected";
			this.RemoveMenuItem.Click += new System.EventHandler(this.RemoveMenuItem_Click);
			// 
			// toolStripSeparator5
			// 
			this.toolStripSeparator5.Name = "toolStripSeparator5";
			this.toolStripSeparator5.Size = new System.Drawing.Size(218, 6);
			// 
			// GoToAddressMenuItem
			// 
			this.GoToAddressMenuItem.Name = "GoToAddressMenuItem";
			this.GoToAddressMenuItem.ShortcutKeys = ((System.Windows.Forms.Keys)((System.Windows.Forms.Keys.Control | System.Windows.Forms.Keys.G)));
			this.GoToAddressMenuItem.Size = new System.Drawing.Size(221, 22);
			this.GoToAddressMenuItem.Text = "&Go to Address...";
			this.GoToAddressMenuItem.Click += new System.EventHandler(this.GoToAddressMenuItem_Click);
			// 
			// AddToRamWatchMenuItem
			// 
			this.AddToRamWatchMenuItem.Image = global::BizHawk.Client.EmuHawk.Properties.Resources.FindHS;
			this.AddToRamWatchMenuItem.Name = "AddToRamWatchMenuItem";
			this.AddToRamWatchMenuItem.ShortcutKeys = ((System.Windows.Forms.Keys)((System.Windows.Forms.Keys.Control | System.Windows.Forms.Keys.W)));
			this.AddToRamWatchMenuItem.Size = new System.Drawing.Size(221, 22);
			this.AddToRamWatchMenuItem.Text = "&Add to RAM Watch";
			this.AddToRamWatchMenuItem.Click += new System.EventHandler(this.AddToRamWatchMenuItem_Click);
			// 
			// PokeAddressMenuItem
			// 
			this.PokeAddressMenuItem.Image = global::BizHawk.Client.EmuHawk.Properties.Resources.poke;
			this.PokeAddressMenuItem.Name = "PokeAddressMenuItem";
			this.PokeAddressMenuItem.ShortcutKeys = ((System.Windows.Forms.Keys)((System.Windows.Forms.Keys.Control | System.Windows.Forms.Keys.P)));
			this.PokeAddressMenuItem.Size = new System.Drawing.Size(221, 22);
			this.PokeAddressMenuItem.Text = "&Poke Address";
			this.PokeAddressMenuItem.Click += new System.EventHandler(this.PokeAddressMenuItem_Click);
			// 
			// FreezeAddressMenuItem
			// 
			this.FreezeAddressMenuItem.Image = global::BizHawk.Client.EmuHawk.Properties.Resources.Freeze;
			this.FreezeAddressMenuItem.Name = "FreezeAddressMenuItem";
			this.FreezeAddressMenuItem.ShortcutKeys = ((System.Windows.Forms.Keys)((System.Windows.Forms.Keys.Control | System.Windows.Forms.Keys.F)));
			this.FreezeAddressMenuItem.Size = new System.Drawing.Size(221, 22);
			this.FreezeAddressMenuItem.Text = "Freeze Address";
			this.FreezeAddressMenuItem.Click += new System.EventHandler(this.FreezeAddressMenuItem_Click);
			// 
			// toolStripSeparator13
			// 
			this.toolStripSeparator13.Name = "toolStripSeparator13";
			this.toolStripSeparator13.Size = new System.Drawing.Size(218, 6);
			// 
			// ClearUndoMenuItem
			// 
			this.ClearUndoMenuItem.Name = "ClearUndoMenuItem";
			this.ClearUndoMenuItem.Size = new System.Drawing.Size(221, 22);
			this.ClearUndoMenuItem.Text = "Clear Undo History";
			this.ClearUndoMenuItem.Click += new System.EventHandler(this.ClearUndoMenuItem_Click);
			// 
			// optionsToolStripMenuItem
			// 
			this.optionsToolStripMenuItem.DropDownItems.AddRange(new System.Windows.Forms.ToolStripItem[] {
            this.PreviewModeMenuItem,
            this.AutoSearchMenuItem,
            this.AutoSearchAccountForLagMenuItem,
            this.toolStripSeparator9,
            this.ExcludeRamWatchMenuItem,
            this.UseUndoHistoryMenuItem,
            this.toolStripSeparator11,
            this.AutoloadDialogMenuItem,
            this.SaveWinPositionMenuItem,
            this.AlwaysOnTopMenuItem,
            this.FloatingWindowMenuItem,
            this.toolStripSeparator3,
            this.RestoreDefaultsMenuItem});
			this.optionsToolStripMenuItem.Name = "optionsToolStripMenuItem";
			this.optionsToolStripMenuItem.Size = new System.Drawing.Size(61, 20);
			this.optionsToolStripMenuItem.Text = "&Options";
			this.optionsToolStripMenuItem.DropDownOpened += new System.EventHandler(this.OptionsSubMenu_DropDownOpened);
			// 
			// PreviewModeMenuItem
			// 
			this.PreviewModeMenuItem.Name = "PreviewModeMenuItem";
			this.PreviewModeMenuItem.Size = new System.Drawing.Size(242, 22);
			this.PreviewModeMenuItem.Text = "&Preview Mode";
			this.PreviewModeMenuItem.Click += new System.EventHandler(this.PreviewModeMenuItem_Click);
			// 
			// AutoSearchMenuItem
			// 
			this.AutoSearchMenuItem.Name = "AutoSearchMenuItem";
			this.AutoSearchMenuItem.Size = new System.Drawing.Size(242, 22);
			this.AutoSearchMenuItem.Text = "&Auto-Search";
			this.AutoSearchMenuItem.Click += new System.EventHandler(this.AutoSearchMenuItem_Click);
			// 
			// AutoSearchAccountForLagMenuItem
			// 
			this.AutoSearchAccountForLagMenuItem.Name = "AutoSearchAccountForLagMenuItem";
			this.AutoSearchAccountForLagMenuItem.Size = new System.Drawing.Size(242, 22);
			this.AutoSearchAccountForLagMenuItem.Text = "&Auto-Search Account for Lag";
			this.AutoSearchAccountForLagMenuItem.Click += new System.EventHandler(this.AutoSearchAccountForLagMenuItem_Click);
			// 
			// toolStripSeparator9
			// 
			this.toolStripSeparator9.Name = "toolStripSeparator9";
			this.toolStripSeparator9.Size = new System.Drawing.Size(239, 6);
			// 
			// ExcludeRamWatchMenuItem
			// 
			this.ExcludeRamWatchMenuItem.Name = "ExcludeRamWatchMenuItem";
			this.ExcludeRamWatchMenuItem.Size = new System.Drawing.Size(242, 22);
			this.ExcludeRamWatchMenuItem.Text = "Always E&xclude RAM Search List";
			this.ExcludeRamWatchMenuItem.Click += new System.EventHandler(this.ExcludeRamWatchMenuItem_Click);
			// 
			// UseUndoHistoryMenuItem
			// 
			this.UseUndoHistoryMenuItem.Name = "UseUndoHistoryMenuItem";
			this.UseUndoHistoryMenuItem.Size = new System.Drawing.Size(242, 22);
			this.UseUndoHistoryMenuItem.Text = "&Use Undo History";
			this.UseUndoHistoryMenuItem.Click += new System.EventHandler(this.UseUndoHistoryMenuItem_Click);
			// 
			// toolStripSeparator11
			// 
			this.toolStripSeparator11.Name = "toolStripSeparator11";
			this.toolStripSeparator11.Size = new System.Drawing.Size(239, 6);
			// 
			// AutoloadDialogMenuItem
			// 
			this.AutoloadDialogMenuItem.Name = "AutoloadDialogMenuItem";
			this.AutoloadDialogMenuItem.Size = new System.Drawing.Size(242, 22);
			this.AutoloadDialogMenuItem.Text = "Auto&load";
			this.AutoloadDialogMenuItem.Click += new System.EventHandler(this.AutoloadDialogMenuItem_Click);
			// 
			// SaveWinPositionMenuItem
			// 
			this.SaveWinPositionMenuItem.Name = "SaveWinPositionMenuItem";
			this.SaveWinPositionMenuItem.Size = new System.Drawing.Size(242, 22);
			this.SaveWinPositionMenuItem.Text = "&Save Window Position";
			this.SaveWinPositionMenuItem.Click += new System.EventHandler(this.SaveWinPositionMenuItem_Click);
			// 
			// AlwaysOnTopMenuItem
			// 
			this.AlwaysOnTopMenuItem.Name = "AlwaysOnTopMenuItem";
			this.AlwaysOnTopMenuItem.Size = new System.Drawing.Size(242, 22);
			this.AlwaysOnTopMenuItem.Text = "Always On &Top";
			this.AlwaysOnTopMenuItem.Click += new System.EventHandler(this.AlwaysOnTopMenuItem_Click);
			// 
			// FloatingWindowMenuItem
			// 
			this.FloatingWindowMenuItem.Name = "FloatingWindowMenuItem";
			this.FloatingWindowMenuItem.Size = new System.Drawing.Size(242, 22);
			this.FloatingWindowMenuItem.Text = "&Floating Window";
			this.FloatingWindowMenuItem.Click += new System.EventHandler(this.FloatingWindowMenuItem_Click);
			// 
			// toolStripSeparator3
			// 
			this.toolStripSeparator3.Name = "toolStripSeparator3";
			this.toolStripSeparator3.Size = new System.Drawing.Size(239, 6);
			// 
			// RestoreDefaultsMenuItem
			// 
			this.RestoreDefaultsMenuItem.Name = "RestoreDefaultsMenuItem";
			this.RestoreDefaultsMenuItem.Size = new System.Drawing.Size(242, 22);
			this.RestoreDefaultsMenuItem.Text = "&Restore Default Settings";
			this.RestoreDefaultsMenuItem.Click += new System.EventHandler(this.RestoreDefaultsMenuItem_Click);
			// 
			// MemDomainLabel
			// 
			this.MemDomainLabel.AutoSize = true;
			this.MemDomainLabel.Location = new System.Drawing.Point(135, 49);
			this.MemDomainLabel.Name = "MemDomainLabel";
			this.MemDomainLabel.Size = new System.Drawing.Size(70, 13);
			this.MemDomainLabel.TabIndex = 8;
			this.MemDomainLabel.Text = "Main Memory";
			// 
			// MessageLabel
			// 
			this.MessageLabel.Anchor = ((System.Windows.Forms.AnchorStyles)((System.Windows.Forms.AnchorStyles.Bottom | System.Windows.Forms.AnchorStyles.Left)));
			this.MessageLabel.AutoSize = true;
			this.MessageLabel.Location = new System.Drawing.Point(9, 434);
			this.MessageLabel.Name = "MessageLabel";
			this.MessageLabel.Size = new System.Drawing.Size(106, 13);
			this.MessageLabel.TabIndex = 9;
			this.MessageLabel.Text = " todo                         ";
			// 
			// AutoSearchCheckBox
			// 
			this.AutoSearchCheckBox.Anchor = ((System.Windows.Forms.AnchorStyles)((System.Windows.Forms.AnchorStyles.Top | System.Windows.Forms.AnchorStyles.Right)));
			this.AutoSearchCheckBox.Appearance = System.Windows.Forms.Appearance.Button;
			this.AutoSearchCheckBox.AutoSize = true;
			this.AutoSearchCheckBox.Image = global::BizHawk.Client.EmuHawk.Properties.Resources.AutoSearch;
			this.AutoSearchCheckBox.Location = new System.Drawing.Point(316, 410);
			this.AutoSearchCheckBox.Name = "AutoSearchCheckBox";
			this.AutoSearchCheckBox.Size = new System.Drawing.Size(38, 22);
			this.AutoSearchCheckBox.TabIndex = 105;
			this.AutoSearchCheckBox.TextImageRelation = System.Windows.Forms.TextImageRelation.ImageBeforeText;
			this.toolTip1.SetToolTip(this.AutoSearchCheckBox, "Automatically search each frame");
			this.AutoSearchCheckBox.UseVisualStyleBackColor = true;
			this.AutoSearchCheckBox.Click += new System.EventHandler(this.AutoSearchMenuItem_Click);
			// 
			// CompareToBox
			// 
			this.CompareToBox.Anchor = ((System.Windows.Forms.AnchorStyles)((System.Windows.Forms.AnchorStyles.Top | System.Windows.Forms.AnchorStyles.Right)));
			this.CompareToBox.Controls.Add(this.DifferenceBox);
			this.CompareToBox.Controls.Add(this.DifferenceRadio);
			this.CompareToBox.Controls.Add(this.NumberOfChangesBox);
			this.CompareToBox.Controls.Add(this.SpecificAddressBox);
			this.CompareToBox.Controls.Add(this.SpecificValueBox);
			this.CompareToBox.Controls.Add(this.NumberOfChangesRadio);
			this.CompareToBox.Controls.Add(this.SpecificAddressRadio);
			this.CompareToBox.Controls.Add(this.SpecificValueRadio);
			this.CompareToBox.Controls.Add(this.PreviousValueRadio);
			this.CompareToBox.Location = new System.Drawing.Point(244, 65);
			this.CompareToBox.Name = "CompareToBox";
			this.CompareToBox.Size = new System.Drawing.Size(190, 125);
			this.CompareToBox.TabIndex = 10;
			this.CompareToBox.TabStop = false;
			this.CompareToBox.Text = "Compare To / By";
			// 
			// DifferenceBox
			// 
			this.DifferenceBox.Anchor = ((System.Windows.Forms.AnchorStyles)(((System.Windows.Forms.AnchorStyles.Top | System.Windows.Forms.AnchorStyles.Left) 
            | System.Windows.Forms.AnchorStyles.Right)));
			this.DifferenceBox.ByteSize = BizHawk.Client.Common.WatchSize.Byte;
			this.DifferenceBox.CharacterCasing = System.Windows.Forms.CharacterCasing.Upper;
			this.DifferenceBox.Enabled = false;
			this.DifferenceBox.Location = new System.Drawing.Point(114, 98);
			this.DifferenceBox.MaxLength = 8;
			this.DifferenceBox.Name = "DifferenceBox";
			this.DifferenceBox.Nullable = false;
			this.DifferenceBox.Size = new System.Drawing.Size(72, 20);
			this.DifferenceBox.TabIndex = 45;
			this.DifferenceBox.Type = BizHawk.Client.Common.DisplayType.Hex;
			this.DifferenceBox.TextChanged += new System.EventHandler(this.CompareToValue_TextChanged);
			// 
			// DifferenceRadio
			// 
			this.DifferenceRadio.AutoSize = true;
			this.DifferenceRadio.Location = new System.Drawing.Point(6, 100);
			this.DifferenceRadio.Name = "DifferenceRadio";
			this.DifferenceRadio.Size = new System.Drawing.Size(89, 17);
			this.DifferenceRadio.TabIndex = 40;
			this.DifferenceRadio.Text = "Difference of:";
			this.DifferenceRadio.UseVisualStyleBackColor = true;
			this.DifferenceRadio.Click += new System.EventHandler(this.DifferenceRadio_Click);
			// 
			// NumberOfChangesBox
			// 
			this.NumberOfChangesBox.Anchor = ((System.Windows.Forms.AnchorStyles)(((System.Windows.Forms.AnchorStyles.Top | System.Windows.Forms.AnchorStyles.Left) 
            | System.Windows.Forms.AnchorStyles.Right)));
			this.NumberOfChangesBox.CharacterCasing = System.Windows.Forms.CharacterCasing.Upper;
			this.NumberOfChangesBox.Enabled = false;
			this.NumberOfChangesBox.Location = new System.Drawing.Point(114, 78);
			this.NumberOfChangesBox.MaxLength = 8;
			this.NumberOfChangesBox.Name = "NumberOfChangesBox";
			this.NumberOfChangesBox.Nullable = false;
			this.NumberOfChangesBox.Size = new System.Drawing.Size(72, 20);
			this.NumberOfChangesBox.TabIndex = 35;
			this.NumberOfChangesBox.TextChanged += new System.EventHandler(this.CompareToValue_TextChanged);
			// 
			// SpecificAddressBox
			// 
			this.SpecificAddressBox.Anchor = ((System.Windows.Forms.AnchorStyles)(((System.Windows.Forms.AnchorStyles.Top | System.Windows.Forms.AnchorStyles.Left) 
            | System.Windows.Forms.AnchorStyles.Right)));
			this.SpecificAddressBox.CharacterCasing = System.Windows.Forms.CharacterCasing.Upper;
			this.SpecificAddressBox.Enabled = false;
			this.SpecificAddressBox.Location = new System.Drawing.Point(114, 58);
			this.SpecificAddressBox.MaxLength = 8;
			this.SpecificAddressBox.Name = "SpecificAddressBox";
			this.SpecificAddressBox.Nullable = false;
			this.SpecificAddressBox.Size = new System.Drawing.Size(72, 20);
			this.SpecificAddressBox.TabIndex = 25;
			this.SpecificAddressBox.TextChanged += new System.EventHandler(this.CompareToValue_TextChanged);
			// 
			// SpecificValueBox
			// 
			this.SpecificValueBox.Anchor = ((System.Windows.Forms.AnchorStyles)(((System.Windows.Forms.AnchorStyles.Top | System.Windows.Forms.AnchorStyles.Left) 
            | System.Windows.Forms.AnchorStyles.Right)));
			this.SpecificValueBox.ByteSize = BizHawk.Client.Common.WatchSize.Byte;
			this.SpecificValueBox.CharacterCasing = System.Windows.Forms.CharacterCasing.Upper;
			this.SpecificValueBox.Enabled = false;
			this.SpecificValueBox.Location = new System.Drawing.Point(114, 38);
			this.SpecificValueBox.MaxLength = 2;
			this.SpecificValueBox.Name = "SpecificValueBox";
			this.SpecificValueBox.Nullable = false;
			this.SpecificValueBox.Size = new System.Drawing.Size(72, 20);
			this.SpecificValueBox.TabIndex = 15;
			this.SpecificValueBox.Text = "00";
			this.SpecificValueBox.Type = BizHawk.Client.Common.DisplayType.Hex;
			this.SpecificValueBox.TextChanged += new System.EventHandler(this.CompareToValue_TextChanged);
			// 
			// NumberOfChangesRadio
			// 
			this.NumberOfChangesRadio.AutoSize = true;
			this.NumberOfChangesRadio.Location = new System.Drawing.Point(7, 80);
			this.NumberOfChangesRadio.Name = "NumberOfChangesRadio";
			this.NumberOfChangesRadio.Size = new System.Drawing.Size(111, 17);
			this.NumberOfChangesRadio.TabIndex = 30;
			this.NumberOfChangesRadio.Text = "Specific Changes:";
			this.NumberOfChangesRadio.UseVisualStyleBackColor = true;
			this.NumberOfChangesRadio.Click += new System.EventHandler(this.NumberOfChangesRadio_Click);
			// 
			// SpecificAddressRadio
			// 
			this.SpecificAddressRadio.AutoSize = true;
			this.SpecificAddressRadio.Location = new System.Drawing.Point(7, 60);
			this.SpecificAddressRadio.Name = "SpecificAddressRadio";
			this.SpecificAddressRadio.Size = new System.Drawing.Size(107, 17);
			this.SpecificAddressRadio.TabIndex = 20;
			this.SpecificAddressRadio.Text = "Specific Address:";
			this.SpecificAddressRadio.UseVisualStyleBackColor = true;
			this.SpecificAddressRadio.Click += new System.EventHandler(this.SpecificAddressRadio_Click);
			// 
			// SpecificValueRadio
			// 
			this.SpecificValueRadio.AutoSize = true;
			this.SpecificValueRadio.Location = new System.Drawing.Point(7, 40);
			this.SpecificValueRadio.Name = "SpecificValueRadio";
			this.SpecificValueRadio.Size = new System.Drawing.Size(96, 17);
			this.SpecificValueRadio.TabIndex = 10;
			this.SpecificValueRadio.Text = "Specific Value:";
			this.SpecificValueRadio.UseVisualStyleBackColor = true;
			this.SpecificValueRadio.Click += new System.EventHandler(this.SpecificValueRadio_Click);
			// 
			// PreviousValueRadio
			// 
			this.PreviousValueRadio.AutoSize = true;
			this.PreviousValueRadio.Checked = true;
			this.PreviousValueRadio.Location = new System.Drawing.Point(7, 20);
			this.PreviousValueRadio.Name = "PreviousValueRadio";
			this.PreviousValueRadio.Size = new System.Drawing.Size(96, 17);
			this.PreviousValueRadio.TabIndex = 5;
			this.PreviousValueRadio.TabStop = true;
			this.PreviousValueRadio.Text = "Previous Value";
			this.PreviousValueRadio.UseVisualStyleBackColor = true;
			this.PreviousValueRadio.Click += new System.EventHandler(this.PreviousValueRadio_Click);
			// 
			// toolStrip1
			// 
			this.toolStrip1.ClickThrough = true;
			this.toolStrip1.Items.AddRange(new System.Windows.Forms.ToolStripItem[] {
            this.DoSearchToolButton,
            this.toolStripSeparator10,
            this.NewSearchToolButton,
            this.toolStripSeparator15,
            this.CopyValueToPrevToolBarItem,
            this.ClearChangeCountsToolBarItem,
            this.toolStripSeparator16,
            this.RemoveToolBarItem,
            this.AddToRamWatchToolBarItem,
            this.PokeAddressToolBarItem,
            this.FreezeAddressToolBarItem,
            this.toolStripSeparator12,
            this.UndoToolBarButton,
            this.RedoToolBarItem,
            this.RebootToolBarSeparator,
            this.RebootToolbarButton,
            this.ErrorIconButton});
			this.toolStrip1.Location = new System.Drawing.Point(0, 24);
			this.toolStrip1.Name = "toolStrip1";
			this.toolStrip1.Size = new System.Drawing.Size(445, 25);
			this.toolStrip1.TabIndex = 11;
			this.toolStrip1.Text = "toolStrip1";
			// 
			// DoSearchToolButton
			// 
			this.DoSearchToolButton.Enabled = false;
			this.DoSearchToolButton.Image = ((System.Drawing.Image)(resources.GetObject("DoSearchToolButton.Image")));
			this.DoSearchToolButton.ImageTransparentColor = System.Drawing.Color.Magenta;
			this.DoSearchToolButton.Name = "DoSearchToolButton";
			this.DoSearchToolButton.Size = new System.Drawing.Size(65, 22);
			this.DoSearchToolButton.Text = "Search ";
			this.DoSearchToolButton.Click += new System.EventHandler(this.SearchMenuItem_Click);
			// 
			// toolStripSeparator10
			// 
			this.toolStripSeparator10.Name = "toolStripSeparator10";
			this.toolStripSeparator10.Size = new System.Drawing.Size(6, 25);
			// 
			// NewSearchToolButton
			// 
			this.NewSearchToolButton.Image = global::BizHawk.Client.EmuHawk.Properties.Resources.restart;
			this.NewSearchToolButton.ImageTransparentColor = System.Drawing.Color.Magenta;
			this.NewSearchToolButton.Name = "NewSearchToolButton";
			this.NewSearchToolButton.Size = new System.Drawing.Size(51, 22);
			this.NewSearchToolButton.Text = "New";
			this.NewSearchToolButton.Click += new System.EventHandler(this.NewSearchMenuMenuItem_Click);
			// 
			// toolStripSeparator15
			// 
			this.toolStripSeparator15.Name = "toolStripSeparator15";
			this.toolStripSeparator15.Size = new System.Drawing.Size(6, 25);
			// 
			// CopyValueToPrevToolBarItem
			// 
			this.CopyValueToPrevToolBarItem.DisplayStyle = System.Windows.Forms.ToolStripItemDisplayStyle.Image;
			this.CopyValueToPrevToolBarItem.Enabled = false;
			this.CopyValueToPrevToolBarItem.Image = global::BizHawk.Client.EmuHawk.Properties.Resources.Previous;
			this.CopyValueToPrevToolBarItem.ImageTransparentColor = System.Drawing.Color.Magenta;
			this.CopyValueToPrevToolBarItem.Name = "CopyValueToPrevToolBarItem";
			this.CopyValueToPrevToolBarItem.Size = new System.Drawing.Size(23, 22);
			this.CopyValueToPrevToolBarItem.Text = "Copy Value to Previous";
			this.CopyValueToPrevToolBarItem.Click += new System.EventHandler(this.CopyValueToPrevMenuItem_Click);
			// 
			// ClearChangeCountsToolBarItem
			// 
			this.ClearChangeCountsToolBarItem.DisplayStyle = System.Windows.Forms.ToolStripItemDisplayStyle.Text;
			this.ClearChangeCountsToolBarItem.Image = ((System.Drawing.Image)(resources.GetObject("ClearChangeCountsToolBarItem.Image")));
			this.ClearChangeCountsToolBarItem.ImageTransparentColor = System.Drawing.Color.Magenta;
			this.ClearChangeCountsToolBarItem.Name = "ClearChangeCountsToolBarItem";
			this.ClearChangeCountsToolBarItem.Size = new System.Drawing.Size(23, 22);
			this.ClearChangeCountsToolBarItem.Text = "C";
			this.ClearChangeCountsToolBarItem.ToolTipText = "Clear Change Counts";
			this.ClearChangeCountsToolBarItem.Click += new System.EventHandler(this.ClearChangeCountsMenuItem_Click);
			// 
			// toolStripSeparator16
			// 
			this.toolStripSeparator16.Name = "toolStripSeparator16";
			this.toolStripSeparator16.Size = new System.Drawing.Size(6, 25);
			// 
			// RemoveToolBarItem
			// 
			this.RemoveToolBarItem.DisplayStyle = System.Windows.Forms.ToolStripItemDisplayStyle.Image;
			this.RemoveToolBarItem.Enabled = false;
			this.RemoveToolBarItem.Image = global::BizHawk.Client.EmuHawk.Properties.Resources.Delete;
			this.RemoveToolBarItem.ImageTransparentColor = System.Drawing.Color.Magenta;
			this.RemoveToolBarItem.Name = "RemoveToolBarItem";
			this.RemoveToolBarItem.Size = new System.Drawing.Size(23, 22);
			this.RemoveToolBarItem.Text = "C&ut";
			this.RemoveToolBarItem.ToolTipText = "Eliminate Selected Items";
			this.RemoveToolBarItem.Click += new System.EventHandler(this.RemoveMenuItem_Click);
			// 
			// AddToRamWatchToolBarItem
			// 
			this.AddToRamWatchToolBarItem.DisplayStyle = System.Windows.Forms.ToolStripItemDisplayStyle.Image;
			this.AddToRamWatchToolBarItem.Enabled = false;
			this.AddToRamWatchToolBarItem.Image = global::BizHawk.Client.EmuHawk.Properties.Resources.FindHS;
			this.AddToRamWatchToolBarItem.ImageTransparentColor = System.Drawing.Color.Magenta;
			this.AddToRamWatchToolBarItem.Name = "AddToRamWatchToolBarItem";
			this.AddToRamWatchToolBarItem.Size = new System.Drawing.Size(23, 22);
			this.AddToRamWatchToolBarItem.Text = "Watch";
			this.AddToRamWatchToolBarItem.Click += new System.EventHandler(this.AddToRamWatchMenuItem_Click);
			// 
			// PokeAddressToolBarItem
			// 
			this.PokeAddressToolBarItem.DisplayStyle = System.Windows.Forms.ToolStripItemDisplayStyle.Image;
			this.PokeAddressToolBarItem.Enabled = false;
			this.PokeAddressToolBarItem.Image = global::BizHawk.Client.EmuHawk.Properties.Resources.poke;
			this.PokeAddressToolBarItem.ImageTransparentColor = System.Drawing.Color.Magenta;
			this.PokeAddressToolBarItem.Name = "PokeAddressToolBarItem";
			this.PokeAddressToolBarItem.Size = new System.Drawing.Size(23, 22);
			this.PokeAddressToolBarItem.Text = "Poke";
			this.PokeAddressToolBarItem.Click += new System.EventHandler(this.PokeAddressMenuItem_Click);
			// 
			// FreezeAddressToolBarItem
			// 
			this.FreezeAddressToolBarItem.DisplayStyle = System.Windows.Forms.ToolStripItemDisplayStyle.Image;
			this.FreezeAddressToolBarItem.Enabled = false;
			this.FreezeAddressToolBarItem.Image = global::BizHawk.Client.EmuHawk.Properties.Resources.Freeze;
			this.FreezeAddressToolBarItem.ImageTransparentColor = System.Drawing.Color.Magenta;
			this.FreezeAddressToolBarItem.Name = "FreezeAddressToolBarItem";
			this.FreezeAddressToolBarItem.Size = new System.Drawing.Size(23, 22);
			this.FreezeAddressToolBarItem.Text = "Freeze";
			this.FreezeAddressToolBarItem.Click += new System.EventHandler(this.FreezeAddressMenuItem_Click);
			// 
			// toolStripSeparator12
			// 
			this.toolStripSeparator12.Name = "toolStripSeparator12";
			this.toolStripSeparator12.Size = new System.Drawing.Size(6, 25);
			// 
			// UndoToolBarButton
			// 
			this.UndoToolBarButton.DisplayStyle = System.Windows.Forms.ToolStripItemDisplayStyle.Image;
			this.UndoToolBarButton.Enabled = false;
			this.UndoToolBarButton.Image = global::BizHawk.Client.EmuHawk.Properties.Resources.undo;
			this.UndoToolBarButton.ImageTransparentColor = System.Drawing.Color.Magenta;
			this.UndoToolBarButton.Name = "UndoToolBarButton";
			this.UndoToolBarButton.Size = new System.Drawing.Size(23, 22);
			this.UndoToolBarButton.Text = "Undo Search";
			this.UndoToolBarButton.Click += new System.EventHandler(this.UndoMenuItem_Click);
			// 
			// RedoToolBarItem
			// 
			this.RedoToolBarItem.DisplayStyle = System.Windows.Forms.ToolStripItemDisplayStyle.Image;
			this.RedoToolBarItem.Enabled = false;
			this.RedoToolBarItem.Image = global::BizHawk.Client.EmuHawk.Properties.Resources.redo;
			this.RedoToolBarItem.ImageTransparentColor = System.Drawing.Color.Magenta;
			this.RedoToolBarItem.Name = "RedoToolBarItem";
			this.RedoToolBarItem.Size = new System.Drawing.Size(23, 22);
			this.RedoToolBarItem.Text = "Redo";
			this.RedoToolBarItem.Click += new System.EventHandler(this.RedoMenuItem_Click);
			// 
			// RebootToolBarSeparator
			// 
			this.RebootToolBarSeparator.Name = "RebootToolBarSeparator";
			this.RebootToolBarSeparator.Size = new System.Drawing.Size(6, 25);
			// 
			// RebootToolbarButton
			// 
			this.RebootToolbarButton.DisplayStyle = System.Windows.Forms.ToolStripItemDisplayStyle.Image;
			this.RebootToolbarButton.Image = global::BizHawk.Client.EmuHawk.Properties.Resources.reboot;
			this.RebootToolbarButton.ImageTransparentColor = System.Drawing.Color.Magenta;
			this.RebootToolbarButton.Name = "RebootToolbarButton";
			this.RebootToolbarButton.Size = new System.Drawing.Size(23, 22);
			this.RebootToolbarButton.Text = "A new search needs to be started in order for these changes to take effect";
			this.RebootToolbarButton.Click += new System.EventHandler(this.NewSearchMenuMenuItem_Click);
			// 
			// ErrorIconButton
			// 
			this.ErrorIconButton.BackColor = System.Drawing.Color.NavajoWhite;
			this.ErrorIconButton.DisplayStyle = System.Windows.Forms.ToolStripItemDisplayStyle.Image;
			this.ErrorIconButton.Image = global::BizHawk.Client.EmuHawk.Properties.Resources.ExclamationRed;
			this.ErrorIconButton.ImageTransparentColor = System.Drawing.Color.Magenta;
			this.ErrorIconButton.Name = "ErrorIconButton";
			this.ErrorIconButton.Size = new System.Drawing.Size(23, 22);
			this.ErrorIconButton.Text = "Warning! Out of Range Addresses in list, click to remove them";
			this.ErrorIconButton.Click += new System.EventHandler(this.ErrorIconButton_Click);
			// 
			// ComparisonBox
			// 
			this.ComparisonBox.Anchor = ((System.Windows.Forms.AnchorStyles)((System.Windows.Forms.AnchorStyles.Top | System.Windows.Forms.AnchorStyles.Right)));
			this.ComparisonBox.Controls.Add(this.DifferentByBox);
			this.ComparisonBox.Controls.Add(this.DifferentByRadio);
			this.ComparisonBox.Controls.Add(this.NotEqualToRadio);
			this.ComparisonBox.Controls.Add(this.EqualToRadio);
			this.ComparisonBox.Controls.Add(this.GreaterThanOrEqualToRadio);
			this.ComparisonBox.Controls.Add(this.LessThanOrEqualToRadio);
			this.ComparisonBox.Controls.Add(this.GreaterThanRadio);
			this.ComparisonBox.Controls.Add(this.LessThanRadio);
			this.ComparisonBox.Location = new System.Drawing.Point(244, 196);
			this.ComparisonBox.Name = "ComparisonBox";
			this.ComparisonBox.Size = new System.Drawing.Size(190, 159);
			this.ComparisonBox.TabIndex = 12;
			this.ComparisonBox.TabStop = false;
			this.ComparisonBox.Text = "Comparison Operator";
			// 
			// DifferentByBox
			// 
			this.DifferentByBox.ByteSize = BizHawk.Client.Common.WatchSize.Byte;
			this.DifferentByBox.CharacterCasing = System.Windows.Forms.CharacterCasing.Upper;
			this.DifferentByBox.Enabled = false;
			this.DifferentByBox.Location = new System.Drawing.Point(88, 132);
			this.DifferentByBox.MaxLength = 9;
			this.DifferentByBox.Name = "DifferentByBox";
			this.DifferentByBox.Nullable = false;
			this.DifferentByBox.Size = new System.Drawing.Size(55, 20);
			this.DifferentByBox.TabIndex = 85;
			this.DifferentByBox.Type = BizHawk.Client.Common.DisplayType.Hex;
			this.DifferentByBox.TextChanged += new System.EventHandler(this.DifferentByBox_TextChanged);
			// 
			// DifferentByRadio
			// 
			this.DifferentByRadio.AutoSize = true;
			this.DifferentByRadio.Location = new System.Drawing.Point(7, 134);
			this.DifferentByRadio.Name = "DifferentByRadio";
			this.DifferentByRadio.Size = new System.Drawing.Size(82, 17);
			this.DifferentByRadio.TabIndex = 80;
			this.DifferentByRadio.Text = "Different by:";
			this.DifferentByRadio.UseVisualStyleBackColor = true;
			this.DifferentByRadio.Click += new System.EventHandler(this.DifferentByRadio_Click);
			// 
			// NotEqualToRadio
			// 
			this.NotEqualToRadio.AutoSize = true;
			this.NotEqualToRadio.Location = new System.Drawing.Point(7, 35);
			this.NotEqualToRadio.Name = "NotEqualToRadio";
			this.NotEqualToRadio.Size = new System.Drawing.Size(88, 17);
			this.NotEqualToRadio.TabIndex = 55;
			this.NotEqualToRadio.Text = "Not Equal To";
			this.NotEqualToRadio.UseVisualStyleBackColor = true;
			this.NotEqualToRadio.Click += new System.EventHandler(this.NotEqualToRadio_Click);
			// 
			// EqualToRadio
			// 
			this.EqualToRadio.AutoSize = true;
			this.EqualToRadio.Checked = true;
			this.EqualToRadio.Location = new System.Drawing.Point(7, 15);
			this.EqualToRadio.Name = "EqualToRadio";
			this.EqualToRadio.Size = new System.Drawing.Size(68, 17);
			this.EqualToRadio.TabIndex = 50;
			this.EqualToRadio.TabStop = true;
			this.EqualToRadio.Text = "Equal To";
			this.EqualToRadio.UseVisualStyleBackColor = true;
			this.EqualToRadio.Click += new System.EventHandler(this.EqualToRadio_Click);
			// 
			// GreaterThanOrEqualToRadio
			// 
			this.GreaterThanOrEqualToRadio.AutoSize = true;
			this.GreaterThanOrEqualToRadio.Location = new System.Drawing.Point(7, 113);
			this.GreaterThanOrEqualToRadio.Name = "GreaterThanOrEqualToRadio";
			this.GreaterThanOrEqualToRadio.Size = new System.Drawing.Size(146, 17);
			this.GreaterThanOrEqualToRadio.TabIndex = 75;
			this.GreaterThanOrEqualToRadio.Text = "Greater Than or Equal To";
			this.GreaterThanOrEqualToRadio.UseVisualStyleBackColor = true;
			this.GreaterThanOrEqualToRadio.Click += new System.EventHandler(this.GreaterThanOrEqualToRadio_Click);
			// 
			// LessThanOrEqualToRadio
			// 
			this.LessThanOrEqualToRadio.AutoSize = true;
			this.LessThanOrEqualToRadio.Location = new System.Drawing.Point(7, 93);
			this.LessThanOrEqualToRadio.Name = "LessThanOrEqualToRadio";
			this.LessThanOrEqualToRadio.Size = new System.Drawing.Size(133, 17);
			this.LessThanOrEqualToRadio.TabIndex = 70;
			this.LessThanOrEqualToRadio.Text = "Less Than or Equal To";
			this.LessThanOrEqualToRadio.UseVisualStyleBackColor = true;
			this.LessThanOrEqualToRadio.Click += new System.EventHandler(this.LessThanOrEqualToRadio_Click);
			// 
			// GreaterThanRadio
			// 
			this.GreaterThanRadio.AutoSize = true;
			this.GreaterThanRadio.Location = new System.Drawing.Point(7, 74);
			this.GreaterThanRadio.Name = "GreaterThanRadio";
			this.GreaterThanRadio.Size = new System.Drawing.Size(88, 17);
			this.GreaterThanRadio.TabIndex = 65;
			this.GreaterThanRadio.Text = "Greater Than";
			this.GreaterThanRadio.UseVisualStyleBackColor = true;
			this.GreaterThanRadio.Click += new System.EventHandler(this.GreaterThanRadio_Click);
			// 
			// LessThanRadio
			// 
			this.LessThanRadio.AutoSize = true;
			this.LessThanRadio.Location = new System.Drawing.Point(7, 54);
			this.LessThanRadio.Name = "LessThanRadio";
			this.LessThanRadio.Size = new System.Drawing.Size(75, 17);
			this.LessThanRadio.TabIndex = 60;
			this.LessThanRadio.Text = "Less Than";
			this.LessThanRadio.UseVisualStyleBackColor = true;
			this.LessThanRadio.Click += new System.EventHandler(this.LessThanRadio_Click);
			// 
			// SearchButton
			// 
			this.SearchButton.Anchor = ((System.Windows.Forms.AnchorStyles)((System.Windows.Forms.AnchorStyles.Top | System.Windows.Forms.AnchorStyles.Right)));
			this.SearchButton.Image = global::BizHawk.Client.EmuHawk.Properties.Resources.search;
			this.SearchButton.ImageAlign = System.Drawing.ContentAlignment.MiddleLeft;
			this.SearchButton.Location = new System.Drawing.Point(244, 409);
			this.SearchButton.Name = "SearchButton";
			this.SearchButton.Size = new System.Drawing.Size(70, 23);
			this.SearchButton.TabIndex = 100;
			this.SearchButton.Text = "&Search";
			this.SearchButton.TextAlign = System.Drawing.ContentAlignment.MiddleRight;
			this.SearchButton.UseVisualStyleBackColor = true;
			this.SearchButton.Click += new System.EventHandler(this.SearchMenuItem_Click);
			// 
			// SizeDropdown
			// 
			this.SizeDropdown.Anchor = ((System.Windows.Forms.AnchorStyles)((System.Windows.Forms.AnchorStyles.Top | System.Windows.Forms.AnchorStyles.Right)));
			this.SizeDropdown.DropDownStyle = System.Windows.Forms.ComboBoxStyle.DropDownList;
			this.SizeDropdown.FormattingEnabled = true;
			this.SizeDropdown.Items.AddRange(new object[] {
            "1 Byte",
            "2 Byte",
            "4 Byte"});
			this.SizeDropdown.Location = new System.Drawing.Point(244, 374);
			this.SizeDropdown.Name = "SizeDropdown";
			this.SizeDropdown.Size = new System.Drawing.Size(73, 21);
			this.SizeDropdown.TabIndex = 90;
			this.SizeDropdown.SelectedIndexChanged += new System.EventHandler(this.SizeDropdown_SelectedIndexChanged);
			// 
			// label1
			// 
			this.label1.Anchor = ((System.Windows.Forms.AnchorStyles)((System.Windows.Forms.AnchorStyles.Top | System.Windows.Forms.AnchorStyles.Right)));
			this.label1.AutoSize = true;
			this.label1.Location = new System.Drawing.Point(244, 358);
			this.label1.Name = "label1";
			this.label1.Size = new System.Drawing.Size(27, 13);
			this.label1.TabIndex = 97;
			this.label1.Text = "Size";
			// 
			// label2
			// 
			this.label2.Anchor = ((System.Windows.Forms.AnchorStyles)((System.Windows.Forms.AnchorStyles.Top | System.Windows.Forms.AnchorStyles.Right)));
			this.label2.AutoSize = true;
			this.label2.Location = new System.Drawing.Point(327, 358);
			this.label2.Name = "label2";
			this.label2.Size = new System.Drawing.Size(41, 13);
			this.label2.TabIndex = 99;
			this.label2.Text = "Display";
			// 
			// DisplayTypeDropdown
			// 
			this.DisplayTypeDropdown.Anchor = ((System.Windows.Forms.AnchorStyles)((System.Windows.Forms.AnchorStyles.Top | System.Windows.Forms.AnchorStyles.Right)));
			this.DisplayTypeDropdown.DropDownStyle = System.Windows.Forms.ComboBoxStyle.DropDownList;
			this.DisplayTypeDropdown.FormattingEnabled = true;
			this.DisplayTypeDropdown.Items.AddRange(new object[] {
            "1 Byte",
            "2 Byte",
            "4 Byte"});
			this.DisplayTypeDropdown.Location = new System.Drawing.Point(327, 374);
			this.DisplayTypeDropdown.Name = "DisplayTypeDropdown";
			this.DisplayTypeDropdown.Size = new System.Drawing.Size(107, 21);
			this.DisplayTypeDropdown.TabIndex = 95;
			this.DisplayTypeDropdown.SelectedIndexChanged += new System.EventHandler(this.DisplayTypeDropdown_SelectedIndexChanged);
			// 
			// RamSearch
			// 
			this.AllowDrop = true;
			this.AutoScaleDimensions = new System.Drawing.SizeF(6F, 13F);
			this.AutoScaleMode = System.Windows.Forms.AutoScaleMode.Font;
			this.ClientSize = new System.Drawing.Size(445, 459);
			this.Controls.Add(this.label2);
			this.Controls.Add(this.DisplayTypeDropdown);
			this.Controls.Add(this.label1);
			this.Controls.Add(this.SizeDropdown);
			this.Controls.Add(this.SearchButton);
			this.Controls.Add(this.AutoSearchCheckBox);
			this.Controls.Add(this.ComparisonBox);
			this.Controls.Add(this.toolStrip1);
			this.Controls.Add(this.MessageLabel);
			this.Controls.Add(this.MemDomainLabel);
			this.Controls.Add(this.CompareToBox);
			this.Controls.Add(this.WatchListView);
			this.Controls.Add(this.TotalSearchLabel);
			this.Controls.Add(this.RamSearchMenu);
			this.Icon = ((System.Drawing.Icon)(resources.GetObject("$this.Icon")));
			this.MainMenuStrip = this.RamSearchMenu;
			this.MinimumSize = new System.Drawing.Size(290, 399);
			this.Name = "RamSearch";
			this.StartPosition = System.Windows.Forms.FormStartPosition.CenterParent;
			this.Text = "RAM Search";
			this.Activated += new System.EventHandler(this.NewRamSearch_Activated);
			this.Load += new System.EventHandler(this.RamSearch_Load);
			this.DragDrop += new System.Windows.Forms.DragEventHandler(this.NewRamSearch_DragDrop);
			this.DragEnter += new System.Windows.Forms.DragEventHandler(this.DragEnterWrapper);
			this.ListViewContextMenu.ResumeLayout(false);
			this.RamSearchMenu.ResumeLayout(false);
			this.RamSearchMenu.PerformLayout();
			this.CompareToBox.ResumeLayout(false);
			this.CompareToBox.PerformLayout();
			this.toolStrip1.ResumeLayout(false);
			this.toolStrip1.PerformLayout();
			this.ComparisonBox.ResumeLayout(false);
			this.ComparisonBox.PerformLayout();
			this.ResumeLayout(false);
			this.PerformLayout();

		}

		#endregion

		private System.Windows.Forms.Label TotalSearchLabel;
<<<<<<< HEAD
		BizHawk.Client.EmuHawk.PlatformAgnosticVirtualListView WatchListView;
		private System.Windows.Forms.ColumnHeader AddressColumn;
		private System.Windows.Forms.ColumnHeader ValueColumn;
		private System.Windows.Forms.ColumnHeader PreviousColumn;
		private System.Windows.Forms.ColumnHeader ChangesColumn;
=======
		InputRoll WatchListView;
>>>>>>> 7d554f06
		private System.Windows.Forms.ToolStripMenuItem fileToolStripMenuItem;
		private System.Windows.Forms.ToolStripMenuItem OpenMenuItem;
		private System.Windows.Forms.ToolStripMenuItem SaveAsMenuItem;
		private System.Windows.Forms.ToolStripMenuItem SaveMenuItem;
		private System.Windows.Forms.ToolStripMenuItem exitToolStripMenuItem;
		private System.Windows.Forms.ToolStripMenuItem optionsToolStripMenuItem;
		private System.Windows.Forms.ToolStripMenuItem RestoreDefaultsMenuItem;
		private System.Windows.Forms.ToolStripMenuItem SaveWinPositionMenuItem;
		private System.Windows.Forms.Label MemDomainLabel;
		private System.Windows.Forms.Label MessageLabel;
		private System.Windows.Forms.ToolStripMenuItem RecentSubMenu;
		private System.Windows.Forms.ToolStripSeparator toolStripSeparator2;
		private System.Windows.Forms.ToolStripMenuItem AppendFileMenuItem;
		private System.Windows.Forms.ToolStripSeparator toolStripSeparator4;
		private System.Windows.Forms.ToolStripMenuItem searchToolStripMenuItem;
		private System.Windows.Forms.ToolStripMenuItem ClearChangeCountsMenuItem;
		private System.Windows.Forms.ToolStripMenuItem UndoMenuItem;
		private System.Windows.Forms.ToolStripMenuItem RemoveMenuItem;
		private System.Windows.Forms.ToolStripSeparator toolStripSeparator5;
		private System.Windows.Forms.ToolStripMenuItem AddToRamWatchMenuItem;
		private System.Windows.Forms.ToolStripMenuItem PokeAddressMenuItem;
		private System.Windows.Forms.ToolStripMenuItem TruncateFromFileMenuItem;
		private System.Windows.Forms.ToolStripMenuItem ExcludeRamWatchMenuItem;
		private System.Windows.Forms.ToolStripMenuItem CopyValueToPrevMenuItem;
		private System.Windows.Forms.ContextMenuStrip ListViewContextMenu;
		private System.Windows.Forms.ToolStripMenuItem NewSearchContextMenuItem;
		private System.Windows.Forms.ToolStripSeparator ContextMenuSeparator1;
		private System.Windows.Forms.ToolStripMenuItem DoSearchContextMenuItem;
		private System.Windows.Forms.ToolStripMenuItem FreezeAddressMenuItem;
		private System.Windows.Forms.ToolStripMenuItem RemoveContextMenuItem;
		private System.Windows.Forms.ToolStripMenuItem AddToRamWatchContextMenuItem;
		private System.Windows.Forms.ToolStripMenuItem PokeContextMenuItem;
		private System.Windows.Forms.ToolStripMenuItem FreezeContextMenuItem;
		private MenuStripEx RamSearchMenu;
		private System.Windows.Forms.ToolTip toolTip1;
		private System.Windows.Forms.ToolStripMenuItem RedoMenuItem;
		private System.Windows.Forms.ToolStripMenuItem ViewInHexEditorContextMenuItem;
		private System.Windows.Forms.ToolStripMenuItem AutoloadDialogMenuItem;
		private System.Windows.Forms.ToolStripSeparator toolStripSeparator11;
		private System.Windows.Forms.ToolStripMenuItem UnfreezeAllContextMenuItem;
		private System.Windows.Forms.ToolStripSeparator ContextMenuSeparator3;
		private System.Windows.Forms.ToolStripMenuItem AlwaysOnTopMenuItem;
		private System.Windows.Forms.ToolStripSeparator toolStripSeparator13;
		private System.Windows.Forms.ToolStripMenuItem ClearUndoMenuItem;
		private System.Windows.Forms.ToolStripMenuItem UseUndoHistoryMenuItem;
		private System.Windows.Forms.ToolStripSeparator ContextMenuSeparator2;
		private System.Windows.Forms.ToolStripMenuItem ClearPreviewContextMenuItem;
		private System.Windows.Forms.ToolStripSeparator toolStripSeparator3;
		private System.Windows.Forms.ToolStripMenuItem newSearchToolStripMenuItem;
		private System.Windows.Forms.ToolStripSeparator toolStripSeparator7;
		private System.Windows.Forms.ToolStripMenuItem settingsToolStripMenuItem;
		private System.Windows.Forms.ToolStripMenuItem modeToolStripMenuItem;
		private System.Windows.Forms.ToolStripMenuItem DetailedMenuItem;
		private System.Windows.Forms.ToolStripMenuItem FastMenuItem;
		private System.Windows.Forms.ToolStripMenuItem MemoryDomainsSubMenu;
		private System.Windows.Forms.ToolStripSeparator toolStripSeparator6;
		private System.Windows.Forms.ToolStripMenuItem sizeToolStripMenuItem;
		private System.Windows.Forms.ToolStripMenuItem ByteMenuItem;
		private System.Windows.Forms.ToolStripMenuItem WordMenuItem;
		private System.Windows.Forms.ToolStripMenuItem DWordMenuItem;
		private System.Windows.Forms.ToolStripMenuItem DisplayTypeSubMenu;
		private System.Windows.Forms.ToolStripSeparator toolStripSeparator1;
		private System.Windows.Forms.ToolStripMenuItem BigEndianMenuItem;
		private System.Windows.Forms.ToolStripMenuItem CheckMisalignedMenuItem;
		private System.Windows.Forms.ToolStripSeparator toolStripSeparator8;
		private System.Windows.Forms.ToolStripMenuItem DefinePreviousValueSubMenu;
		private System.Windows.Forms.ToolStripMenuItem PreviousFrameMenuItem;
		private System.Windows.Forms.ToolStripMenuItem Previous_LastSearchMenuItem;
		private System.Windows.Forms.ToolStripMenuItem Previous_OriginalMenuItem;
		private System.Windows.Forms.GroupBox CompareToBox;
		private System.Windows.Forms.RadioButton DifferenceRadio;
		private UnsignedIntegerBox NumberOfChangesBox;
		private HexTextBox SpecificAddressBox;
		private WatchValueBox SpecificValueBox;
		private System.Windows.Forms.RadioButton NumberOfChangesRadio;
		private System.Windows.Forms.RadioButton SpecificAddressRadio;
		private System.Windows.Forms.RadioButton SpecificValueRadio;
		private System.Windows.Forms.RadioButton PreviousValueRadio;
		private ToolStripEx toolStrip1;
		private System.Windows.Forms.ToolStripButton DoSearchToolButton;
		private System.Windows.Forms.ToolStripSeparator toolStripSeparator10;
		private System.Windows.Forms.ToolStripButton NewSearchToolButton;
		private System.Windows.Forms.ToolStripSeparator toolStripSeparator15;
		private System.Windows.Forms.GroupBox ComparisonBox;
		private WatchValueBox DifferentByBox;
		private System.Windows.Forms.RadioButton DifferentByRadio;
		private System.Windows.Forms.RadioButton NotEqualToRadio;
		private System.Windows.Forms.RadioButton EqualToRadio;
		private System.Windows.Forms.RadioButton GreaterThanOrEqualToRadio;
		private System.Windows.Forms.RadioButton LessThanOrEqualToRadio;
		private System.Windows.Forms.RadioButton GreaterThanRadio;
		private System.Windows.Forms.RadioButton LessThanRadio;
		private System.Windows.Forms.ToolStripButton CopyValueToPrevToolBarItem;
		private System.Windows.Forms.ToolStripButton ClearChangeCountsToolBarItem;
		private System.Windows.Forms.ToolStripMenuItem PreviewModeMenuItem;
		private System.Windows.Forms.ToolStripButton RemoveToolBarItem;
		private System.Windows.Forms.ToolStripSeparator toolStripSeparator16;
		private System.Windows.Forms.ToolStripButton AddToRamWatchToolBarItem;
		private System.Windows.Forms.ToolStripButton PokeAddressToolBarItem;
		private System.Windows.Forms.ToolStripButton FreezeAddressToolBarItem;
		private WatchValueBox DifferenceBox;
		private System.Windows.Forms.ToolStripMenuItem AutoSearchMenuItem;
		private System.Windows.Forms.ToolStripSeparator toolStripSeparator9;
		private System.Windows.Forms.ToolStripSeparator toolStripSeparator12;
		private System.Windows.Forms.ToolStripButton UndoToolBarButton;
		private System.Windows.Forms.ToolStripButton RedoToolBarItem;
		private System.Windows.Forms.CheckBox AutoSearchCheckBox;
		private System.Windows.Forms.Button SearchButton;
		private System.Windows.Forms.ToolStripSeparator RebootToolBarSeparator;
		private System.Windows.Forms.ToolStripButton RebootToolbarButton;
		private System.Windows.Forms.ComboBox SizeDropdown;
		private System.Windows.Forms.Label label1;
		private System.Windows.Forms.Label label2;
		private System.Windows.Forms.ComboBox DisplayTypeDropdown;
		private System.Windows.Forms.ToolStripMenuItem GoToAddressMenuItem;
		private System.Windows.Forms.ToolStripMenuItem FloatingWindowMenuItem;
		private System.Windows.Forms.ToolStripButton ErrorIconButton;
		private System.Windows.Forms.ToolStripMenuItem Previous_LastChangeMenuItem;
		private System.Windows.Forms.ToolStripMenuItem AutoSearchAccountForLagMenuItem;
	}
}<|MERGE_RESOLUTION|>--- conflicted
+++ resolved
@@ -1,1526 +1,1505 @@
-﻿namespace BizHawk.Client.EmuHawk
-{
-	partial class RamSearch
-	{
-		/// <summary>
-		/// Required designer variable.
-		/// </summary>
-		private System.ComponentModel.IContainer components = null;
-
-		/// <summary>
-		/// Clean up any resources being used.
-		/// </summary>
-		/// <param name="disposing">true if managed resources should be disposed; otherwise, false.</param>
-		protected override void Dispose(bool disposing)
-		{
-			if (disposing && (components != null))
-			{
-				components.Dispose();
-			}
-			base.Dispose(disposing);
-		}
-
-		#region Windows Form Designer generated code
-
-		/// <summary>
-		/// Required method for Designer support - do not modify
-		/// the contents of this method with the code editor.
-		/// </summary>
-		private void InitializeComponent()
-		{
-			this.components = new System.ComponentModel.Container();
-			System.Windows.Forms.ToolStripMenuItem SearchMenuItem;
-			System.ComponentModel.ComponentResourceManager resources = new System.ComponentModel.ComponentResourceManager(typeof(RamSearch));
-			this.TotalSearchLabel = new System.Windows.Forms.Label();
-<<<<<<< HEAD
-			this.WatchListView = new BizHawk.Client.EmuHawk.PlatformAgnosticVirtualListView();
-			this.AddressColumn = ((System.Windows.Forms.ColumnHeader)(new System.Windows.Forms.ColumnHeader()));
-			this.ValueColumn = ((System.Windows.Forms.ColumnHeader)(new System.Windows.Forms.ColumnHeader()));
-			this.PreviousColumn = ((System.Windows.Forms.ColumnHeader)(new System.Windows.Forms.ColumnHeader()));
-			this.ChangesColumn = ((System.Windows.Forms.ColumnHeader)(new System.Windows.Forms.ColumnHeader()));
-			this.DiffColumn = ((System.Windows.Forms.ColumnHeader)(new System.Windows.Forms.ColumnHeader()));
-=======
-			this.WatchListView = new InputRoll();
->>>>>>> 7d554f06
-			this.ListViewContextMenu = new System.Windows.Forms.ContextMenuStrip(this.components);
-			this.DoSearchContextMenuItem = new System.Windows.Forms.ToolStripMenuItem();
-			this.NewSearchContextMenuItem = new System.Windows.Forms.ToolStripMenuItem();
-			this.ContextMenuSeparator1 = new System.Windows.Forms.ToolStripSeparator();
-			this.RemoveContextMenuItem = new System.Windows.Forms.ToolStripMenuItem();
-			this.AddToRamWatchContextMenuItem = new System.Windows.Forms.ToolStripMenuItem();
-			this.PokeContextMenuItem = new System.Windows.Forms.ToolStripMenuItem();
-			this.FreezeContextMenuItem = new System.Windows.Forms.ToolStripMenuItem();
-			this.UnfreezeAllContextMenuItem = new System.Windows.Forms.ToolStripMenuItem();
-			this.ContextMenuSeparator2 = new System.Windows.Forms.ToolStripSeparator();
-			this.ViewInHexEditorContextMenuItem = new System.Windows.Forms.ToolStripMenuItem();
-			this.ContextMenuSeparator3 = new System.Windows.Forms.ToolStripSeparator();
-			this.ClearPreviewContextMenuItem = new System.Windows.Forms.ToolStripMenuItem();
-			this.RamSearchMenu = new MenuStripEx();
-			this.fileToolStripMenuItem = new System.Windows.Forms.ToolStripMenuItem();
-			this.OpenMenuItem = new System.Windows.Forms.ToolStripMenuItem();
-			this.SaveMenuItem = new System.Windows.Forms.ToolStripMenuItem();
-			this.SaveAsMenuItem = new System.Windows.Forms.ToolStripMenuItem();
-			this.AppendFileMenuItem = new System.Windows.Forms.ToolStripMenuItem();
-			this.TruncateFromFileMenuItem = new System.Windows.Forms.ToolStripMenuItem();
-			this.RecentSubMenu = new System.Windows.Forms.ToolStripMenuItem();
-			this.toolStripSeparator2 = new System.Windows.Forms.ToolStripSeparator();
-			this.toolStripSeparator4 = new System.Windows.Forms.ToolStripSeparator();
-			this.exitToolStripMenuItem = new System.Windows.Forms.ToolStripMenuItem();
-			this.settingsToolStripMenuItem = new System.Windows.Forms.ToolStripMenuItem();
-			this.modeToolStripMenuItem = new System.Windows.Forms.ToolStripMenuItem();
-			this.DetailedMenuItem = new System.Windows.Forms.ToolStripMenuItem();
-			this.FastMenuItem = new System.Windows.Forms.ToolStripMenuItem();
-			this.MemoryDomainsSubMenu = new System.Windows.Forms.ToolStripMenuItem();
-			this.toolStripSeparator6 = new System.Windows.Forms.ToolStripSeparator();
-			this.sizeToolStripMenuItem = new System.Windows.Forms.ToolStripMenuItem();
-			this.ByteMenuItem = new System.Windows.Forms.ToolStripMenuItem();
-			this.WordMenuItem = new System.Windows.Forms.ToolStripMenuItem();
-			this.DWordMenuItem = new System.Windows.Forms.ToolStripMenuItem();
-			this.CheckMisalignedMenuItem = new System.Windows.Forms.ToolStripMenuItem();
-			this.toolStripSeparator8 = new System.Windows.Forms.ToolStripSeparator();
-			this.BigEndianMenuItem = new System.Windows.Forms.ToolStripMenuItem();
-			this.DisplayTypeSubMenu = new System.Windows.Forms.ToolStripMenuItem();
-			this.toolStripSeparator1 = new System.Windows.Forms.ToolStripSeparator();
-			this.DefinePreviousValueSubMenu = new System.Windows.Forms.ToolStripMenuItem();
-			this.Previous_LastSearchMenuItem = new System.Windows.Forms.ToolStripMenuItem();
-			this.PreviousFrameMenuItem = new System.Windows.Forms.ToolStripMenuItem();
-			this.Previous_OriginalMenuItem = new System.Windows.Forms.ToolStripMenuItem();
-			this.Previous_LastChangeMenuItem = new System.Windows.Forms.ToolStripMenuItem();
-			this.searchToolStripMenuItem = new System.Windows.Forms.ToolStripMenuItem();
-			this.newSearchToolStripMenuItem = new System.Windows.Forms.ToolStripMenuItem();
-			this.toolStripSeparator7 = new System.Windows.Forms.ToolStripSeparator();
-			this.UndoMenuItem = new System.Windows.Forms.ToolStripMenuItem();
-			this.RedoMenuItem = new System.Windows.Forms.ToolStripMenuItem();
-			this.CopyValueToPrevMenuItem = new System.Windows.Forms.ToolStripMenuItem();
-			this.ClearChangeCountsMenuItem = new System.Windows.Forms.ToolStripMenuItem();
-			this.RemoveMenuItem = new System.Windows.Forms.ToolStripMenuItem();
-			this.toolStripSeparator5 = new System.Windows.Forms.ToolStripSeparator();
-			this.GoToAddressMenuItem = new System.Windows.Forms.ToolStripMenuItem();
-			this.AddToRamWatchMenuItem = new System.Windows.Forms.ToolStripMenuItem();
-			this.PokeAddressMenuItem = new System.Windows.Forms.ToolStripMenuItem();
-			this.FreezeAddressMenuItem = new System.Windows.Forms.ToolStripMenuItem();
-			this.toolStripSeparator13 = new System.Windows.Forms.ToolStripSeparator();
-			this.ClearUndoMenuItem = new System.Windows.Forms.ToolStripMenuItem();
-			this.optionsToolStripMenuItem = new System.Windows.Forms.ToolStripMenuItem();
-			this.PreviewModeMenuItem = new System.Windows.Forms.ToolStripMenuItem();
-			this.AutoSearchMenuItem = new System.Windows.Forms.ToolStripMenuItem();
-			this.AutoSearchAccountForLagMenuItem = new System.Windows.Forms.ToolStripMenuItem();
-			this.toolStripSeparator9 = new System.Windows.Forms.ToolStripSeparator();
-			this.ExcludeRamWatchMenuItem = new System.Windows.Forms.ToolStripMenuItem();
-			this.UseUndoHistoryMenuItem = new System.Windows.Forms.ToolStripMenuItem();
-			this.toolStripSeparator11 = new System.Windows.Forms.ToolStripSeparator();
-			this.AutoloadDialogMenuItem = new System.Windows.Forms.ToolStripMenuItem();
-			this.SaveWinPositionMenuItem = new System.Windows.Forms.ToolStripMenuItem();
-			this.AlwaysOnTopMenuItem = new System.Windows.Forms.ToolStripMenuItem();
-			this.FloatingWindowMenuItem = new System.Windows.Forms.ToolStripMenuItem();
-			this.toolStripSeparator3 = new System.Windows.Forms.ToolStripSeparator();
-			this.RestoreDefaultsMenuItem = new System.Windows.Forms.ToolStripMenuItem();
-			this.MemDomainLabel = new System.Windows.Forms.Label();
-			this.MessageLabel = new System.Windows.Forms.Label();
-			this.toolTip1 = new System.Windows.Forms.ToolTip(this.components);
-			this.AutoSearchCheckBox = new System.Windows.Forms.CheckBox();
-			this.CompareToBox = new System.Windows.Forms.GroupBox();
-			this.DifferenceBox = new BizHawk.Client.EmuHawk.WatchValueBox();
-			this.DifferenceRadio = new System.Windows.Forms.RadioButton();
-			this.NumberOfChangesBox = new BizHawk.Client.EmuHawk.UnsignedIntegerBox();
-			this.SpecificAddressBox = new BizHawk.Client.EmuHawk.HexTextBox();
-			this.SpecificValueBox = new BizHawk.Client.EmuHawk.WatchValueBox();
-			this.NumberOfChangesRadio = new System.Windows.Forms.RadioButton();
-			this.SpecificAddressRadio = new System.Windows.Forms.RadioButton();
-			this.SpecificValueRadio = new System.Windows.Forms.RadioButton();
-			this.PreviousValueRadio = new System.Windows.Forms.RadioButton();
-			this.toolStrip1 = new ToolStripEx();
-			this.DoSearchToolButton = new System.Windows.Forms.ToolStripButton();
-			this.toolStripSeparator10 = new System.Windows.Forms.ToolStripSeparator();
-			this.NewSearchToolButton = new System.Windows.Forms.ToolStripButton();
-			this.toolStripSeparator15 = new System.Windows.Forms.ToolStripSeparator();
-			this.CopyValueToPrevToolBarItem = new System.Windows.Forms.ToolStripButton();
-			this.ClearChangeCountsToolBarItem = new System.Windows.Forms.ToolStripButton();
-			this.toolStripSeparator16 = new System.Windows.Forms.ToolStripSeparator();
-			this.RemoveToolBarItem = new System.Windows.Forms.ToolStripButton();
-			this.AddToRamWatchToolBarItem = new System.Windows.Forms.ToolStripButton();
-			this.PokeAddressToolBarItem = new System.Windows.Forms.ToolStripButton();
-			this.FreezeAddressToolBarItem = new System.Windows.Forms.ToolStripButton();
-			this.toolStripSeparator12 = new System.Windows.Forms.ToolStripSeparator();
-			this.UndoToolBarButton = new System.Windows.Forms.ToolStripButton();
-			this.RedoToolBarItem = new System.Windows.Forms.ToolStripButton();
-			this.RebootToolBarSeparator = new System.Windows.Forms.ToolStripSeparator();
-			this.RebootToolbarButton = new System.Windows.Forms.ToolStripButton();
-			this.ErrorIconButton = new System.Windows.Forms.ToolStripButton();
-			this.ComparisonBox = new System.Windows.Forms.GroupBox();
-			this.DifferentByBox = new BizHawk.Client.EmuHawk.WatchValueBox();
-			this.DifferentByRadio = new System.Windows.Forms.RadioButton();
-			this.NotEqualToRadio = new System.Windows.Forms.RadioButton();
-			this.EqualToRadio = new System.Windows.Forms.RadioButton();
-			this.GreaterThanOrEqualToRadio = new System.Windows.Forms.RadioButton();
-			this.LessThanOrEqualToRadio = new System.Windows.Forms.RadioButton();
-			this.GreaterThanRadio = new System.Windows.Forms.RadioButton();
-			this.LessThanRadio = new System.Windows.Forms.RadioButton();
-			this.SearchButton = new System.Windows.Forms.Button();
-			this.SizeDropdown = new System.Windows.Forms.ComboBox();
-			this.label1 = new System.Windows.Forms.Label();
-			this.label2 = new System.Windows.Forms.Label();
-			this.DisplayTypeDropdown = new System.Windows.Forms.ComboBox();
-			SearchMenuItem = new System.Windows.Forms.ToolStripMenuItem();
-			this.ListViewContextMenu.SuspendLayout();
-			this.RamSearchMenu.SuspendLayout();
-			this.CompareToBox.SuspendLayout();
-			this.toolStrip1.SuspendLayout();
-			this.ComparisonBox.SuspendLayout();
-			this.SuspendLayout();
-			// 
-			// SearchMenuItem
-			// 
-			SearchMenuItem.Image = global::BizHawk.Client.EmuHawk.Properties.Resources.search;
-			SearchMenuItem.Name = "SearchMenuItem";
-			SearchMenuItem.Size = new System.Drawing.Size(221, 22);
-			SearchMenuItem.Text = "&Search";
-			SearchMenuItem.Click += new System.EventHandler(this.SearchMenuItem_Click);
-			// 
-			// TotalSearchLabel
-			// 
-			this.TotalSearchLabel.AutoSize = true;
-			this.TotalSearchLabel.Location = new System.Drawing.Point(12, 49);
-			this.TotalSearchLabel.Name = "TotalSearchLabel";
-			this.TotalSearchLabel.Size = new System.Drawing.Size(64, 13);
-			this.TotalSearchLabel.TabIndex = 2;
-			this.TotalSearchLabel.Text = "0 addresses";
-			// 
-			// WatchListView
-			// 
-			this.WatchListView.AllowColumnReorder = true;
-			this.WatchListView.AllowColumnResize = true;
-			this.WatchListView.AllowDrop = true;
-			this.WatchListView.Anchor = ((System.Windows.Forms.AnchorStyles)((((System.Windows.Forms.AnchorStyles.Top | System.Windows.Forms.AnchorStyles.Bottom) 
-            | System.Windows.Forms.AnchorStyles.Left) 
-            | System.Windows.Forms.AnchorStyles.Right)));
-			this.WatchListView.ContextMenuStrip = this.ListViewContextMenu;
-			this.WatchListView.FullRowSelect = true;
-			this.WatchListView.GridLines = true;
-			this.WatchListView.RowCount = 0;
-			this.WatchListView.Location = new System.Drawing.Point(9, 65);
-			this.WatchListView.Name = "WatchListView";
-			this.WatchListView.Size = new System.Drawing.Size(230, 366);
-			this.WatchListView.TabIndex = 1;
-			this.WatchListView.UseCustomBackground = true;
-<<<<<<< HEAD
-			this.WatchListView.View = System.Windows.Forms.View.Details;
-			this.WatchListView.VirtualMode = true;
-=======
-			this.WatchListView.MultiSelect = true;
-			this.WatchListView.ColumnClick += new BizHawk.Client.EmuHawk.InputRoll.ColumnClickEventHandler(this.WatchListView_ColumnClick);
->>>>>>> 7d554f06
-			this.WatchListView.SelectedIndexChanged += new System.EventHandler(this.WatchListView_SelectedIndexChanged);
-			this.WatchListView.DragDrop += new System.Windows.Forms.DragEventHandler(this.NewRamSearch_DragDrop);
-			this.WatchListView.DragEnter += new System.Windows.Forms.DragEventHandler(this.DragEnterWrapper);
-			this.WatchListView.Enter += new System.EventHandler(this.WatchListView_Enter);
-			this.WatchListView.MouseDoubleClick += new System.Windows.Forms.MouseEventHandler(this.WatchListView_MouseDoubleClick);
-			// 
-			// ListViewContextMenu
-			// 
-			this.ListViewContextMenu.Items.AddRange(new System.Windows.Forms.ToolStripItem[] {
-            this.DoSearchContextMenuItem,
-            this.NewSearchContextMenuItem,
-            this.ContextMenuSeparator1,
-            this.RemoveContextMenuItem,
-            this.AddToRamWatchContextMenuItem,
-            this.PokeContextMenuItem,
-            this.FreezeContextMenuItem,
-            this.UnfreezeAllContextMenuItem,
-            this.ContextMenuSeparator2,
-            this.ViewInHexEditorContextMenuItem,
-            this.ContextMenuSeparator3,
-            this.ClearPreviewContextMenuItem});
-			this.ListViewContextMenu.Name = "contextMenuStrip1";
-			this.ListViewContextMenu.Size = new System.Drawing.Size(218, 220);
-			this.ListViewContextMenu.Opening += new System.ComponentModel.CancelEventHandler(this.ListViewContextMenu_Opening);
-			// 
-			// DoSearchContextMenuItem
-			// 
-			this.DoSearchContextMenuItem.Image = global::BizHawk.Client.EmuHawk.Properties.Resources.search;
-			this.DoSearchContextMenuItem.Name = "DoSearchContextMenuItem";
-			this.DoSearchContextMenuItem.Size = new System.Drawing.Size(217, 22);
-			this.DoSearchContextMenuItem.Text = "&Search";
-			this.DoSearchContextMenuItem.Click += new System.EventHandler(this.SearchMenuItem_Click);
-			// 
-			// NewSearchContextMenuItem
-			// 
-			this.NewSearchContextMenuItem.Image = global::BizHawk.Client.EmuHawk.Properties.Resources.restart;
-			this.NewSearchContextMenuItem.Name = "NewSearchContextMenuItem";
-			this.NewSearchContextMenuItem.Size = new System.Drawing.Size(217, 22);
-			this.NewSearchContextMenuItem.Text = "&Start New Search";
-			this.NewSearchContextMenuItem.Click += new System.EventHandler(this.NewSearchMenuMenuItem_Click);
-			// 
-			// ContextMenuSeparator1
-			// 
-			this.ContextMenuSeparator1.Name = "ContextMenuSeparator1";
-			this.ContextMenuSeparator1.Size = new System.Drawing.Size(214, 6);
-			// 
-			// RemoveContextMenuItem
-			// 
-			this.RemoveContextMenuItem.Image = global::BizHawk.Client.EmuHawk.Properties.Resources.Delete;
-			this.RemoveContextMenuItem.Name = "RemoveContextMenuItem";
-			this.RemoveContextMenuItem.ShortcutKeyDisplayString = "Del";
-			this.RemoveContextMenuItem.Size = new System.Drawing.Size(217, 22);
-			this.RemoveContextMenuItem.Text = "Remove Selected";
-			this.RemoveContextMenuItem.Click += new System.EventHandler(this.RemoveMenuItem_Click);
-			// 
-			// AddToRamWatchContextMenuItem
-			// 
-			this.AddToRamWatchContextMenuItem.Image = global::BizHawk.Client.EmuHawk.Properties.Resources.FindHS;
-			this.AddToRamWatchContextMenuItem.Name = "AddToRamWatchContextMenuItem";
-			this.AddToRamWatchContextMenuItem.ShortcutKeyDisplayString = "Ctrl+R";
-			this.AddToRamWatchContextMenuItem.Size = new System.Drawing.Size(217, 22);
-			this.AddToRamWatchContextMenuItem.Text = "Add to RAM Watch";
-			this.AddToRamWatchContextMenuItem.Click += new System.EventHandler(this.AddToRamWatchMenuItem_Click);
-			// 
-			// PokeContextMenuItem
-			// 
-			this.PokeContextMenuItem.Image = global::BizHawk.Client.EmuHawk.Properties.Resources.poke;
-			this.PokeContextMenuItem.Name = "PokeContextMenuItem";
-			this.PokeContextMenuItem.ShortcutKeyDisplayString = "Ctrl+P";
-			this.PokeContextMenuItem.Size = new System.Drawing.Size(217, 22);
-			this.PokeContextMenuItem.Text = "Poke Address";
-			this.PokeContextMenuItem.Click += new System.EventHandler(this.PokeAddressMenuItem_Click);
-			// 
-			// FreezeContextMenuItem
-			// 
-			this.FreezeContextMenuItem.Image = global::BizHawk.Client.EmuHawk.Properties.Resources.Freeze;
-			this.FreezeContextMenuItem.Name = "FreezeContextMenuItem";
-			this.FreezeContextMenuItem.ShortcutKeyDisplayString = "Ctrl+F";
-			this.FreezeContextMenuItem.Size = new System.Drawing.Size(217, 22);
-			this.FreezeContextMenuItem.Text = "Freeze Address";
-			this.FreezeContextMenuItem.Click += new System.EventHandler(this.FreezeAddressMenuItem_Click);
-			// 
-			// UnfreezeAllContextMenuItem
-			// 
-			this.UnfreezeAllContextMenuItem.Image = global::BizHawk.Client.EmuHawk.Properties.Resources.Unfreeze;
-			this.UnfreezeAllContextMenuItem.Name = "UnfreezeAllContextMenuItem";
-			this.UnfreezeAllContextMenuItem.Size = new System.Drawing.Size(217, 22);
-			this.UnfreezeAllContextMenuItem.Text = "Unfreeze &All";
-			this.UnfreezeAllContextMenuItem.Click += new System.EventHandler(this.UnfreezeAllContextMenuItem_Click);
-			// 
-			// ContextMenuSeparator2
-			// 
-			this.ContextMenuSeparator2.Name = "ContextMenuSeparator2";
-			this.ContextMenuSeparator2.Size = new System.Drawing.Size(214, 6);
-			// 
-			// ViewInHexEditorContextMenuItem
-			// 
-			this.ViewInHexEditorContextMenuItem.Name = "ViewInHexEditorContextMenuItem";
-			this.ViewInHexEditorContextMenuItem.Size = new System.Drawing.Size(217, 22);
-			this.ViewInHexEditorContextMenuItem.Text = "View in Hex Editor";
-			this.ViewInHexEditorContextMenuItem.Click += new System.EventHandler(this.ViewInHexEditorContextMenuItem_Click);
-			// 
-			// ContextMenuSeparator3
-			// 
-			this.ContextMenuSeparator3.Name = "ContextMenuSeparator3";
-			this.ContextMenuSeparator3.Size = new System.Drawing.Size(214, 6);
-			// 
-			// ClearPreviewContextMenuItem
-			// 
-			this.ClearPreviewContextMenuItem.Name = "ClearPreviewContextMenuItem";
-			this.ClearPreviewContextMenuItem.Size = new System.Drawing.Size(217, 22);
-			this.ClearPreviewContextMenuItem.Text = "&Clear Preview";
-			this.ClearPreviewContextMenuItem.Click += new System.EventHandler(this.ClearPreviewContextMenuItem_Click);
-			// 
-			// RamSearchMenu
-			// 
-			this.RamSearchMenu.ClickThrough = true;
-			this.RamSearchMenu.Items.AddRange(new System.Windows.Forms.ToolStripItem[] {
-            this.fileToolStripMenuItem,
-            this.settingsToolStripMenuItem,
-            this.searchToolStripMenuItem,
-            this.optionsToolStripMenuItem});
-			this.RamSearchMenu.Location = new System.Drawing.Point(0, 0);
-			this.RamSearchMenu.Name = "RamSearchMenu";
-			this.RamSearchMenu.Size = new System.Drawing.Size(445, 24);
-			this.RamSearchMenu.TabIndex = 4;
-			this.RamSearchMenu.Text = "menuStrip1";
-			// 
-			// fileToolStripMenuItem
-			// 
-			this.fileToolStripMenuItem.DropDownItems.AddRange(new System.Windows.Forms.ToolStripItem[] {
-            this.OpenMenuItem,
-            this.SaveMenuItem,
-            this.SaveAsMenuItem,
-            this.AppendFileMenuItem,
-            this.TruncateFromFileMenuItem,
-            this.RecentSubMenu,
-            this.toolStripSeparator4,
-            this.exitToolStripMenuItem});
-			this.fileToolStripMenuItem.Name = "fileToolStripMenuItem";
-			this.fileToolStripMenuItem.Size = new System.Drawing.Size(37, 20);
-			this.fileToolStripMenuItem.Text = "&File";
-			this.fileToolStripMenuItem.DropDownOpened += new System.EventHandler(this.FileSubMenu_DropDownOpened);
-			// 
-			// OpenMenuItem
-			// 
-			this.OpenMenuItem.Image = global::BizHawk.Client.EmuHawk.Properties.Resources.OpenFile;
-			this.OpenMenuItem.Name = "OpenMenuItem";
-			this.OpenMenuItem.ShortcutKeys = ((System.Windows.Forms.Keys)((System.Windows.Forms.Keys.Control | System.Windows.Forms.Keys.O)));
-			this.OpenMenuItem.Size = new System.Drawing.Size(195, 22);
-			this.OpenMenuItem.Text = "&Open...";
-			this.OpenMenuItem.Click += new System.EventHandler(this.OpenMenuItem_Click);
-			// 
-			// SaveMenuItem
-			// 
-			this.SaveMenuItem.Image = global::BizHawk.Client.EmuHawk.Properties.Resources.SaveAs;
-			this.SaveMenuItem.Name = "SaveMenuItem";
-			this.SaveMenuItem.ShortcutKeys = ((System.Windows.Forms.Keys)((System.Windows.Forms.Keys.Control | System.Windows.Forms.Keys.S)));
-			this.SaveMenuItem.Size = new System.Drawing.Size(195, 22);
-			this.SaveMenuItem.Text = "&Save";
-			this.SaveMenuItem.Click += new System.EventHandler(this.SaveMenuItem_Click);
-			// 
-			// SaveAsMenuItem
-			// 
-			this.SaveAsMenuItem.Name = "SaveAsMenuItem";
-			this.SaveAsMenuItem.ShortcutKeys = ((System.Windows.Forms.Keys)(((System.Windows.Forms.Keys.Control | System.Windows.Forms.Keys.Shift) 
-            | System.Windows.Forms.Keys.S)));
-			this.SaveAsMenuItem.Size = new System.Drawing.Size(195, 22);
-			this.SaveAsMenuItem.Text = "Save As...";
-			this.SaveAsMenuItem.Click += new System.EventHandler(this.SaveAsMenuItem_Click);
-			// 
-			// AppendFileMenuItem
-			// 
-			this.AppendFileMenuItem.Name = "AppendFileMenuItem";
-			this.AppendFileMenuItem.Size = new System.Drawing.Size(195, 22);
-			this.AppendFileMenuItem.Text = "&Append File...";
-			this.AppendFileMenuItem.Click += new System.EventHandler(this.OpenMenuItem_Click);
-			// 
-			// TruncateFromFileMenuItem
-			// 
-			this.TruncateFromFileMenuItem.Image = global::BizHawk.Client.EmuHawk.Properties.Resources.TruncateFromFile;
-			this.TruncateFromFileMenuItem.Name = "TruncateFromFileMenuItem";
-			this.TruncateFromFileMenuItem.Size = new System.Drawing.Size(195, 22);
-			this.TruncateFromFileMenuItem.Text = "&Truncate from File...";
-			this.TruncateFromFileMenuItem.Click += new System.EventHandler(this.OpenMenuItem_Click);
-			// 
-			// RecentSubMenu
-			// 
-			this.RecentSubMenu.DropDownItems.AddRange(new System.Windows.Forms.ToolStripItem[] {
-            this.toolStripSeparator2});
-			this.RecentSubMenu.Image = global::BizHawk.Client.EmuHawk.Properties.Resources.Recent;
-			this.RecentSubMenu.Name = "RecentSubMenu";
-			this.RecentSubMenu.Size = new System.Drawing.Size(195, 22);
-			this.RecentSubMenu.Text = "Recent";
-			this.RecentSubMenu.DropDownOpened += new System.EventHandler(this.RecentSubMenu_DropDownOpened);
-			// 
-			// toolStripSeparator2
-			// 
-			this.toolStripSeparator2.Name = "toolStripSeparator2";
-			this.toolStripSeparator2.Size = new System.Drawing.Size(57, 6);
-			// 
-			// toolStripSeparator4
-			// 
-			this.toolStripSeparator4.Name = "toolStripSeparator4";
-			this.toolStripSeparator4.Size = new System.Drawing.Size(192, 6);
-			// 
-			// exitToolStripMenuItem
-			// 
-			this.exitToolStripMenuItem.Name = "exitToolStripMenuItem";
-			this.exitToolStripMenuItem.ShortcutKeys = ((System.Windows.Forms.Keys)((System.Windows.Forms.Keys.Alt | System.Windows.Forms.Keys.F4)));
-			this.exitToolStripMenuItem.Size = new System.Drawing.Size(195, 22);
-			this.exitToolStripMenuItem.Text = "&Close";
-			this.exitToolStripMenuItem.Click += new System.EventHandler(this.CloseMenuItem_Click);
-			// 
-			// settingsToolStripMenuItem
-			// 
-			this.settingsToolStripMenuItem.DropDownItems.AddRange(new System.Windows.Forms.ToolStripItem[] {
-            this.modeToolStripMenuItem,
-            this.MemoryDomainsSubMenu,
-            this.sizeToolStripMenuItem,
-            this.CheckMisalignedMenuItem,
-            this.toolStripSeparator8,
-            this.BigEndianMenuItem,
-            this.DisplayTypeSubMenu,
-            this.DefinePreviousValueSubMenu});
-			this.settingsToolStripMenuItem.Name = "settingsToolStripMenuItem";
-			this.settingsToolStripMenuItem.Size = new System.Drawing.Size(61, 20);
-			this.settingsToolStripMenuItem.Text = "&Settings";
-			this.settingsToolStripMenuItem.DropDownOpened += new System.EventHandler(this.SettingsSubMenu_DropDownOpened);
-			// 
-			// modeToolStripMenuItem
-			// 
-			this.modeToolStripMenuItem.DropDownItems.AddRange(new System.Windows.Forms.ToolStripItem[] {
-            this.DetailedMenuItem,
-            this.FastMenuItem});
-			this.modeToolStripMenuItem.Name = "modeToolStripMenuItem";
-			this.modeToolStripMenuItem.Size = new System.Drawing.Size(187, 22);
-			this.modeToolStripMenuItem.Text = "&Mode";
-			this.modeToolStripMenuItem.DropDownOpened += new System.EventHandler(this.ModeSubMenu_DropDownOpened);
-			// 
-			// DetailedMenuItem
-			// 
-			this.DetailedMenuItem.Name = "DetailedMenuItem";
-			this.DetailedMenuItem.Size = new System.Drawing.Size(117, 22);
-			this.DetailedMenuItem.Text = "&Detailed";
-			this.DetailedMenuItem.Click += new System.EventHandler(this.DetailedMenuItem_Click);
-			// 
-			// FastMenuItem
-			// 
-			this.FastMenuItem.Name = "FastMenuItem";
-			this.FastMenuItem.Size = new System.Drawing.Size(117, 22);
-			this.FastMenuItem.Text = "&Fast";
-			this.FastMenuItem.Click += new System.EventHandler(this.FastMenuItem_Click);
-			// 
-			// MemoryDomainsSubMenu
-			// 
-			this.MemoryDomainsSubMenu.DropDownItems.AddRange(new System.Windows.Forms.ToolStripItem[] {
-            this.toolStripSeparator6});
-			this.MemoryDomainsSubMenu.Name = "MemoryDomainsSubMenu";
-			this.MemoryDomainsSubMenu.Size = new System.Drawing.Size(187, 22);
-			this.MemoryDomainsSubMenu.Text = "&Memory Domains";
-			this.MemoryDomainsSubMenu.DropDownOpened += new System.EventHandler(this.MemoryDomainsSubMenu_DropDownOpened);
-			// 
-			// toolStripSeparator6
-			// 
-			this.toolStripSeparator6.Name = "toolStripSeparator6";
-			this.toolStripSeparator6.Size = new System.Drawing.Size(57, 6);
-			// 
-			// sizeToolStripMenuItem
-			// 
-			this.sizeToolStripMenuItem.DropDownItems.AddRange(new System.Windows.Forms.ToolStripItem[] {
-            this.ByteMenuItem,
-            this.WordMenuItem,
-            this.DWordMenuItem});
-			this.sizeToolStripMenuItem.Name = "sizeToolStripMenuItem";
-			this.sizeToolStripMenuItem.Size = new System.Drawing.Size(187, 22);
-			this.sizeToolStripMenuItem.Text = "&Size";
-			this.sizeToolStripMenuItem.DropDownOpened += new System.EventHandler(this.SizeSubMenu_DropDownOpened);
-			// 
-			// ByteMenuItem
-			// 
-			this.ByteMenuItem.Name = "ByteMenuItem";
-			this.ByteMenuItem.Size = new System.Drawing.Size(106, 22);
-			this.ByteMenuItem.Text = "&1 Byte";
-			this.ByteMenuItem.Click += new System.EventHandler(this.ByteMenuItem_Click);
-			// 
-			// WordMenuItem
-			// 
-			this.WordMenuItem.Name = "WordMenuItem";
-			this.WordMenuItem.Size = new System.Drawing.Size(106, 22);
-			this.WordMenuItem.Text = "&2 Byte";
-			this.WordMenuItem.Click += new System.EventHandler(this.WordMenuItem_Click);
-			// 
-			// DWordMenuItem
-			// 
-			this.DWordMenuItem.Name = "DWordMenuItem";
-			this.DWordMenuItem.Size = new System.Drawing.Size(106, 22);
-			this.DWordMenuItem.Text = "&4 Byte";
-			this.DWordMenuItem.Click += new System.EventHandler(this.DWordMenuItem_Click_Click);
-			// 
-			// CheckMisalignedMenuItem
-			// 
-			this.CheckMisalignedMenuItem.Name = "CheckMisalignedMenuItem";
-			this.CheckMisalignedMenuItem.Size = new System.Drawing.Size(187, 22);
-			this.CheckMisalignedMenuItem.Text = "Check Mis-aligned";
-			this.CheckMisalignedMenuItem.Click += new System.EventHandler(this.CheckMisalignedMenuItem_Click);
-			// 
-			// toolStripSeparator8
-			// 
-			this.toolStripSeparator8.Name = "toolStripSeparator8";
-			this.toolStripSeparator8.Size = new System.Drawing.Size(184, 6);
-			// 
-			// BigEndianMenuItem
-			// 
-			this.BigEndianMenuItem.Name = "BigEndianMenuItem";
-			this.BigEndianMenuItem.Size = new System.Drawing.Size(187, 22);
-			this.BigEndianMenuItem.Text = "&Big Endian";
-			this.BigEndianMenuItem.Click += new System.EventHandler(this.BigEndianMenuItem_Click);
-			// 
-			// DisplayTypeSubMenu
-			// 
-			this.DisplayTypeSubMenu.DropDownItems.AddRange(new System.Windows.Forms.ToolStripItem[] {
-            this.toolStripSeparator1});
-			this.DisplayTypeSubMenu.Name = "DisplayTypeSubMenu";
-			this.DisplayTypeSubMenu.Size = new System.Drawing.Size(187, 22);
-			this.DisplayTypeSubMenu.Text = "&Display Type";
-			this.DisplayTypeSubMenu.DropDownOpened += new System.EventHandler(this.DisplayTypeSubMenu_DropDownOpened);
-			// 
-			// toolStripSeparator1
-			// 
-			this.toolStripSeparator1.Name = "toolStripSeparator1";
-			this.toolStripSeparator1.Size = new System.Drawing.Size(57, 6);
-			// 
-			// DefinePreviousValueSubMenu
-			// 
-			this.DefinePreviousValueSubMenu.DropDownItems.AddRange(new System.Windows.Forms.ToolStripItem[] {
-            this.Previous_LastSearchMenuItem,
-            this.PreviousFrameMenuItem,
-            this.Previous_OriginalMenuItem,
-            this.Previous_LastChangeMenuItem});
-			this.DefinePreviousValueSubMenu.Name = "DefinePreviousValueSubMenu";
-			this.DefinePreviousValueSubMenu.Size = new System.Drawing.Size(187, 22);
-			this.DefinePreviousValueSubMenu.Text = "Define Previous Value";
-			this.DefinePreviousValueSubMenu.DropDownOpened += new System.EventHandler(this.DefinePreviousValueSubMenu_DropDownOpened);
-			// 
-			// Previous_LastSearchMenuItem
-			// 
-			this.Previous_LastSearchMenuItem.Name = "Previous_LastSearchMenuItem";
-			this.Previous_LastSearchMenuItem.Size = new System.Drawing.Size(155, 22);
-			this.Previous_LastSearchMenuItem.Text = "Last &Search";
-			this.Previous_LastSearchMenuItem.Click += new System.EventHandler(this.Previous_LastSearchMenuItem_Click);
-			// 
-			// PreviousFrameMenuItem
-			// 
-			this.PreviousFrameMenuItem.Name = "PreviousFrameMenuItem";
-			this.PreviousFrameMenuItem.Size = new System.Drawing.Size(155, 22);
-			this.PreviousFrameMenuItem.Text = "&Previous Frame";
-			this.PreviousFrameMenuItem.Click += new System.EventHandler(this.Previous_LastFrameMenuItem_Click);
-			// 
-			// Previous_OriginalMenuItem
-			// 
-			this.Previous_OriginalMenuItem.Name = "Previous_OriginalMenuItem";
-			this.Previous_OriginalMenuItem.Size = new System.Drawing.Size(155, 22);
-			this.Previous_OriginalMenuItem.Text = "&Original";
-			this.Previous_OriginalMenuItem.Click += new System.EventHandler(this.Previous_OriginalMenuItem_Click);
-			// 
-			// Previous_LastChangeMenuItem
-			// 
-			this.Previous_LastChangeMenuItem.Name = "Previous_LastChangeMenuItem";
-			this.Previous_LastChangeMenuItem.Size = new System.Drawing.Size(155, 22);
-			this.Previous_LastChangeMenuItem.Text = "Last &Change";
-			this.Previous_LastChangeMenuItem.Click += new System.EventHandler(this.Previous_LastChangeMenuItem_Click);
-			// 
-			// searchToolStripMenuItem
-			// 
-			this.searchToolStripMenuItem.DropDownItems.AddRange(new System.Windows.Forms.ToolStripItem[] {
-            this.newSearchToolStripMenuItem,
-            this.toolStripSeparator7,
-            SearchMenuItem,
-            this.UndoMenuItem,
-            this.RedoMenuItem,
-            this.CopyValueToPrevMenuItem,
-            this.ClearChangeCountsMenuItem,
-            this.RemoveMenuItem,
-            this.toolStripSeparator5,
-            this.GoToAddressMenuItem,
-            this.AddToRamWatchMenuItem,
-            this.PokeAddressMenuItem,
-            this.FreezeAddressMenuItem,
-            this.toolStripSeparator13,
-            this.ClearUndoMenuItem});
-			this.searchToolStripMenuItem.Name = "searchToolStripMenuItem";
-			this.searchToolStripMenuItem.Size = new System.Drawing.Size(54, 20);
-			this.searchToolStripMenuItem.Text = "&Search";
-			this.searchToolStripMenuItem.DropDownOpened += new System.EventHandler(this.SearchSubMenu_DropDownOpened);
-			// 
-			// newSearchToolStripMenuItem
-			// 
-			this.newSearchToolStripMenuItem.Image = global::BizHawk.Client.EmuHawk.Properties.Resources.restart;
-			this.newSearchToolStripMenuItem.Name = "newSearchToolStripMenuItem";
-			this.newSearchToolStripMenuItem.Size = new System.Drawing.Size(221, 22);
-			this.newSearchToolStripMenuItem.Text = "&New Search";
-			this.newSearchToolStripMenuItem.Click += new System.EventHandler(this.NewSearchMenuMenuItem_Click);
-			// 
-			// toolStripSeparator7
-			// 
-			this.toolStripSeparator7.Name = "toolStripSeparator7";
-			this.toolStripSeparator7.Size = new System.Drawing.Size(218, 6);
-			// 
-			// UndoMenuItem
-			// 
-			this.UndoMenuItem.Image = global::BizHawk.Client.EmuHawk.Properties.Resources.undo;
-			this.UndoMenuItem.Name = "UndoMenuItem";
-			this.UndoMenuItem.ShortcutKeys = ((System.Windows.Forms.Keys)((System.Windows.Forms.Keys.Control | System.Windows.Forms.Keys.Z)));
-			this.UndoMenuItem.Size = new System.Drawing.Size(221, 22);
-			this.UndoMenuItem.Text = "&Undo";
-			this.UndoMenuItem.Click += new System.EventHandler(this.UndoMenuItem_Click);
-			// 
-			// RedoMenuItem
-			// 
-			this.RedoMenuItem.Image = global::BizHawk.Client.EmuHawk.Properties.Resources.redo;
-			this.RedoMenuItem.Name = "RedoMenuItem";
-			this.RedoMenuItem.ShortcutKeyDisplayString = "";
-			this.RedoMenuItem.ShortcutKeys = ((System.Windows.Forms.Keys)((System.Windows.Forms.Keys.Control | System.Windows.Forms.Keys.Y)));
-			this.RedoMenuItem.Size = new System.Drawing.Size(221, 22);
-			this.RedoMenuItem.Text = "&Redo";
-			this.RedoMenuItem.Click += new System.EventHandler(this.RedoMenuItem_Click);
-			// 
-			// CopyValueToPrevMenuItem
-			// 
-			this.CopyValueToPrevMenuItem.Image = global::BizHawk.Client.EmuHawk.Properties.Resources.Previous;
-			this.CopyValueToPrevMenuItem.Name = "CopyValueToPrevMenuItem";
-			this.CopyValueToPrevMenuItem.Size = new System.Drawing.Size(221, 22);
-			this.CopyValueToPrevMenuItem.Text = "Copy Value to Prev";
-			this.CopyValueToPrevMenuItem.Click += new System.EventHandler(this.CopyValueToPrevMenuItem_Click);
-			// 
-			// ClearChangeCountsMenuItem
-			// 
-			this.ClearChangeCountsMenuItem.Name = "ClearChangeCountsMenuItem";
-			this.ClearChangeCountsMenuItem.Size = new System.Drawing.Size(221, 22);
-			this.ClearChangeCountsMenuItem.Text = "&Clear Change Counts";
-			this.ClearChangeCountsMenuItem.Click += new System.EventHandler(this.ClearChangeCountsMenuItem_Click);
-			// 
-			// RemoveMenuItem
-			// 
-			this.RemoveMenuItem.Image = global::BizHawk.Client.EmuHawk.Properties.Resources.Delete;
-			this.RemoveMenuItem.Name = "RemoveMenuItem";
-			this.RemoveMenuItem.ShortcutKeyDisplayString = "Delete";
-			this.RemoveMenuItem.Size = new System.Drawing.Size(221, 22);
-			this.RemoveMenuItem.Text = "&Remove selected";
-			this.RemoveMenuItem.Click += new System.EventHandler(this.RemoveMenuItem_Click);
-			// 
-			// toolStripSeparator5
-			// 
-			this.toolStripSeparator5.Name = "toolStripSeparator5";
-			this.toolStripSeparator5.Size = new System.Drawing.Size(218, 6);
-			// 
-			// GoToAddressMenuItem
-			// 
-			this.GoToAddressMenuItem.Name = "GoToAddressMenuItem";
-			this.GoToAddressMenuItem.ShortcutKeys = ((System.Windows.Forms.Keys)((System.Windows.Forms.Keys.Control | System.Windows.Forms.Keys.G)));
-			this.GoToAddressMenuItem.Size = new System.Drawing.Size(221, 22);
-			this.GoToAddressMenuItem.Text = "&Go to Address...";
-			this.GoToAddressMenuItem.Click += new System.EventHandler(this.GoToAddressMenuItem_Click);
-			// 
-			// AddToRamWatchMenuItem
-			// 
-			this.AddToRamWatchMenuItem.Image = global::BizHawk.Client.EmuHawk.Properties.Resources.FindHS;
-			this.AddToRamWatchMenuItem.Name = "AddToRamWatchMenuItem";
-			this.AddToRamWatchMenuItem.ShortcutKeys = ((System.Windows.Forms.Keys)((System.Windows.Forms.Keys.Control | System.Windows.Forms.Keys.W)));
-			this.AddToRamWatchMenuItem.Size = new System.Drawing.Size(221, 22);
-			this.AddToRamWatchMenuItem.Text = "&Add to RAM Watch";
-			this.AddToRamWatchMenuItem.Click += new System.EventHandler(this.AddToRamWatchMenuItem_Click);
-			// 
-			// PokeAddressMenuItem
-			// 
-			this.PokeAddressMenuItem.Image = global::BizHawk.Client.EmuHawk.Properties.Resources.poke;
-			this.PokeAddressMenuItem.Name = "PokeAddressMenuItem";
-			this.PokeAddressMenuItem.ShortcutKeys = ((System.Windows.Forms.Keys)((System.Windows.Forms.Keys.Control | System.Windows.Forms.Keys.P)));
-			this.PokeAddressMenuItem.Size = new System.Drawing.Size(221, 22);
-			this.PokeAddressMenuItem.Text = "&Poke Address";
-			this.PokeAddressMenuItem.Click += new System.EventHandler(this.PokeAddressMenuItem_Click);
-			// 
-			// FreezeAddressMenuItem
-			// 
-			this.FreezeAddressMenuItem.Image = global::BizHawk.Client.EmuHawk.Properties.Resources.Freeze;
-			this.FreezeAddressMenuItem.Name = "FreezeAddressMenuItem";
-			this.FreezeAddressMenuItem.ShortcutKeys = ((System.Windows.Forms.Keys)((System.Windows.Forms.Keys.Control | System.Windows.Forms.Keys.F)));
-			this.FreezeAddressMenuItem.Size = new System.Drawing.Size(221, 22);
-			this.FreezeAddressMenuItem.Text = "Freeze Address";
-			this.FreezeAddressMenuItem.Click += new System.EventHandler(this.FreezeAddressMenuItem_Click);
-			// 
-			// toolStripSeparator13
-			// 
-			this.toolStripSeparator13.Name = "toolStripSeparator13";
-			this.toolStripSeparator13.Size = new System.Drawing.Size(218, 6);
-			// 
-			// ClearUndoMenuItem
-			// 
-			this.ClearUndoMenuItem.Name = "ClearUndoMenuItem";
-			this.ClearUndoMenuItem.Size = new System.Drawing.Size(221, 22);
-			this.ClearUndoMenuItem.Text = "Clear Undo History";
-			this.ClearUndoMenuItem.Click += new System.EventHandler(this.ClearUndoMenuItem_Click);
-			// 
-			// optionsToolStripMenuItem
-			// 
-			this.optionsToolStripMenuItem.DropDownItems.AddRange(new System.Windows.Forms.ToolStripItem[] {
-            this.PreviewModeMenuItem,
-            this.AutoSearchMenuItem,
-            this.AutoSearchAccountForLagMenuItem,
-            this.toolStripSeparator9,
-            this.ExcludeRamWatchMenuItem,
-            this.UseUndoHistoryMenuItem,
-            this.toolStripSeparator11,
-            this.AutoloadDialogMenuItem,
-            this.SaveWinPositionMenuItem,
-            this.AlwaysOnTopMenuItem,
-            this.FloatingWindowMenuItem,
-            this.toolStripSeparator3,
-            this.RestoreDefaultsMenuItem});
-			this.optionsToolStripMenuItem.Name = "optionsToolStripMenuItem";
-			this.optionsToolStripMenuItem.Size = new System.Drawing.Size(61, 20);
-			this.optionsToolStripMenuItem.Text = "&Options";
-			this.optionsToolStripMenuItem.DropDownOpened += new System.EventHandler(this.OptionsSubMenu_DropDownOpened);
-			// 
-			// PreviewModeMenuItem
-			// 
-			this.PreviewModeMenuItem.Name = "PreviewModeMenuItem";
-			this.PreviewModeMenuItem.Size = new System.Drawing.Size(242, 22);
-			this.PreviewModeMenuItem.Text = "&Preview Mode";
-			this.PreviewModeMenuItem.Click += new System.EventHandler(this.PreviewModeMenuItem_Click);
-			// 
-			// AutoSearchMenuItem
-			// 
-			this.AutoSearchMenuItem.Name = "AutoSearchMenuItem";
-			this.AutoSearchMenuItem.Size = new System.Drawing.Size(242, 22);
-			this.AutoSearchMenuItem.Text = "&Auto-Search";
-			this.AutoSearchMenuItem.Click += new System.EventHandler(this.AutoSearchMenuItem_Click);
-			// 
-			// AutoSearchAccountForLagMenuItem
-			// 
-			this.AutoSearchAccountForLagMenuItem.Name = "AutoSearchAccountForLagMenuItem";
-			this.AutoSearchAccountForLagMenuItem.Size = new System.Drawing.Size(242, 22);
-			this.AutoSearchAccountForLagMenuItem.Text = "&Auto-Search Account for Lag";
-			this.AutoSearchAccountForLagMenuItem.Click += new System.EventHandler(this.AutoSearchAccountForLagMenuItem_Click);
-			// 
-			// toolStripSeparator9
-			// 
-			this.toolStripSeparator9.Name = "toolStripSeparator9";
-			this.toolStripSeparator9.Size = new System.Drawing.Size(239, 6);
-			// 
-			// ExcludeRamWatchMenuItem
-			// 
-			this.ExcludeRamWatchMenuItem.Name = "ExcludeRamWatchMenuItem";
-			this.ExcludeRamWatchMenuItem.Size = new System.Drawing.Size(242, 22);
-			this.ExcludeRamWatchMenuItem.Text = "Always E&xclude RAM Search List";
-			this.ExcludeRamWatchMenuItem.Click += new System.EventHandler(this.ExcludeRamWatchMenuItem_Click);
-			// 
-			// UseUndoHistoryMenuItem
-			// 
-			this.UseUndoHistoryMenuItem.Name = "UseUndoHistoryMenuItem";
-			this.UseUndoHistoryMenuItem.Size = new System.Drawing.Size(242, 22);
-			this.UseUndoHistoryMenuItem.Text = "&Use Undo History";
-			this.UseUndoHistoryMenuItem.Click += new System.EventHandler(this.UseUndoHistoryMenuItem_Click);
-			// 
-			// toolStripSeparator11
-			// 
-			this.toolStripSeparator11.Name = "toolStripSeparator11";
-			this.toolStripSeparator11.Size = new System.Drawing.Size(239, 6);
-			// 
-			// AutoloadDialogMenuItem
-			// 
-			this.AutoloadDialogMenuItem.Name = "AutoloadDialogMenuItem";
-			this.AutoloadDialogMenuItem.Size = new System.Drawing.Size(242, 22);
-			this.AutoloadDialogMenuItem.Text = "Auto&load";
-			this.AutoloadDialogMenuItem.Click += new System.EventHandler(this.AutoloadDialogMenuItem_Click);
-			// 
-			// SaveWinPositionMenuItem
-			// 
-			this.SaveWinPositionMenuItem.Name = "SaveWinPositionMenuItem";
-			this.SaveWinPositionMenuItem.Size = new System.Drawing.Size(242, 22);
-			this.SaveWinPositionMenuItem.Text = "&Save Window Position";
-			this.SaveWinPositionMenuItem.Click += new System.EventHandler(this.SaveWinPositionMenuItem_Click);
-			// 
-			// AlwaysOnTopMenuItem
-			// 
-			this.AlwaysOnTopMenuItem.Name = "AlwaysOnTopMenuItem";
-			this.AlwaysOnTopMenuItem.Size = new System.Drawing.Size(242, 22);
-			this.AlwaysOnTopMenuItem.Text = "Always On &Top";
-			this.AlwaysOnTopMenuItem.Click += new System.EventHandler(this.AlwaysOnTopMenuItem_Click);
-			// 
-			// FloatingWindowMenuItem
-			// 
-			this.FloatingWindowMenuItem.Name = "FloatingWindowMenuItem";
-			this.FloatingWindowMenuItem.Size = new System.Drawing.Size(242, 22);
-			this.FloatingWindowMenuItem.Text = "&Floating Window";
-			this.FloatingWindowMenuItem.Click += new System.EventHandler(this.FloatingWindowMenuItem_Click);
-			// 
-			// toolStripSeparator3
-			// 
-			this.toolStripSeparator3.Name = "toolStripSeparator3";
-			this.toolStripSeparator3.Size = new System.Drawing.Size(239, 6);
-			// 
-			// RestoreDefaultsMenuItem
-			// 
-			this.RestoreDefaultsMenuItem.Name = "RestoreDefaultsMenuItem";
-			this.RestoreDefaultsMenuItem.Size = new System.Drawing.Size(242, 22);
-			this.RestoreDefaultsMenuItem.Text = "&Restore Default Settings";
-			this.RestoreDefaultsMenuItem.Click += new System.EventHandler(this.RestoreDefaultsMenuItem_Click);
-			// 
-			// MemDomainLabel
-			// 
-			this.MemDomainLabel.AutoSize = true;
-			this.MemDomainLabel.Location = new System.Drawing.Point(135, 49);
-			this.MemDomainLabel.Name = "MemDomainLabel";
-			this.MemDomainLabel.Size = new System.Drawing.Size(70, 13);
-			this.MemDomainLabel.TabIndex = 8;
-			this.MemDomainLabel.Text = "Main Memory";
-			// 
-			// MessageLabel
-			// 
-			this.MessageLabel.Anchor = ((System.Windows.Forms.AnchorStyles)((System.Windows.Forms.AnchorStyles.Bottom | System.Windows.Forms.AnchorStyles.Left)));
-			this.MessageLabel.AutoSize = true;
-			this.MessageLabel.Location = new System.Drawing.Point(9, 434);
-			this.MessageLabel.Name = "MessageLabel";
-			this.MessageLabel.Size = new System.Drawing.Size(106, 13);
-			this.MessageLabel.TabIndex = 9;
-			this.MessageLabel.Text = " todo                         ";
-			// 
-			// AutoSearchCheckBox
-			// 
-			this.AutoSearchCheckBox.Anchor = ((System.Windows.Forms.AnchorStyles)((System.Windows.Forms.AnchorStyles.Top | System.Windows.Forms.AnchorStyles.Right)));
-			this.AutoSearchCheckBox.Appearance = System.Windows.Forms.Appearance.Button;
-			this.AutoSearchCheckBox.AutoSize = true;
-			this.AutoSearchCheckBox.Image = global::BizHawk.Client.EmuHawk.Properties.Resources.AutoSearch;
-			this.AutoSearchCheckBox.Location = new System.Drawing.Point(316, 410);
-			this.AutoSearchCheckBox.Name = "AutoSearchCheckBox";
-			this.AutoSearchCheckBox.Size = new System.Drawing.Size(38, 22);
-			this.AutoSearchCheckBox.TabIndex = 105;
-			this.AutoSearchCheckBox.TextImageRelation = System.Windows.Forms.TextImageRelation.ImageBeforeText;
-			this.toolTip1.SetToolTip(this.AutoSearchCheckBox, "Automatically search each frame");
-			this.AutoSearchCheckBox.UseVisualStyleBackColor = true;
-			this.AutoSearchCheckBox.Click += new System.EventHandler(this.AutoSearchMenuItem_Click);
-			// 
-			// CompareToBox
-			// 
-			this.CompareToBox.Anchor = ((System.Windows.Forms.AnchorStyles)((System.Windows.Forms.AnchorStyles.Top | System.Windows.Forms.AnchorStyles.Right)));
-			this.CompareToBox.Controls.Add(this.DifferenceBox);
-			this.CompareToBox.Controls.Add(this.DifferenceRadio);
-			this.CompareToBox.Controls.Add(this.NumberOfChangesBox);
-			this.CompareToBox.Controls.Add(this.SpecificAddressBox);
-			this.CompareToBox.Controls.Add(this.SpecificValueBox);
-			this.CompareToBox.Controls.Add(this.NumberOfChangesRadio);
-			this.CompareToBox.Controls.Add(this.SpecificAddressRadio);
-			this.CompareToBox.Controls.Add(this.SpecificValueRadio);
-			this.CompareToBox.Controls.Add(this.PreviousValueRadio);
-			this.CompareToBox.Location = new System.Drawing.Point(244, 65);
-			this.CompareToBox.Name = "CompareToBox";
-			this.CompareToBox.Size = new System.Drawing.Size(190, 125);
-			this.CompareToBox.TabIndex = 10;
-			this.CompareToBox.TabStop = false;
-			this.CompareToBox.Text = "Compare To / By";
-			// 
-			// DifferenceBox
-			// 
-			this.DifferenceBox.Anchor = ((System.Windows.Forms.AnchorStyles)(((System.Windows.Forms.AnchorStyles.Top | System.Windows.Forms.AnchorStyles.Left) 
-            | System.Windows.Forms.AnchorStyles.Right)));
-			this.DifferenceBox.ByteSize = BizHawk.Client.Common.WatchSize.Byte;
-			this.DifferenceBox.CharacterCasing = System.Windows.Forms.CharacterCasing.Upper;
-			this.DifferenceBox.Enabled = false;
-			this.DifferenceBox.Location = new System.Drawing.Point(114, 98);
-			this.DifferenceBox.MaxLength = 8;
-			this.DifferenceBox.Name = "DifferenceBox";
-			this.DifferenceBox.Nullable = false;
-			this.DifferenceBox.Size = new System.Drawing.Size(72, 20);
-			this.DifferenceBox.TabIndex = 45;
-			this.DifferenceBox.Type = BizHawk.Client.Common.DisplayType.Hex;
-			this.DifferenceBox.TextChanged += new System.EventHandler(this.CompareToValue_TextChanged);
-			// 
-			// DifferenceRadio
-			// 
-			this.DifferenceRadio.AutoSize = true;
-			this.DifferenceRadio.Location = new System.Drawing.Point(6, 100);
-			this.DifferenceRadio.Name = "DifferenceRadio";
-			this.DifferenceRadio.Size = new System.Drawing.Size(89, 17);
-			this.DifferenceRadio.TabIndex = 40;
-			this.DifferenceRadio.Text = "Difference of:";
-			this.DifferenceRadio.UseVisualStyleBackColor = true;
-			this.DifferenceRadio.Click += new System.EventHandler(this.DifferenceRadio_Click);
-			// 
-			// NumberOfChangesBox
-			// 
-			this.NumberOfChangesBox.Anchor = ((System.Windows.Forms.AnchorStyles)(((System.Windows.Forms.AnchorStyles.Top | System.Windows.Forms.AnchorStyles.Left) 
-            | System.Windows.Forms.AnchorStyles.Right)));
-			this.NumberOfChangesBox.CharacterCasing = System.Windows.Forms.CharacterCasing.Upper;
-			this.NumberOfChangesBox.Enabled = false;
-			this.NumberOfChangesBox.Location = new System.Drawing.Point(114, 78);
-			this.NumberOfChangesBox.MaxLength = 8;
-			this.NumberOfChangesBox.Name = "NumberOfChangesBox";
-			this.NumberOfChangesBox.Nullable = false;
-			this.NumberOfChangesBox.Size = new System.Drawing.Size(72, 20);
-			this.NumberOfChangesBox.TabIndex = 35;
-			this.NumberOfChangesBox.TextChanged += new System.EventHandler(this.CompareToValue_TextChanged);
-			// 
-			// SpecificAddressBox
-			// 
-			this.SpecificAddressBox.Anchor = ((System.Windows.Forms.AnchorStyles)(((System.Windows.Forms.AnchorStyles.Top | System.Windows.Forms.AnchorStyles.Left) 
-            | System.Windows.Forms.AnchorStyles.Right)));
-			this.SpecificAddressBox.CharacterCasing = System.Windows.Forms.CharacterCasing.Upper;
-			this.SpecificAddressBox.Enabled = false;
-			this.SpecificAddressBox.Location = new System.Drawing.Point(114, 58);
-			this.SpecificAddressBox.MaxLength = 8;
-			this.SpecificAddressBox.Name = "SpecificAddressBox";
-			this.SpecificAddressBox.Nullable = false;
-			this.SpecificAddressBox.Size = new System.Drawing.Size(72, 20);
-			this.SpecificAddressBox.TabIndex = 25;
-			this.SpecificAddressBox.TextChanged += new System.EventHandler(this.CompareToValue_TextChanged);
-			// 
-			// SpecificValueBox
-			// 
-			this.SpecificValueBox.Anchor = ((System.Windows.Forms.AnchorStyles)(((System.Windows.Forms.AnchorStyles.Top | System.Windows.Forms.AnchorStyles.Left) 
-            | System.Windows.Forms.AnchorStyles.Right)));
-			this.SpecificValueBox.ByteSize = BizHawk.Client.Common.WatchSize.Byte;
-			this.SpecificValueBox.CharacterCasing = System.Windows.Forms.CharacterCasing.Upper;
-			this.SpecificValueBox.Enabled = false;
-			this.SpecificValueBox.Location = new System.Drawing.Point(114, 38);
-			this.SpecificValueBox.MaxLength = 2;
-			this.SpecificValueBox.Name = "SpecificValueBox";
-			this.SpecificValueBox.Nullable = false;
-			this.SpecificValueBox.Size = new System.Drawing.Size(72, 20);
-			this.SpecificValueBox.TabIndex = 15;
-			this.SpecificValueBox.Text = "00";
-			this.SpecificValueBox.Type = BizHawk.Client.Common.DisplayType.Hex;
-			this.SpecificValueBox.TextChanged += new System.EventHandler(this.CompareToValue_TextChanged);
-			// 
-			// NumberOfChangesRadio
-			// 
-			this.NumberOfChangesRadio.AutoSize = true;
-			this.NumberOfChangesRadio.Location = new System.Drawing.Point(7, 80);
-			this.NumberOfChangesRadio.Name = "NumberOfChangesRadio";
-			this.NumberOfChangesRadio.Size = new System.Drawing.Size(111, 17);
-			this.NumberOfChangesRadio.TabIndex = 30;
-			this.NumberOfChangesRadio.Text = "Specific Changes:";
-			this.NumberOfChangesRadio.UseVisualStyleBackColor = true;
-			this.NumberOfChangesRadio.Click += new System.EventHandler(this.NumberOfChangesRadio_Click);
-			// 
-			// SpecificAddressRadio
-			// 
-			this.SpecificAddressRadio.AutoSize = true;
-			this.SpecificAddressRadio.Location = new System.Drawing.Point(7, 60);
-			this.SpecificAddressRadio.Name = "SpecificAddressRadio";
-			this.SpecificAddressRadio.Size = new System.Drawing.Size(107, 17);
-			this.SpecificAddressRadio.TabIndex = 20;
-			this.SpecificAddressRadio.Text = "Specific Address:";
-			this.SpecificAddressRadio.UseVisualStyleBackColor = true;
-			this.SpecificAddressRadio.Click += new System.EventHandler(this.SpecificAddressRadio_Click);
-			// 
-			// SpecificValueRadio
-			// 
-			this.SpecificValueRadio.AutoSize = true;
-			this.SpecificValueRadio.Location = new System.Drawing.Point(7, 40);
-			this.SpecificValueRadio.Name = "SpecificValueRadio";
-			this.SpecificValueRadio.Size = new System.Drawing.Size(96, 17);
-			this.SpecificValueRadio.TabIndex = 10;
-			this.SpecificValueRadio.Text = "Specific Value:";
-			this.SpecificValueRadio.UseVisualStyleBackColor = true;
-			this.SpecificValueRadio.Click += new System.EventHandler(this.SpecificValueRadio_Click);
-			// 
-			// PreviousValueRadio
-			// 
-			this.PreviousValueRadio.AutoSize = true;
-			this.PreviousValueRadio.Checked = true;
-			this.PreviousValueRadio.Location = new System.Drawing.Point(7, 20);
-			this.PreviousValueRadio.Name = "PreviousValueRadio";
-			this.PreviousValueRadio.Size = new System.Drawing.Size(96, 17);
-			this.PreviousValueRadio.TabIndex = 5;
-			this.PreviousValueRadio.TabStop = true;
-			this.PreviousValueRadio.Text = "Previous Value";
-			this.PreviousValueRadio.UseVisualStyleBackColor = true;
-			this.PreviousValueRadio.Click += new System.EventHandler(this.PreviousValueRadio_Click);
-			// 
-			// toolStrip1
-			// 
-			this.toolStrip1.ClickThrough = true;
-			this.toolStrip1.Items.AddRange(new System.Windows.Forms.ToolStripItem[] {
-            this.DoSearchToolButton,
-            this.toolStripSeparator10,
-            this.NewSearchToolButton,
-            this.toolStripSeparator15,
-            this.CopyValueToPrevToolBarItem,
-            this.ClearChangeCountsToolBarItem,
-            this.toolStripSeparator16,
-            this.RemoveToolBarItem,
-            this.AddToRamWatchToolBarItem,
-            this.PokeAddressToolBarItem,
-            this.FreezeAddressToolBarItem,
-            this.toolStripSeparator12,
-            this.UndoToolBarButton,
-            this.RedoToolBarItem,
-            this.RebootToolBarSeparator,
-            this.RebootToolbarButton,
-            this.ErrorIconButton});
-			this.toolStrip1.Location = new System.Drawing.Point(0, 24);
-			this.toolStrip1.Name = "toolStrip1";
-			this.toolStrip1.Size = new System.Drawing.Size(445, 25);
-			this.toolStrip1.TabIndex = 11;
-			this.toolStrip1.Text = "toolStrip1";
-			// 
-			// DoSearchToolButton
-			// 
-			this.DoSearchToolButton.Enabled = false;
-			this.DoSearchToolButton.Image = ((System.Drawing.Image)(resources.GetObject("DoSearchToolButton.Image")));
-			this.DoSearchToolButton.ImageTransparentColor = System.Drawing.Color.Magenta;
-			this.DoSearchToolButton.Name = "DoSearchToolButton";
-			this.DoSearchToolButton.Size = new System.Drawing.Size(65, 22);
-			this.DoSearchToolButton.Text = "Search ";
-			this.DoSearchToolButton.Click += new System.EventHandler(this.SearchMenuItem_Click);
-			// 
-			// toolStripSeparator10
-			// 
-			this.toolStripSeparator10.Name = "toolStripSeparator10";
-			this.toolStripSeparator10.Size = new System.Drawing.Size(6, 25);
-			// 
-			// NewSearchToolButton
-			// 
-			this.NewSearchToolButton.Image = global::BizHawk.Client.EmuHawk.Properties.Resources.restart;
-			this.NewSearchToolButton.ImageTransparentColor = System.Drawing.Color.Magenta;
-			this.NewSearchToolButton.Name = "NewSearchToolButton";
-			this.NewSearchToolButton.Size = new System.Drawing.Size(51, 22);
-			this.NewSearchToolButton.Text = "New";
-			this.NewSearchToolButton.Click += new System.EventHandler(this.NewSearchMenuMenuItem_Click);
-			// 
-			// toolStripSeparator15
-			// 
-			this.toolStripSeparator15.Name = "toolStripSeparator15";
-			this.toolStripSeparator15.Size = new System.Drawing.Size(6, 25);
-			// 
-			// CopyValueToPrevToolBarItem
-			// 
-			this.CopyValueToPrevToolBarItem.DisplayStyle = System.Windows.Forms.ToolStripItemDisplayStyle.Image;
-			this.CopyValueToPrevToolBarItem.Enabled = false;
-			this.CopyValueToPrevToolBarItem.Image = global::BizHawk.Client.EmuHawk.Properties.Resources.Previous;
-			this.CopyValueToPrevToolBarItem.ImageTransparentColor = System.Drawing.Color.Magenta;
-			this.CopyValueToPrevToolBarItem.Name = "CopyValueToPrevToolBarItem";
-			this.CopyValueToPrevToolBarItem.Size = new System.Drawing.Size(23, 22);
-			this.CopyValueToPrevToolBarItem.Text = "Copy Value to Previous";
-			this.CopyValueToPrevToolBarItem.Click += new System.EventHandler(this.CopyValueToPrevMenuItem_Click);
-			// 
-			// ClearChangeCountsToolBarItem
-			// 
-			this.ClearChangeCountsToolBarItem.DisplayStyle = System.Windows.Forms.ToolStripItemDisplayStyle.Text;
-			this.ClearChangeCountsToolBarItem.Image = ((System.Drawing.Image)(resources.GetObject("ClearChangeCountsToolBarItem.Image")));
-			this.ClearChangeCountsToolBarItem.ImageTransparentColor = System.Drawing.Color.Magenta;
-			this.ClearChangeCountsToolBarItem.Name = "ClearChangeCountsToolBarItem";
-			this.ClearChangeCountsToolBarItem.Size = new System.Drawing.Size(23, 22);
-			this.ClearChangeCountsToolBarItem.Text = "C";
-			this.ClearChangeCountsToolBarItem.ToolTipText = "Clear Change Counts";
-			this.ClearChangeCountsToolBarItem.Click += new System.EventHandler(this.ClearChangeCountsMenuItem_Click);
-			// 
-			// toolStripSeparator16
-			// 
-			this.toolStripSeparator16.Name = "toolStripSeparator16";
-			this.toolStripSeparator16.Size = new System.Drawing.Size(6, 25);
-			// 
-			// RemoveToolBarItem
-			// 
-			this.RemoveToolBarItem.DisplayStyle = System.Windows.Forms.ToolStripItemDisplayStyle.Image;
-			this.RemoveToolBarItem.Enabled = false;
-			this.RemoveToolBarItem.Image = global::BizHawk.Client.EmuHawk.Properties.Resources.Delete;
-			this.RemoveToolBarItem.ImageTransparentColor = System.Drawing.Color.Magenta;
-			this.RemoveToolBarItem.Name = "RemoveToolBarItem";
-			this.RemoveToolBarItem.Size = new System.Drawing.Size(23, 22);
-			this.RemoveToolBarItem.Text = "C&ut";
-			this.RemoveToolBarItem.ToolTipText = "Eliminate Selected Items";
-			this.RemoveToolBarItem.Click += new System.EventHandler(this.RemoveMenuItem_Click);
-			// 
-			// AddToRamWatchToolBarItem
-			// 
-			this.AddToRamWatchToolBarItem.DisplayStyle = System.Windows.Forms.ToolStripItemDisplayStyle.Image;
-			this.AddToRamWatchToolBarItem.Enabled = false;
-			this.AddToRamWatchToolBarItem.Image = global::BizHawk.Client.EmuHawk.Properties.Resources.FindHS;
-			this.AddToRamWatchToolBarItem.ImageTransparentColor = System.Drawing.Color.Magenta;
-			this.AddToRamWatchToolBarItem.Name = "AddToRamWatchToolBarItem";
-			this.AddToRamWatchToolBarItem.Size = new System.Drawing.Size(23, 22);
-			this.AddToRamWatchToolBarItem.Text = "Watch";
-			this.AddToRamWatchToolBarItem.Click += new System.EventHandler(this.AddToRamWatchMenuItem_Click);
-			// 
-			// PokeAddressToolBarItem
-			// 
-			this.PokeAddressToolBarItem.DisplayStyle = System.Windows.Forms.ToolStripItemDisplayStyle.Image;
-			this.PokeAddressToolBarItem.Enabled = false;
-			this.PokeAddressToolBarItem.Image = global::BizHawk.Client.EmuHawk.Properties.Resources.poke;
-			this.PokeAddressToolBarItem.ImageTransparentColor = System.Drawing.Color.Magenta;
-			this.PokeAddressToolBarItem.Name = "PokeAddressToolBarItem";
-			this.PokeAddressToolBarItem.Size = new System.Drawing.Size(23, 22);
-			this.PokeAddressToolBarItem.Text = "Poke";
-			this.PokeAddressToolBarItem.Click += new System.EventHandler(this.PokeAddressMenuItem_Click);
-			// 
-			// FreezeAddressToolBarItem
-			// 
-			this.FreezeAddressToolBarItem.DisplayStyle = System.Windows.Forms.ToolStripItemDisplayStyle.Image;
-			this.FreezeAddressToolBarItem.Enabled = false;
-			this.FreezeAddressToolBarItem.Image = global::BizHawk.Client.EmuHawk.Properties.Resources.Freeze;
-			this.FreezeAddressToolBarItem.ImageTransparentColor = System.Drawing.Color.Magenta;
-			this.FreezeAddressToolBarItem.Name = "FreezeAddressToolBarItem";
-			this.FreezeAddressToolBarItem.Size = new System.Drawing.Size(23, 22);
-			this.FreezeAddressToolBarItem.Text = "Freeze";
-			this.FreezeAddressToolBarItem.Click += new System.EventHandler(this.FreezeAddressMenuItem_Click);
-			// 
-			// toolStripSeparator12
-			// 
-			this.toolStripSeparator12.Name = "toolStripSeparator12";
-			this.toolStripSeparator12.Size = new System.Drawing.Size(6, 25);
-			// 
-			// UndoToolBarButton
-			// 
-			this.UndoToolBarButton.DisplayStyle = System.Windows.Forms.ToolStripItemDisplayStyle.Image;
-			this.UndoToolBarButton.Enabled = false;
-			this.UndoToolBarButton.Image = global::BizHawk.Client.EmuHawk.Properties.Resources.undo;
-			this.UndoToolBarButton.ImageTransparentColor = System.Drawing.Color.Magenta;
-			this.UndoToolBarButton.Name = "UndoToolBarButton";
-			this.UndoToolBarButton.Size = new System.Drawing.Size(23, 22);
-			this.UndoToolBarButton.Text = "Undo Search";
-			this.UndoToolBarButton.Click += new System.EventHandler(this.UndoMenuItem_Click);
-			// 
-			// RedoToolBarItem
-			// 
-			this.RedoToolBarItem.DisplayStyle = System.Windows.Forms.ToolStripItemDisplayStyle.Image;
-			this.RedoToolBarItem.Enabled = false;
-			this.RedoToolBarItem.Image = global::BizHawk.Client.EmuHawk.Properties.Resources.redo;
-			this.RedoToolBarItem.ImageTransparentColor = System.Drawing.Color.Magenta;
-			this.RedoToolBarItem.Name = "RedoToolBarItem";
-			this.RedoToolBarItem.Size = new System.Drawing.Size(23, 22);
-			this.RedoToolBarItem.Text = "Redo";
-			this.RedoToolBarItem.Click += new System.EventHandler(this.RedoMenuItem_Click);
-			// 
-			// RebootToolBarSeparator
-			// 
-			this.RebootToolBarSeparator.Name = "RebootToolBarSeparator";
-			this.RebootToolBarSeparator.Size = new System.Drawing.Size(6, 25);
-			// 
-			// RebootToolbarButton
-			// 
-			this.RebootToolbarButton.DisplayStyle = System.Windows.Forms.ToolStripItemDisplayStyle.Image;
-			this.RebootToolbarButton.Image = global::BizHawk.Client.EmuHawk.Properties.Resources.reboot;
-			this.RebootToolbarButton.ImageTransparentColor = System.Drawing.Color.Magenta;
-			this.RebootToolbarButton.Name = "RebootToolbarButton";
-			this.RebootToolbarButton.Size = new System.Drawing.Size(23, 22);
-			this.RebootToolbarButton.Text = "A new search needs to be started in order for these changes to take effect";
-			this.RebootToolbarButton.Click += new System.EventHandler(this.NewSearchMenuMenuItem_Click);
-			// 
-			// ErrorIconButton
-			// 
-			this.ErrorIconButton.BackColor = System.Drawing.Color.NavajoWhite;
-			this.ErrorIconButton.DisplayStyle = System.Windows.Forms.ToolStripItemDisplayStyle.Image;
-			this.ErrorIconButton.Image = global::BizHawk.Client.EmuHawk.Properties.Resources.ExclamationRed;
-			this.ErrorIconButton.ImageTransparentColor = System.Drawing.Color.Magenta;
-			this.ErrorIconButton.Name = "ErrorIconButton";
-			this.ErrorIconButton.Size = new System.Drawing.Size(23, 22);
-			this.ErrorIconButton.Text = "Warning! Out of Range Addresses in list, click to remove them";
-			this.ErrorIconButton.Click += new System.EventHandler(this.ErrorIconButton_Click);
-			// 
-			// ComparisonBox
-			// 
-			this.ComparisonBox.Anchor = ((System.Windows.Forms.AnchorStyles)((System.Windows.Forms.AnchorStyles.Top | System.Windows.Forms.AnchorStyles.Right)));
-			this.ComparisonBox.Controls.Add(this.DifferentByBox);
-			this.ComparisonBox.Controls.Add(this.DifferentByRadio);
-			this.ComparisonBox.Controls.Add(this.NotEqualToRadio);
-			this.ComparisonBox.Controls.Add(this.EqualToRadio);
-			this.ComparisonBox.Controls.Add(this.GreaterThanOrEqualToRadio);
-			this.ComparisonBox.Controls.Add(this.LessThanOrEqualToRadio);
-			this.ComparisonBox.Controls.Add(this.GreaterThanRadio);
-			this.ComparisonBox.Controls.Add(this.LessThanRadio);
-			this.ComparisonBox.Location = new System.Drawing.Point(244, 196);
-			this.ComparisonBox.Name = "ComparisonBox";
-			this.ComparisonBox.Size = new System.Drawing.Size(190, 159);
-			this.ComparisonBox.TabIndex = 12;
-			this.ComparisonBox.TabStop = false;
-			this.ComparisonBox.Text = "Comparison Operator";
-			// 
-			// DifferentByBox
-			// 
-			this.DifferentByBox.ByteSize = BizHawk.Client.Common.WatchSize.Byte;
-			this.DifferentByBox.CharacterCasing = System.Windows.Forms.CharacterCasing.Upper;
-			this.DifferentByBox.Enabled = false;
-			this.DifferentByBox.Location = new System.Drawing.Point(88, 132);
-			this.DifferentByBox.MaxLength = 9;
-			this.DifferentByBox.Name = "DifferentByBox";
-			this.DifferentByBox.Nullable = false;
-			this.DifferentByBox.Size = new System.Drawing.Size(55, 20);
-			this.DifferentByBox.TabIndex = 85;
-			this.DifferentByBox.Type = BizHawk.Client.Common.DisplayType.Hex;
-			this.DifferentByBox.TextChanged += new System.EventHandler(this.DifferentByBox_TextChanged);
-			// 
-			// DifferentByRadio
-			// 
-			this.DifferentByRadio.AutoSize = true;
-			this.DifferentByRadio.Location = new System.Drawing.Point(7, 134);
-			this.DifferentByRadio.Name = "DifferentByRadio";
-			this.DifferentByRadio.Size = new System.Drawing.Size(82, 17);
-			this.DifferentByRadio.TabIndex = 80;
-			this.DifferentByRadio.Text = "Different by:";
-			this.DifferentByRadio.UseVisualStyleBackColor = true;
-			this.DifferentByRadio.Click += new System.EventHandler(this.DifferentByRadio_Click);
-			// 
-			// NotEqualToRadio
-			// 
-			this.NotEqualToRadio.AutoSize = true;
-			this.NotEqualToRadio.Location = new System.Drawing.Point(7, 35);
-			this.NotEqualToRadio.Name = "NotEqualToRadio";
-			this.NotEqualToRadio.Size = new System.Drawing.Size(88, 17);
-			this.NotEqualToRadio.TabIndex = 55;
-			this.NotEqualToRadio.Text = "Not Equal To";
-			this.NotEqualToRadio.UseVisualStyleBackColor = true;
-			this.NotEqualToRadio.Click += new System.EventHandler(this.NotEqualToRadio_Click);
-			// 
-			// EqualToRadio
-			// 
-			this.EqualToRadio.AutoSize = true;
-			this.EqualToRadio.Checked = true;
-			this.EqualToRadio.Location = new System.Drawing.Point(7, 15);
-			this.EqualToRadio.Name = "EqualToRadio";
-			this.EqualToRadio.Size = new System.Drawing.Size(68, 17);
-			this.EqualToRadio.TabIndex = 50;
-			this.EqualToRadio.TabStop = true;
-			this.EqualToRadio.Text = "Equal To";
-			this.EqualToRadio.UseVisualStyleBackColor = true;
-			this.EqualToRadio.Click += new System.EventHandler(this.EqualToRadio_Click);
-			// 
-			// GreaterThanOrEqualToRadio
-			// 
-			this.GreaterThanOrEqualToRadio.AutoSize = true;
-			this.GreaterThanOrEqualToRadio.Location = new System.Drawing.Point(7, 113);
-			this.GreaterThanOrEqualToRadio.Name = "GreaterThanOrEqualToRadio";
-			this.GreaterThanOrEqualToRadio.Size = new System.Drawing.Size(146, 17);
-			this.GreaterThanOrEqualToRadio.TabIndex = 75;
-			this.GreaterThanOrEqualToRadio.Text = "Greater Than or Equal To";
-			this.GreaterThanOrEqualToRadio.UseVisualStyleBackColor = true;
-			this.GreaterThanOrEqualToRadio.Click += new System.EventHandler(this.GreaterThanOrEqualToRadio_Click);
-			// 
-			// LessThanOrEqualToRadio
-			// 
-			this.LessThanOrEqualToRadio.AutoSize = true;
-			this.LessThanOrEqualToRadio.Location = new System.Drawing.Point(7, 93);
-			this.LessThanOrEqualToRadio.Name = "LessThanOrEqualToRadio";
-			this.LessThanOrEqualToRadio.Size = new System.Drawing.Size(133, 17);
-			this.LessThanOrEqualToRadio.TabIndex = 70;
-			this.LessThanOrEqualToRadio.Text = "Less Than or Equal To";
-			this.LessThanOrEqualToRadio.UseVisualStyleBackColor = true;
-			this.LessThanOrEqualToRadio.Click += new System.EventHandler(this.LessThanOrEqualToRadio_Click);
-			// 
-			// GreaterThanRadio
-			// 
-			this.GreaterThanRadio.AutoSize = true;
-			this.GreaterThanRadio.Location = new System.Drawing.Point(7, 74);
-			this.GreaterThanRadio.Name = "GreaterThanRadio";
-			this.GreaterThanRadio.Size = new System.Drawing.Size(88, 17);
-			this.GreaterThanRadio.TabIndex = 65;
-			this.GreaterThanRadio.Text = "Greater Than";
-			this.GreaterThanRadio.UseVisualStyleBackColor = true;
-			this.GreaterThanRadio.Click += new System.EventHandler(this.GreaterThanRadio_Click);
-			// 
-			// LessThanRadio
-			// 
-			this.LessThanRadio.AutoSize = true;
-			this.LessThanRadio.Location = new System.Drawing.Point(7, 54);
-			this.LessThanRadio.Name = "LessThanRadio";
-			this.LessThanRadio.Size = new System.Drawing.Size(75, 17);
-			this.LessThanRadio.TabIndex = 60;
-			this.LessThanRadio.Text = "Less Than";
-			this.LessThanRadio.UseVisualStyleBackColor = true;
-			this.LessThanRadio.Click += new System.EventHandler(this.LessThanRadio_Click);
-			// 
-			// SearchButton
-			// 
-			this.SearchButton.Anchor = ((System.Windows.Forms.AnchorStyles)((System.Windows.Forms.AnchorStyles.Top | System.Windows.Forms.AnchorStyles.Right)));
-			this.SearchButton.Image = global::BizHawk.Client.EmuHawk.Properties.Resources.search;
-			this.SearchButton.ImageAlign = System.Drawing.ContentAlignment.MiddleLeft;
-			this.SearchButton.Location = new System.Drawing.Point(244, 409);
-			this.SearchButton.Name = "SearchButton";
-			this.SearchButton.Size = new System.Drawing.Size(70, 23);
-			this.SearchButton.TabIndex = 100;
-			this.SearchButton.Text = "&Search";
-			this.SearchButton.TextAlign = System.Drawing.ContentAlignment.MiddleRight;
-			this.SearchButton.UseVisualStyleBackColor = true;
-			this.SearchButton.Click += new System.EventHandler(this.SearchMenuItem_Click);
-			// 
-			// SizeDropdown
-			// 
-			this.SizeDropdown.Anchor = ((System.Windows.Forms.AnchorStyles)((System.Windows.Forms.AnchorStyles.Top | System.Windows.Forms.AnchorStyles.Right)));
-			this.SizeDropdown.DropDownStyle = System.Windows.Forms.ComboBoxStyle.DropDownList;
-			this.SizeDropdown.FormattingEnabled = true;
-			this.SizeDropdown.Items.AddRange(new object[] {
-            "1 Byte",
-            "2 Byte",
-            "4 Byte"});
-			this.SizeDropdown.Location = new System.Drawing.Point(244, 374);
-			this.SizeDropdown.Name = "SizeDropdown";
-			this.SizeDropdown.Size = new System.Drawing.Size(73, 21);
-			this.SizeDropdown.TabIndex = 90;
-			this.SizeDropdown.SelectedIndexChanged += new System.EventHandler(this.SizeDropdown_SelectedIndexChanged);
-			// 
-			// label1
-			// 
-			this.label1.Anchor = ((System.Windows.Forms.AnchorStyles)((System.Windows.Forms.AnchorStyles.Top | System.Windows.Forms.AnchorStyles.Right)));
-			this.label1.AutoSize = true;
-			this.label1.Location = new System.Drawing.Point(244, 358);
-			this.label1.Name = "label1";
-			this.label1.Size = new System.Drawing.Size(27, 13);
-			this.label1.TabIndex = 97;
-			this.label1.Text = "Size";
-			// 
-			// label2
-			// 
-			this.label2.Anchor = ((System.Windows.Forms.AnchorStyles)((System.Windows.Forms.AnchorStyles.Top | System.Windows.Forms.AnchorStyles.Right)));
-			this.label2.AutoSize = true;
-			this.label2.Location = new System.Drawing.Point(327, 358);
-			this.label2.Name = "label2";
-			this.label2.Size = new System.Drawing.Size(41, 13);
-			this.label2.TabIndex = 99;
-			this.label2.Text = "Display";
-			// 
-			// DisplayTypeDropdown
-			// 
-			this.DisplayTypeDropdown.Anchor = ((System.Windows.Forms.AnchorStyles)((System.Windows.Forms.AnchorStyles.Top | System.Windows.Forms.AnchorStyles.Right)));
-			this.DisplayTypeDropdown.DropDownStyle = System.Windows.Forms.ComboBoxStyle.DropDownList;
-			this.DisplayTypeDropdown.FormattingEnabled = true;
-			this.DisplayTypeDropdown.Items.AddRange(new object[] {
-            "1 Byte",
-            "2 Byte",
-            "4 Byte"});
-			this.DisplayTypeDropdown.Location = new System.Drawing.Point(327, 374);
-			this.DisplayTypeDropdown.Name = "DisplayTypeDropdown";
-			this.DisplayTypeDropdown.Size = new System.Drawing.Size(107, 21);
-			this.DisplayTypeDropdown.TabIndex = 95;
-			this.DisplayTypeDropdown.SelectedIndexChanged += new System.EventHandler(this.DisplayTypeDropdown_SelectedIndexChanged);
-			// 
-			// RamSearch
-			// 
-			this.AllowDrop = true;
-			this.AutoScaleDimensions = new System.Drawing.SizeF(6F, 13F);
-			this.AutoScaleMode = System.Windows.Forms.AutoScaleMode.Font;
-			this.ClientSize = new System.Drawing.Size(445, 459);
-			this.Controls.Add(this.label2);
-			this.Controls.Add(this.DisplayTypeDropdown);
-			this.Controls.Add(this.label1);
-			this.Controls.Add(this.SizeDropdown);
-			this.Controls.Add(this.SearchButton);
-			this.Controls.Add(this.AutoSearchCheckBox);
-			this.Controls.Add(this.ComparisonBox);
-			this.Controls.Add(this.toolStrip1);
-			this.Controls.Add(this.MessageLabel);
-			this.Controls.Add(this.MemDomainLabel);
-			this.Controls.Add(this.CompareToBox);
-			this.Controls.Add(this.WatchListView);
-			this.Controls.Add(this.TotalSearchLabel);
-			this.Controls.Add(this.RamSearchMenu);
-			this.Icon = ((System.Drawing.Icon)(resources.GetObject("$this.Icon")));
-			this.MainMenuStrip = this.RamSearchMenu;
-			this.MinimumSize = new System.Drawing.Size(290, 399);
-			this.Name = "RamSearch";
-			this.StartPosition = System.Windows.Forms.FormStartPosition.CenterParent;
-			this.Text = "RAM Search";
-			this.Activated += new System.EventHandler(this.NewRamSearch_Activated);
-			this.Load += new System.EventHandler(this.RamSearch_Load);
-			this.DragDrop += new System.Windows.Forms.DragEventHandler(this.NewRamSearch_DragDrop);
-			this.DragEnter += new System.Windows.Forms.DragEventHandler(this.DragEnterWrapper);
-			this.ListViewContextMenu.ResumeLayout(false);
-			this.RamSearchMenu.ResumeLayout(false);
-			this.RamSearchMenu.PerformLayout();
-			this.CompareToBox.ResumeLayout(false);
-			this.CompareToBox.PerformLayout();
-			this.toolStrip1.ResumeLayout(false);
-			this.toolStrip1.PerformLayout();
-			this.ComparisonBox.ResumeLayout(false);
-			this.ComparisonBox.PerformLayout();
-			this.ResumeLayout(false);
-			this.PerformLayout();
-
-		}
-
-		#endregion
-
-		private System.Windows.Forms.Label TotalSearchLabel;
-<<<<<<< HEAD
-		BizHawk.Client.EmuHawk.PlatformAgnosticVirtualListView WatchListView;
-		private System.Windows.Forms.ColumnHeader AddressColumn;
-		private System.Windows.Forms.ColumnHeader ValueColumn;
-		private System.Windows.Forms.ColumnHeader PreviousColumn;
-		private System.Windows.Forms.ColumnHeader ChangesColumn;
-=======
-		InputRoll WatchListView;
->>>>>>> 7d554f06
-		private System.Windows.Forms.ToolStripMenuItem fileToolStripMenuItem;
-		private System.Windows.Forms.ToolStripMenuItem OpenMenuItem;
-		private System.Windows.Forms.ToolStripMenuItem SaveAsMenuItem;
-		private System.Windows.Forms.ToolStripMenuItem SaveMenuItem;
-		private System.Windows.Forms.ToolStripMenuItem exitToolStripMenuItem;
-		private System.Windows.Forms.ToolStripMenuItem optionsToolStripMenuItem;
-		private System.Windows.Forms.ToolStripMenuItem RestoreDefaultsMenuItem;
-		private System.Windows.Forms.ToolStripMenuItem SaveWinPositionMenuItem;
-		private System.Windows.Forms.Label MemDomainLabel;
-		private System.Windows.Forms.Label MessageLabel;
-		private System.Windows.Forms.ToolStripMenuItem RecentSubMenu;
-		private System.Windows.Forms.ToolStripSeparator toolStripSeparator2;
-		private System.Windows.Forms.ToolStripMenuItem AppendFileMenuItem;
-		private System.Windows.Forms.ToolStripSeparator toolStripSeparator4;
-		private System.Windows.Forms.ToolStripMenuItem searchToolStripMenuItem;
-		private System.Windows.Forms.ToolStripMenuItem ClearChangeCountsMenuItem;
-		private System.Windows.Forms.ToolStripMenuItem UndoMenuItem;
-		private System.Windows.Forms.ToolStripMenuItem RemoveMenuItem;
-		private System.Windows.Forms.ToolStripSeparator toolStripSeparator5;
-		private System.Windows.Forms.ToolStripMenuItem AddToRamWatchMenuItem;
-		private System.Windows.Forms.ToolStripMenuItem PokeAddressMenuItem;
-		private System.Windows.Forms.ToolStripMenuItem TruncateFromFileMenuItem;
-		private System.Windows.Forms.ToolStripMenuItem ExcludeRamWatchMenuItem;
-		private System.Windows.Forms.ToolStripMenuItem CopyValueToPrevMenuItem;
-		private System.Windows.Forms.ContextMenuStrip ListViewContextMenu;
-		private System.Windows.Forms.ToolStripMenuItem NewSearchContextMenuItem;
-		private System.Windows.Forms.ToolStripSeparator ContextMenuSeparator1;
-		private System.Windows.Forms.ToolStripMenuItem DoSearchContextMenuItem;
-		private System.Windows.Forms.ToolStripMenuItem FreezeAddressMenuItem;
-		private System.Windows.Forms.ToolStripMenuItem RemoveContextMenuItem;
-		private System.Windows.Forms.ToolStripMenuItem AddToRamWatchContextMenuItem;
-		private System.Windows.Forms.ToolStripMenuItem PokeContextMenuItem;
-		private System.Windows.Forms.ToolStripMenuItem FreezeContextMenuItem;
-		private MenuStripEx RamSearchMenu;
-		private System.Windows.Forms.ToolTip toolTip1;
-		private System.Windows.Forms.ToolStripMenuItem RedoMenuItem;
-		private System.Windows.Forms.ToolStripMenuItem ViewInHexEditorContextMenuItem;
-		private System.Windows.Forms.ToolStripMenuItem AutoloadDialogMenuItem;
-		private System.Windows.Forms.ToolStripSeparator toolStripSeparator11;
-		private System.Windows.Forms.ToolStripMenuItem UnfreezeAllContextMenuItem;
-		private System.Windows.Forms.ToolStripSeparator ContextMenuSeparator3;
-		private System.Windows.Forms.ToolStripMenuItem AlwaysOnTopMenuItem;
-		private System.Windows.Forms.ToolStripSeparator toolStripSeparator13;
-		private System.Windows.Forms.ToolStripMenuItem ClearUndoMenuItem;
-		private System.Windows.Forms.ToolStripMenuItem UseUndoHistoryMenuItem;
-		private System.Windows.Forms.ToolStripSeparator ContextMenuSeparator2;
-		private System.Windows.Forms.ToolStripMenuItem ClearPreviewContextMenuItem;
-		private System.Windows.Forms.ToolStripSeparator toolStripSeparator3;
-		private System.Windows.Forms.ToolStripMenuItem newSearchToolStripMenuItem;
-		private System.Windows.Forms.ToolStripSeparator toolStripSeparator7;
-		private System.Windows.Forms.ToolStripMenuItem settingsToolStripMenuItem;
-		private System.Windows.Forms.ToolStripMenuItem modeToolStripMenuItem;
-		private System.Windows.Forms.ToolStripMenuItem DetailedMenuItem;
-		private System.Windows.Forms.ToolStripMenuItem FastMenuItem;
-		private System.Windows.Forms.ToolStripMenuItem MemoryDomainsSubMenu;
-		private System.Windows.Forms.ToolStripSeparator toolStripSeparator6;
-		private System.Windows.Forms.ToolStripMenuItem sizeToolStripMenuItem;
-		private System.Windows.Forms.ToolStripMenuItem ByteMenuItem;
-		private System.Windows.Forms.ToolStripMenuItem WordMenuItem;
-		private System.Windows.Forms.ToolStripMenuItem DWordMenuItem;
-		private System.Windows.Forms.ToolStripMenuItem DisplayTypeSubMenu;
-		private System.Windows.Forms.ToolStripSeparator toolStripSeparator1;
-		private System.Windows.Forms.ToolStripMenuItem BigEndianMenuItem;
-		private System.Windows.Forms.ToolStripMenuItem CheckMisalignedMenuItem;
-		private System.Windows.Forms.ToolStripSeparator toolStripSeparator8;
-		private System.Windows.Forms.ToolStripMenuItem DefinePreviousValueSubMenu;
-		private System.Windows.Forms.ToolStripMenuItem PreviousFrameMenuItem;
-		private System.Windows.Forms.ToolStripMenuItem Previous_LastSearchMenuItem;
-		private System.Windows.Forms.ToolStripMenuItem Previous_OriginalMenuItem;
-		private System.Windows.Forms.GroupBox CompareToBox;
-		private System.Windows.Forms.RadioButton DifferenceRadio;
-		private UnsignedIntegerBox NumberOfChangesBox;
-		private HexTextBox SpecificAddressBox;
-		private WatchValueBox SpecificValueBox;
-		private System.Windows.Forms.RadioButton NumberOfChangesRadio;
-		private System.Windows.Forms.RadioButton SpecificAddressRadio;
-		private System.Windows.Forms.RadioButton SpecificValueRadio;
-		private System.Windows.Forms.RadioButton PreviousValueRadio;
-		private ToolStripEx toolStrip1;
-		private System.Windows.Forms.ToolStripButton DoSearchToolButton;
-		private System.Windows.Forms.ToolStripSeparator toolStripSeparator10;
-		private System.Windows.Forms.ToolStripButton NewSearchToolButton;
-		private System.Windows.Forms.ToolStripSeparator toolStripSeparator15;
-		private System.Windows.Forms.GroupBox ComparisonBox;
-		private WatchValueBox DifferentByBox;
-		private System.Windows.Forms.RadioButton DifferentByRadio;
-		private System.Windows.Forms.RadioButton NotEqualToRadio;
-		private System.Windows.Forms.RadioButton EqualToRadio;
-		private System.Windows.Forms.RadioButton GreaterThanOrEqualToRadio;
-		private System.Windows.Forms.RadioButton LessThanOrEqualToRadio;
-		private System.Windows.Forms.RadioButton GreaterThanRadio;
-		private System.Windows.Forms.RadioButton LessThanRadio;
-		private System.Windows.Forms.ToolStripButton CopyValueToPrevToolBarItem;
-		private System.Windows.Forms.ToolStripButton ClearChangeCountsToolBarItem;
-		private System.Windows.Forms.ToolStripMenuItem PreviewModeMenuItem;
-		private System.Windows.Forms.ToolStripButton RemoveToolBarItem;
-		private System.Windows.Forms.ToolStripSeparator toolStripSeparator16;
-		private System.Windows.Forms.ToolStripButton AddToRamWatchToolBarItem;
-		private System.Windows.Forms.ToolStripButton PokeAddressToolBarItem;
-		private System.Windows.Forms.ToolStripButton FreezeAddressToolBarItem;
-		private WatchValueBox DifferenceBox;
-		private System.Windows.Forms.ToolStripMenuItem AutoSearchMenuItem;
-		private System.Windows.Forms.ToolStripSeparator toolStripSeparator9;
-		private System.Windows.Forms.ToolStripSeparator toolStripSeparator12;
-		private System.Windows.Forms.ToolStripButton UndoToolBarButton;
-		private System.Windows.Forms.ToolStripButton RedoToolBarItem;
-		private System.Windows.Forms.CheckBox AutoSearchCheckBox;
-		private System.Windows.Forms.Button SearchButton;
-		private System.Windows.Forms.ToolStripSeparator RebootToolBarSeparator;
-		private System.Windows.Forms.ToolStripButton RebootToolbarButton;
-		private System.Windows.Forms.ComboBox SizeDropdown;
-		private System.Windows.Forms.Label label1;
-		private System.Windows.Forms.Label label2;
-		private System.Windows.Forms.ComboBox DisplayTypeDropdown;
-		private System.Windows.Forms.ToolStripMenuItem GoToAddressMenuItem;
-		private System.Windows.Forms.ToolStripMenuItem FloatingWindowMenuItem;
-		private System.Windows.Forms.ToolStripButton ErrorIconButton;
-		private System.Windows.Forms.ToolStripMenuItem Previous_LastChangeMenuItem;
-		private System.Windows.Forms.ToolStripMenuItem AutoSearchAccountForLagMenuItem;
-	}
+﻿namespace BizHawk.Client.EmuHawk
+{
+	partial class RamSearch
+	{
+		/// <summary>
+		/// Required designer variable.
+		/// </summary>
+		private System.ComponentModel.IContainer components = null;
+
+		/// <summary>
+		/// Clean up any resources being used.
+		/// </summary>
+		/// <param name="disposing">true if managed resources should be disposed; otherwise, false.</param>
+		protected override void Dispose(bool disposing)
+		{
+			if (disposing && (components != null))
+			{
+				components.Dispose();
+			}
+			base.Dispose(disposing);
+		}
+
+		#region Windows Form Designer generated code
+
+		/// <summary>
+		/// Required method for Designer support - do not modify
+		/// the contents of this method with the code editor.
+		/// </summary>
+		private void InitializeComponent()
+		{
+			this.components = new System.ComponentModel.Container();
+			System.Windows.Forms.ToolStripMenuItem SearchMenuItem;
+			System.ComponentModel.ComponentResourceManager resources = new System.ComponentModel.ComponentResourceManager(typeof(RamSearch));
+			this.TotalSearchLabel = new System.Windows.Forms.Label();
+			this.WatchListView = new InputRoll();
+			this.ListViewContextMenu = new System.Windows.Forms.ContextMenuStrip(this.components);
+			this.DoSearchContextMenuItem = new System.Windows.Forms.ToolStripMenuItem();
+			this.NewSearchContextMenuItem = new System.Windows.Forms.ToolStripMenuItem();
+			this.ContextMenuSeparator1 = new System.Windows.Forms.ToolStripSeparator();
+			this.RemoveContextMenuItem = new System.Windows.Forms.ToolStripMenuItem();
+			this.AddToRamWatchContextMenuItem = new System.Windows.Forms.ToolStripMenuItem();
+			this.PokeContextMenuItem = new System.Windows.Forms.ToolStripMenuItem();
+			this.FreezeContextMenuItem = new System.Windows.Forms.ToolStripMenuItem();
+			this.UnfreezeAllContextMenuItem = new System.Windows.Forms.ToolStripMenuItem();
+			this.ContextMenuSeparator2 = new System.Windows.Forms.ToolStripSeparator();
+			this.ViewInHexEditorContextMenuItem = new System.Windows.Forms.ToolStripMenuItem();
+			this.ContextMenuSeparator3 = new System.Windows.Forms.ToolStripSeparator();
+			this.ClearPreviewContextMenuItem = new System.Windows.Forms.ToolStripMenuItem();
+			this.RamSearchMenu = new MenuStripEx();
+			this.fileToolStripMenuItem = new System.Windows.Forms.ToolStripMenuItem();
+			this.OpenMenuItem = new System.Windows.Forms.ToolStripMenuItem();
+			this.SaveMenuItem = new System.Windows.Forms.ToolStripMenuItem();
+			this.SaveAsMenuItem = new System.Windows.Forms.ToolStripMenuItem();
+			this.AppendFileMenuItem = new System.Windows.Forms.ToolStripMenuItem();
+			this.TruncateFromFileMenuItem = new System.Windows.Forms.ToolStripMenuItem();
+			this.RecentSubMenu = new System.Windows.Forms.ToolStripMenuItem();
+			this.toolStripSeparator2 = new System.Windows.Forms.ToolStripSeparator();
+			this.toolStripSeparator4 = new System.Windows.Forms.ToolStripSeparator();
+			this.exitToolStripMenuItem = new System.Windows.Forms.ToolStripMenuItem();
+			this.settingsToolStripMenuItem = new System.Windows.Forms.ToolStripMenuItem();
+			this.modeToolStripMenuItem = new System.Windows.Forms.ToolStripMenuItem();
+			this.DetailedMenuItem = new System.Windows.Forms.ToolStripMenuItem();
+			this.FastMenuItem = new System.Windows.Forms.ToolStripMenuItem();
+			this.MemoryDomainsSubMenu = new System.Windows.Forms.ToolStripMenuItem();
+			this.toolStripSeparator6 = new System.Windows.Forms.ToolStripSeparator();
+			this.sizeToolStripMenuItem = new System.Windows.Forms.ToolStripMenuItem();
+			this.ByteMenuItem = new System.Windows.Forms.ToolStripMenuItem();
+			this.WordMenuItem = new System.Windows.Forms.ToolStripMenuItem();
+			this.DWordMenuItem = new System.Windows.Forms.ToolStripMenuItem();
+			this.CheckMisalignedMenuItem = new System.Windows.Forms.ToolStripMenuItem();
+			this.toolStripSeparator8 = new System.Windows.Forms.ToolStripSeparator();
+			this.BigEndianMenuItem = new System.Windows.Forms.ToolStripMenuItem();
+			this.DisplayTypeSubMenu = new System.Windows.Forms.ToolStripMenuItem();
+			this.toolStripSeparator1 = new System.Windows.Forms.ToolStripSeparator();
+			this.DefinePreviousValueSubMenu = new System.Windows.Forms.ToolStripMenuItem();
+			this.Previous_LastSearchMenuItem = new System.Windows.Forms.ToolStripMenuItem();
+			this.PreviousFrameMenuItem = new System.Windows.Forms.ToolStripMenuItem();
+			this.Previous_OriginalMenuItem = new System.Windows.Forms.ToolStripMenuItem();
+			this.Previous_LastChangeMenuItem = new System.Windows.Forms.ToolStripMenuItem();
+			this.searchToolStripMenuItem = new System.Windows.Forms.ToolStripMenuItem();
+			this.newSearchToolStripMenuItem = new System.Windows.Forms.ToolStripMenuItem();
+			this.toolStripSeparator7 = new System.Windows.Forms.ToolStripSeparator();
+			this.UndoMenuItem = new System.Windows.Forms.ToolStripMenuItem();
+			this.RedoMenuItem = new System.Windows.Forms.ToolStripMenuItem();
+			this.CopyValueToPrevMenuItem = new System.Windows.Forms.ToolStripMenuItem();
+			this.ClearChangeCountsMenuItem = new System.Windows.Forms.ToolStripMenuItem();
+			this.RemoveMenuItem = new System.Windows.Forms.ToolStripMenuItem();
+			this.toolStripSeparator5 = new System.Windows.Forms.ToolStripSeparator();
+			this.GoToAddressMenuItem = new System.Windows.Forms.ToolStripMenuItem();
+			this.AddToRamWatchMenuItem = new System.Windows.Forms.ToolStripMenuItem();
+			this.PokeAddressMenuItem = new System.Windows.Forms.ToolStripMenuItem();
+			this.FreezeAddressMenuItem = new System.Windows.Forms.ToolStripMenuItem();
+			this.toolStripSeparator13 = new System.Windows.Forms.ToolStripSeparator();
+			this.ClearUndoMenuItem = new System.Windows.Forms.ToolStripMenuItem();
+			this.optionsToolStripMenuItem = new System.Windows.Forms.ToolStripMenuItem();
+			this.PreviewModeMenuItem = new System.Windows.Forms.ToolStripMenuItem();
+			this.AutoSearchMenuItem = new System.Windows.Forms.ToolStripMenuItem();
+			this.AutoSearchAccountForLagMenuItem = new System.Windows.Forms.ToolStripMenuItem();
+			this.toolStripSeparator9 = new System.Windows.Forms.ToolStripSeparator();
+			this.ExcludeRamWatchMenuItem = new System.Windows.Forms.ToolStripMenuItem();
+			this.UseUndoHistoryMenuItem = new System.Windows.Forms.ToolStripMenuItem();
+			this.toolStripSeparator11 = new System.Windows.Forms.ToolStripSeparator();
+			this.AutoloadDialogMenuItem = new System.Windows.Forms.ToolStripMenuItem();
+			this.SaveWinPositionMenuItem = new System.Windows.Forms.ToolStripMenuItem();
+			this.AlwaysOnTopMenuItem = new System.Windows.Forms.ToolStripMenuItem();
+			this.FloatingWindowMenuItem = new System.Windows.Forms.ToolStripMenuItem();
+			this.toolStripSeparator3 = new System.Windows.Forms.ToolStripSeparator();
+			this.RestoreDefaultsMenuItem = new System.Windows.Forms.ToolStripMenuItem();
+			this.MemDomainLabel = new System.Windows.Forms.Label();
+			this.MessageLabel = new System.Windows.Forms.Label();
+			this.toolTip1 = new System.Windows.Forms.ToolTip(this.components);
+			this.AutoSearchCheckBox = new System.Windows.Forms.CheckBox();
+			this.CompareToBox = new System.Windows.Forms.GroupBox();
+			this.DifferenceBox = new BizHawk.Client.EmuHawk.WatchValueBox();
+			this.DifferenceRadio = new System.Windows.Forms.RadioButton();
+			this.NumberOfChangesBox = new BizHawk.Client.EmuHawk.UnsignedIntegerBox();
+			this.SpecificAddressBox = new BizHawk.Client.EmuHawk.HexTextBox();
+			this.SpecificValueBox = new BizHawk.Client.EmuHawk.WatchValueBox();
+			this.NumberOfChangesRadio = new System.Windows.Forms.RadioButton();
+			this.SpecificAddressRadio = new System.Windows.Forms.RadioButton();
+			this.SpecificValueRadio = new System.Windows.Forms.RadioButton();
+			this.PreviousValueRadio = new System.Windows.Forms.RadioButton();
+			this.toolStrip1 = new ToolStripEx();
+			this.DoSearchToolButton = new System.Windows.Forms.ToolStripButton();
+			this.toolStripSeparator10 = new System.Windows.Forms.ToolStripSeparator();
+			this.NewSearchToolButton = new System.Windows.Forms.ToolStripButton();
+			this.toolStripSeparator15 = new System.Windows.Forms.ToolStripSeparator();
+			this.CopyValueToPrevToolBarItem = new System.Windows.Forms.ToolStripButton();
+			this.ClearChangeCountsToolBarItem = new System.Windows.Forms.ToolStripButton();
+			this.toolStripSeparator16 = new System.Windows.Forms.ToolStripSeparator();
+			this.RemoveToolBarItem = new System.Windows.Forms.ToolStripButton();
+			this.AddToRamWatchToolBarItem = new System.Windows.Forms.ToolStripButton();
+			this.PokeAddressToolBarItem = new System.Windows.Forms.ToolStripButton();
+			this.FreezeAddressToolBarItem = new System.Windows.Forms.ToolStripButton();
+			this.toolStripSeparator12 = new System.Windows.Forms.ToolStripSeparator();
+			this.UndoToolBarButton = new System.Windows.Forms.ToolStripButton();
+			this.RedoToolBarItem = new System.Windows.Forms.ToolStripButton();
+			this.RebootToolBarSeparator = new System.Windows.Forms.ToolStripSeparator();
+			this.RebootToolbarButton = new System.Windows.Forms.ToolStripButton();
+			this.ErrorIconButton = new System.Windows.Forms.ToolStripButton();
+			this.ComparisonBox = new System.Windows.Forms.GroupBox();
+			this.DifferentByBox = new BizHawk.Client.EmuHawk.WatchValueBox();
+			this.DifferentByRadio = new System.Windows.Forms.RadioButton();
+			this.NotEqualToRadio = new System.Windows.Forms.RadioButton();
+			this.EqualToRadio = new System.Windows.Forms.RadioButton();
+			this.GreaterThanOrEqualToRadio = new System.Windows.Forms.RadioButton();
+			this.LessThanOrEqualToRadio = new System.Windows.Forms.RadioButton();
+			this.GreaterThanRadio = new System.Windows.Forms.RadioButton();
+			this.LessThanRadio = new System.Windows.Forms.RadioButton();
+			this.SearchButton = new System.Windows.Forms.Button();
+			this.SizeDropdown = new System.Windows.Forms.ComboBox();
+			this.label1 = new System.Windows.Forms.Label();
+			this.label2 = new System.Windows.Forms.Label();
+			this.DisplayTypeDropdown = new System.Windows.Forms.ComboBox();
+			SearchMenuItem = new System.Windows.Forms.ToolStripMenuItem();
+			this.ListViewContextMenu.SuspendLayout();
+			this.RamSearchMenu.SuspendLayout();
+			this.CompareToBox.SuspendLayout();
+			this.toolStrip1.SuspendLayout();
+			this.ComparisonBox.SuspendLayout();
+			this.SuspendLayout();
+			// 
+			// SearchMenuItem
+			// 
+			SearchMenuItem.Image = global::BizHawk.Client.EmuHawk.Properties.Resources.search;
+			SearchMenuItem.Name = "SearchMenuItem";
+			SearchMenuItem.Size = new System.Drawing.Size(221, 22);
+			SearchMenuItem.Text = "&Search";
+			SearchMenuItem.Click += new System.EventHandler(this.SearchMenuItem_Click);
+			// 
+			// TotalSearchLabel
+			// 
+			this.TotalSearchLabel.AutoSize = true;
+			this.TotalSearchLabel.Location = new System.Drawing.Point(12, 49);
+			this.TotalSearchLabel.Name = "TotalSearchLabel";
+			this.TotalSearchLabel.Size = new System.Drawing.Size(64, 13);
+			this.TotalSearchLabel.TabIndex = 2;
+			this.TotalSearchLabel.Text = "0 addresses";
+			// 
+			// WatchListView
+			// 
+			this.WatchListView.AllowColumnReorder = true;
+			this.WatchListView.AllowColumnResize = true;
+			this.WatchListView.AllowDrop = true;
+			this.WatchListView.Anchor = ((System.Windows.Forms.AnchorStyles)((((System.Windows.Forms.AnchorStyles.Top | System.Windows.Forms.AnchorStyles.Bottom) 
+            | System.Windows.Forms.AnchorStyles.Left) 
+            | System.Windows.Forms.AnchorStyles.Right)));
+			this.WatchListView.ContextMenuStrip = this.ListViewContextMenu;
+			this.WatchListView.FullRowSelect = true;
+			this.WatchListView.GridLines = true;
+			this.WatchListView.RowCount = 0;
+			this.WatchListView.Location = new System.Drawing.Point(9, 65);
+			this.WatchListView.Name = "WatchListView";
+			this.WatchListView.Size = new System.Drawing.Size(230, 366);
+			this.WatchListView.TabIndex = 1;
+			this.WatchListView.UseCustomBackground = true;
+			this.WatchListView.MultiSelect = true;
+			this.WatchListView.ColumnClick += new BizHawk.Client.EmuHawk.InputRoll.ColumnClickEventHandler(this.WatchListView_ColumnClick);
+			this.WatchListView.SelectedIndexChanged += new System.EventHandler(this.WatchListView_SelectedIndexChanged);
+			this.WatchListView.DragDrop += new System.Windows.Forms.DragEventHandler(this.NewRamSearch_DragDrop);
+			this.WatchListView.DragEnter += new System.Windows.Forms.DragEventHandler(this.DragEnterWrapper);
+			this.WatchListView.Enter += new System.EventHandler(this.WatchListView_Enter);
+			this.WatchListView.KeyDown += new System.Windows.Forms.KeyEventHandler(this.WatchListView_KeyDown);
+			this.WatchListView.MouseDoubleClick += new System.Windows.Forms.MouseEventHandler(this.WatchListView_MouseDoubleClick);
+			// 
+			// ListViewContextMenu
+			// 
+			this.ListViewContextMenu.Items.AddRange(new System.Windows.Forms.ToolStripItem[] {
+            this.DoSearchContextMenuItem,
+            this.NewSearchContextMenuItem,
+            this.ContextMenuSeparator1,
+            this.RemoveContextMenuItem,
+            this.AddToRamWatchContextMenuItem,
+            this.PokeContextMenuItem,
+            this.FreezeContextMenuItem,
+            this.UnfreezeAllContextMenuItem,
+            this.ContextMenuSeparator2,
+            this.ViewInHexEditorContextMenuItem,
+            this.ContextMenuSeparator3,
+            this.ClearPreviewContextMenuItem});
+			this.ListViewContextMenu.Name = "contextMenuStrip1";
+			this.ListViewContextMenu.Size = new System.Drawing.Size(218, 220);
+			this.ListViewContextMenu.Opening += new System.ComponentModel.CancelEventHandler(this.ListViewContextMenu_Opening);
+			// 
+			// DoSearchContextMenuItem
+			// 
+			this.DoSearchContextMenuItem.Image = global::BizHawk.Client.EmuHawk.Properties.Resources.search;
+			this.DoSearchContextMenuItem.Name = "DoSearchContextMenuItem";
+			this.DoSearchContextMenuItem.Size = new System.Drawing.Size(217, 22);
+			this.DoSearchContextMenuItem.Text = "&Search";
+			this.DoSearchContextMenuItem.Click += new System.EventHandler(this.SearchMenuItem_Click);
+			// 
+			// NewSearchContextMenuItem
+			// 
+			this.NewSearchContextMenuItem.Image = global::BizHawk.Client.EmuHawk.Properties.Resources.restart;
+			this.NewSearchContextMenuItem.Name = "NewSearchContextMenuItem";
+			this.NewSearchContextMenuItem.Size = new System.Drawing.Size(217, 22);
+			this.NewSearchContextMenuItem.Text = "&Start New Search";
+			this.NewSearchContextMenuItem.Click += new System.EventHandler(this.NewSearchMenuMenuItem_Click);
+			// 
+			// ContextMenuSeparator1
+			// 
+			this.ContextMenuSeparator1.Name = "ContextMenuSeparator1";
+			this.ContextMenuSeparator1.Size = new System.Drawing.Size(214, 6);
+			// 
+			// RemoveContextMenuItem
+			// 
+			this.RemoveContextMenuItem.Image = global::BizHawk.Client.EmuHawk.Properties.Resources.Delete;
+			this.RemoveContextMenuItem.Name = "RemoveContextMenuItem";
+			this.RemoveContextMenuItem.ShortcutKeyDisplayString = "Del";
+			this.RemoveContextMenuItem.Size = new System.Drawing.Size(217, 22);
+			this.RemoveContextMenuItem.Text = "Remove Selected";
+			this.RemoveContextMenuItem.Click += new System.EventHandler(this.RemoveMenuItem_Click);
+			// 
+			// AddToRamWatchContextMenuItem
+			// 
+			this.AddToRamWatchContextMenuItem.Image = global::BizHawk.Client.EmuHawk.Properties.Resources.FindHS;
+			this.AddToRamWatchContextMenuItem.Name = "AddToRamWatchContextMenuItem";
+			this.AddToRamWatchContextMenuItem.ShortcutKeyDisplayString = "Ctrl+R";
+			this.AddToRamWatchContextMenuItem.Size = new System.Drawing.Size(217, 22);
+			this.AddToRamWatchContextMenuItem.Text = "Add to RAM Watch";
+			this.AddToRamWatchContextMenuItem.Click += new System.EventHandler(this.AddToRamWatchMenuItem_Click);
+			// 
+			// PokeContextMenuItem
+			// 
+			this.PokeContextMenuItem.Image = global::BizHawk.Client.EmuHawk.Properties.Resources.poke;
+			this.PokeContextMenuItem.Name = "PokeContextMenuItem";
+			this.PokeContextMenuItem.ShortcutKeyDisplayString = "Ctrl+P";
+			this.PokeContextMenuItem.Size = new System.Drawing.Size(217, 22);
+			this.PokeContextMenuItem.Text = "Poke Address";
+			this.PokeContextMenuItem.Click += new System.EventHandler(this.PokeAddressMenuItem_Click);
+			// 
+			// FreezeContextMenuItem
+			// 
+			this.FreezeContextMenuItem.Image = global::BizHawk.Client.EmuHawk.Properties.Resources.Freeze;
+			this.FreezeContextMenuItem.Name = "FreezeContextMenuItem";
+			this.FreezeContextMenuItem.ShortcutKeyDisplayString = "Ctrl+F";
+			this.FreezeContextMenuItem.Size = new System.Drawing.Size(217, 22);
+			this.FreezeContextMenuItem.Text = "Freeze Address";
+			this.FreezeContextMenuItem.Click += new System.EventHandler(this.FreezeAddressMenuItem_Click);
+			// 
+			// UnfreezeAllContextMenuItem
+			// 
+			this.UnfreezeAllContextMenuItem.Image = global::BizHawk.Client.EmuHawk.Properties.Resources.Unfreeze;
+			this.UnfreezeAllContextMenuItem.Name = "UnfreezeAllContextMenuItem";
+			this.UnfreezeAllContextMenuItem.Size = new System.Drawing.Size(217, 22);
+			this.UnfreezeAllContextMenuItem.Text = "Unfreeze &All";
+			this.UnfreezeAllContextMenuItem.Click += new System.EventHandler(this.UnfreezeAllContextMenuItem_Click);
+			// 
+			// ContextMenuSeparator2
+			// 
+			this.ContextMenuSeparator2.Name = "ContextMenuSeparator2";
+			this.ContextMenuSeparator2.Size = new System.Drawing.Size(214, 6);
+			// 
+			// ViewInHexEditorContextMenuItem
+			// 
+			this.ViewInHexEditorContextMenuItem.Name = "ViewInHexEditorContextMenuItem";
+			this.ViewInHexEditorContextMenuItem.Size = new System.Drawing.Size(217, 22);
+			this.ViewInHexEditorContextMenuItem.Text = "View in Hex Editor";
+			this.ViewInHexEditorContextMenuItem.Click += new System.EventHandler(this.ViewInHexEditorContextMenuItem_Click);
+			// 
+			// ContextMenuSeparator3
+			// 
+			this.ContextMenuSeparator3.Name = "ContextMenuSeparator3";
+			this.ContextMenuSeparator3.Size = new System.Drawing.Size(214, 6);
+			// 
+			// ClearPreviewContextMenuItem
+			// 
+			this.ClearPreviewContextMenuItem.Name = "ClearPreviewContextMenuItem";
+			this.ClearPreviewContextMenuItem.Size = new System.Drawing.Size(217, 22);
+			this.ClearPreviewContextMenuItem.Text = "&Clear Preview";
+			this.ClearPreviewContextMenuItem.Click += new System.EventHandler(this.ClearPreviewContextMenuItem_Click);
+			// 
+			// RamSearchMenu
+			// 
+			this.RamSearchMenu.ClickThrough = true;
+			this.RamSearchMenu.Items.AddRange(new System.Windows.Forms.ToolStripItem[] {
+            this.fileToolStripMenuItem,
+            this.settingsToolStripMenuItem,
+            this.searchToolStripMenuItem,
+            this.optionsToolStripMenuItem});
+			this.RamSearchMenu.Location = new System.Drawing.Point(0, 0);
+			this.RamSearchMenu.Name = "RamSearchMenu";
+			this.RamSearchMenu.Size = new System.Drawing.Size(445, 24);
+			this.RamSearchMenu.TabIndex = 4;
+			this.RamSearchMenu.Text = "menuStrip1";
+			// 
+			// fileToolStripMenuItem
+			// 
+			this.fileToolStripMenuItem.DropDownItems.AddRange(new System.Windows.Forms.ToolStripItem[] {
+            this.OpenMenuItem,
+            this.SaveMenuItem,
+            this.SaveAsMenuItem,
+            this.AppendFileMenuItem,
+            this.TruncateFromFileMenuItem,
+            this.RecentSubMenu,
+            this.toolStripSeparator4,
+            this.exitToolStripMenuItem});
+			this.fileToolStripMenuItem.Name = "fileToolStripMenuItem";
+			this.fileToolStripMenuItem.Size = new System.Drawing.Size(37, 20);
+			this.fileToolStripMenuItem.Text = "&File";
+			this.fileToolStripMenuItem.DropDownOpened += new System.EventHandler(this.FileSubMenu_DropDownOpened);
+			// 
+			// OpenMenuItem
+			// 
+			this.OpenMenuItem.Image = global::BizHawk.Client.EmuHawk.Properties.Resources.OpenFile;
+			this.OpenMenuItem.Name = "OpenMenuItem";
+			this.OpenMenuItem.ShortcutKeys = ((System.Windows.Forms.Keys)((System.Windows.Forms.Keys.Control | System.Windows.Forms.Keys.O)));
+			this.OpenMenuItem.Size = new System.Drawing.Size(195, 22);
+			this.OpenMenuItem.Text = "&Open...";
+			this.OpenMenuItem.Click += new System.EventHandler(this.OpenMenuItem_Click);
+			// 
+			// SaveMenuItem
+			// 
+			this.SaveMenuItem.Image = global::BizHawk.Client.EmuHawk.Properties.Resources.SaveAs;
+			this.SaveMenuItem.Name = "SaveMenuItem";
+			this.SaveMenuItem.ShortcutKeys = ((System.Windows.Forms.Keys)((System.Windows.Forms.Keys.Control | System.Windows.Forms.Keys.S)));
+			this.SaveMenuItem.Size = new System.Drawing.Size(195, 22);
+			this.SaveMenuItem.Text = "&Save";
+			this.SaveMenuItem.Click += new System.EventHandler(this.SaveMenuItem_Click);
+			// 
+			// SaveAsMenuItem
+			// 
+			this.SaveAsMenuItem.Name = "SaveAsMenuItem";
+			this.SaveAsMenuItem.ShortcutKeys = ((System.Windows.Forms.Keys)(((System.Windows.Forms.Keys.Control | System.Windows.Forms.Keys.Shift) 
+            | System.Windows.Forms.Keys.S)));
+			this.SaveAsMenuItem.Size = new System.Drawing.Size(195, 22);
+			this.SaveAsMenuItem.Text = "Save As...";
+			this.SaveAsMenuItem.Click += new System.EventHandler(this.SaveAsMenuItem_Click);
+			// 
+			// AppendFileMenuItem
+			// 
+			this.AppendFileMenuItem.Name = "AppendFileMenuItem";
+			this.AppendFileMenuItem.Size = new System.Drawing.Size(195, 22);
+			this.AppendFileMenuItem.Text = "&Append File...";
+			this.AppendFileMenuItem.Click += new System.EventHandler(this.OpenMenuItem_Click);
+			// 
+			// TruncateFromFileMenuItem
+			// 
+			this.TruncateFromFileMenuItem.Image = global::BizHawk.Client.EmuHawk.Properties.Resources.TruncateFromFile;
+			this.TruncateFromFileMenuItem.Name = "TruncateFromFileMenuItem";
+			this.TruncateFromFileMenuItem.Size = new System.Drawing.Size(195, 22);
+			this.TruncateFromFileMenuItem.Text = "&Truncate from File...";
+			this.TruncateFromFileMenuItem.Click += new System.EventHandler(this.OpenMenuItem_Click);
+			// 
+			// RecentSubMenu
+			// 
+			this.RecentSubMenu.DropDownItems.AddRange(new System.Windows.Forms.ToolStripItem[] {
+            this.toolStripSeparator2});
+			this.RecentSubMenu.Image = global::BizHawk.Client.EmuHawk.Properties.Resources.Recent;
+			this.RecentSubMenu.Name = "RecentSubMenu";
+			this.RecentSubMenu.Size = new System.Drawing.Size(195, 22);
+			this.RecentSubMenu.Text = "Recent";
+			this.RecentSubMenu.DropDownOpened += new System.EventHandler(this.RecentSubMenu_DropDownOpened);
+			// 
+			// toolStripSeparator2
+			// 
+			this.toolStripSeparator2.Name = "toolStripSeparator2";
+			this.toolStripSeparator2.Size = new System.Drawing.Size(57, 6);
+			// 
+			// toolStripSeparator4
+			// 
+			this.toolStripSeparator4.Name = "toolStripSeparator4";
+			this.toolStripSeparator4.Size = new System.Drawing.Size(192, 6);
+			// 
+			// exitToolStripMenuItem
+			// 
+			this.exitToolStripMenuItem.Name = "exitToolStripMenuItem";
+			this.exitToolStripMenuItem.ShortcutKeys = ((System.Windows.Forms.Keys)((System.Windows.Forms.Keys.Alt | System.Windows.Forms.Keys.F4)));
+			this.exitToolStripMenuItem.Size = new System.Drawing.Size(195, 22);
+			this.exitToolStripMenuItem.Text = "&Close";
+			this.exitToolStripMenuItem.Click += new System.EventHandler(this.CloseMenuItem_Click);
+			// 
+			// settingsToolStripMenuItem
+			// 
+			this.settingsToolStripMenuItem.DropDownItems.AddRange(new System.Windows.Forms.ToolStripItem[] {
+            this.modeToolStripMenuItem,
+            this.MemoryDomainsSubMenu,
+            this.sizeToolStripMenuItem,
+            this.CheckMisalignedMenuItem,
+            this.toolStripSeparator8,
+            this.BigEndianMenuItem,
+            this.DisplayTypeSubMenu,
+            this.DefinePreviousValueSubMenu});
+			this.settingsToolStripMenuItem.Name = "settingsToolStripMenuItem";
+			this.settingsToolStripMenuItem.Size = new System.Drawing.Size(61, 20);
+			this.settingsToolStripMenuItem.Text = "&Settings";
+			this.settingsToolStripMenuItem.DropDownOpened += new System.EventHandler(this.SettingsSubMenu_DropDownOpened);
+			// 
+			// modeToolStripMenuItem
+			// 
+			this.modeToolStripMenuItem.DropDownItems.AddRange(new System.Windows.Forms.ToolStripItem[] {
+            this.DetailedMenuItem,
+            this.FastMenuItem});
+			this.modeToolStripMenuItem.Name = "modeToolStripMenuItem";
+			this.modeToolStripMenuItem.Size = new System.Drawing.Size(187, 22);
+			this.modeToolStripMenuItem.Text = "&Mode";
+			this.modeToolStripMenuItem.DropDownOpened += new System.EventHandler(this.ModeSubMenu_DropDownOpened);
+			// 
+			// DetailedMenuItem
+			// 
+			this.DetailedMenuItem.Name = "DetailedMenuItem";
+			this.DetailedMenuItem.Size = new System.Drawing.Size(117, 22);
+			this.DetailedMenuItem.Text = "&Detailed";
+			this.DetailedMenuItem.Click += new System.EventHandler(this.DetailedMenuItem_Click);
+			// 
+			// FastMenuItem
+			// 
+			this.FastMenuItem.Name = "FastMenuItem";
+			this.FastMenuItem.Size = new System.Drawing.Size(117, 22);
+			this.FastMenuItem.Text = "&Fast";
+			this.FastMenuItem.Click += new System.EventHandler(this.FastMenuItem_Click);
+			// 
+			// MemoryDomainsSubMenu
+			// 
+			this.MemoryDomainsSubMenu.DropDownItems.AddRange(new System.Windows.Forms.ToolStripItem[] {
+            this.toolStripSeparator6});
+			this.MemoryDomainsSubMenu.Name = "MemoryDomainsSubMenu";
+			this.MemoryDomainsSubMenu.Size = new System.Drawing.Size(187, 22);
+			this.MemoryDomainsSubMenu.Text = "&Memory Domains";
+			this.MemoryDomainsSubMenu.DropDownOpened += new System.EventHandler(this.MemoryDomainsSubMenu_DropDownOpened);
+			// 
+			// toolStripSeparator6
+			// 
+			this.toolStripSeparator6.Name = "toolStripSeparator6";
+			this.toolStripSeparator6.Size = new System.Drawing.Size(57, 6);
+			// 
+			// sizeToolStripMenuItem
+			// 
+			this.sizeToolStripMenuItem.DropDownItems.AddRange(new System.Windows.Forms.ToolStripItem[] {
+            this.ByteMenuItem,
+            this.WordMenuItem,
+            this.DWordMenuItem});
+			this.sizeToolStripMenuItem.Name = "sizeToolStripMenuItem";
+			this.sizeToolStripMenuItem.Size = new System.Drawing.Size(187, 22);
+			this.sizeToolStripMenuItem.Text = "&Size";
+			this.sizeToolStripMenuItem.DropDownOpened += new System.EventHandler(this.SizeSubMenu_DropDownOpened);
+			// 
+			// ByteMenuItem
+			// 
+			this.ByteMenuItem.Name = "ByteMenuItem";
+			this.ByteMenuItem.Size = new System.Drawing.Size(106, 22);
+			this.ByteMenuItem.Text = "&1 Byte";
+			this.ByteMenuItem.Click += new System.EventHandler(this.ByteMenuItem_Click);
+			// 
+			// WordMenuItem
+			// 
+			this.WordMenuItem.Name = "WordMenuItem";
+			this.WordMenuItem.Size = new System.Drawing.Size(106, 22);
+			this.WordMenuItem.Text = "&2 Byte";
+			this.WordMenuItem.Click += new System.EventHandler(this.WordMenuItem_Click);
+			// 
+			// DWordMenuItem
+			// 
+			this.DWordMenuItem.Name = "DWordMenuItem";
+			this.DWordMenuItem.Size = new System.Drawing.Size(106, 22);
+			this.DWordMenuItem.Text = "&4 Byte";
+			this.DWordMenuItem.Click += new System.EventHandler(this.DWordMenuItem_Click_Click);
+			// 
+			// CheckMisalignedMenuItem
+			// 
+			this.CheckMisalignedMenuItem.Name = "CheckMisalignedMenuItem";
+			this.CheckMisalignedMenuItem.Size = new System.Drawing.Size(187, 22);
+			this.CheckMisalignedMenuItem.Text = "Check Mis-aligned";
+			this.CheckMisalignedMenuItem.Click += new System.EventHandler(this.CheckMisalignedMenuItem_Click);
+			// 
+			// toolStripSeparator8
+			// 
+			this.toolStripSeparator8.Name = "toolStripSeparator8";
+			this.toolStripSeparator8.Size = new System.Drawing.Size(184, 6);
+			// 
+			// BigEndianMenuItem
+			// 
+			this.BigEndianMenuItem.Name = "BigEndianMenuItem";
+			this.BigEndianMenuItem.Size = new System.Drawing.Size(187, 22);
+			this.BigEndianMenuItem.Text = "&Big Endian";
+			this.BigEndianMenuItem.Click += new System.EventHandler(this.BigEndianMenuItem_Click);
+			// 
+			// DisplayTypeSubMenu
+			// 
+			this.DisplayTypeSubMenu.DropDownItems.AddRange(new System.Windows.Forms.ToolStripItem[] {
+            this.toolStripSeparator1});
+			this.DisplayTypeSubMenu.Name = "DisplayTypeSubMenu";
+			this.DisplayTypeSubMenu.Size = new System.Drawing.Size(187, 22);
+			this.DisplayTypeSubMenu.Text = "&Display Type";
+			this.DisplayTypeSubMenu.DropDownOpened += new System.EventHandler(this.DisplayTypeSubMenu_DropDownOpened);
+			// 
+			// toolStripSeparator1
+			// 
+			this.toolStripSeparator1.Name = "toolStripSeparator1";
+			this.toolStripSeparator1.Size = new System.Drawing.Size(57, 6);
+			// 
+			// DefinePreviousValueSubMenu
+			// 
+			this.DefinePreviousValueSubMenu.DropDownItems.AddRange(new System.Windows.Forms.ToolStripItem[] {
+            this.Previous_LastSearchMenuItem,
+            this.PreviousFrameMenuItem,
+            this.Previous_OriginalMenuItem,
+            this.Previous_LastChangeMenuItem});
+			this.DefinePreviousValueSubMenu.Name = "DefinePreviousValueSubMenu";
+			this.DefinePreviousValueSubMenu.Size = new System.Drawing.Size(187, 22);
+			this.DefinePreviousValueSubMenu.Text = "Define Previous Value";
+			this.DefinePreviousValueSubMenu.DropDownOpened += new System.EventHandler(this.DefinePreviousValueSubMenu_DropDownOpened);
+			// 
+			// Previous_LastSearchMenuItem
+			// 
+			this.Previous_LastSearchMenuItem.Name = "Previous_LastSearchMenuItem";
+			this.Previous_LastSearchMenuItem.Size = new System.Drawing.Size(155, 22);
+			this.Previous_LastSearchMenuItem.Text = "Last &Search";
+			this.Previous_LastSearchMenuItem.Click += new System.EventHandler(this.Previous_LastSearchMenuItem_Click);
+			// 
+			// PreviousFrameMenuItem
+			// 
+			this.PreviousFrameMenuItem.Name = "PreviousFrameMenuItem";
+			this.PreviousFrameMenuItem.Size = new System.Drawing.Size(155, 22);
+			this.PreviousFrameMenuItem.Text = "&Previous Frame";
+			this.PreviousFrameMenuItem.Click += new System.EventHandler(this.Previous_LastFrameMenuItem_Click);
+			// 
+			// Previous_OriginalMenuItem
+			// 
+			this.Previous_OriginalMenuItem.Name = "Previous_OriginalMenuItem";
+			this.Previous_OriginalMenuItem.Size = new System.Drawing.Size(155, 22);
+			this.Previous_OriginalMenuItem.Text = "&Original";
+			this.Previous_OriginalMenuItem.Click += new System.EventHandler(this.Previous_OriginalMenuItem_Click);
+			// 
+			// Previous_LastChangeMenuItem
+			// 
+			this.Previous_LastChangeMenuItem.Name = "Previous_LastChangeMenuItem";
+			this.Previous_LastChangeMenuItem.Size = new System.Drawing.Size(155, 22);
+			this.Previous_LastChangeMenuItem.Text = "Last &Change";
+			this.Previous_LastChangeMenuItem.Click += new System.EventHandler(this.Previous_LastChangeMenuItem_Click);
+			// 
+			// searchToolStripMenuItem
+			// 
+			this.searchToolStripMenuItem.DropDownItems.AddRange(new System.Windows.Forms.ToolStripItem[] {
+            this.newSearchToolStripMenuItem,
+            this.toolStripSeparator7,
+            SearchMenuItem,
+            this.UndoMenuItem,
+            this.RedoMenuItem,
+            this.CopyValueToPrevMenuItem,
+            this.ClearChangeCountsMenuItem,
+            this.RemoveMenuItem,
+            this.toolStripSeparator5,
+            this.GoToAddressMenuItem,
+            this.AddToRamWatchMenuItem,
+            this.PokeAddressMenuItem,
+            this.FreezeAddressMenuItem,
+            this.toolStripSeparator13,
+            this.ClearUndoMenuItem});
+			this.searchToolStripMenuItem.Name = "searchToolStripMenuItem";
+			this.searchToolStripMenuItem.Size = new System.Drawing.Size(54, 20);
+			this.searchToolStripMenuItem.Text = "&Search";
+			this.searchToolStripMenuItem.DropDownOpened += new System.EventHandler(this.SearchSubMenu_DropDownOpened);
+			// 
+			// newSearchToolStripMenuItem
+			// 
+			this.newSearchToolStripMenuItem.Image = global::BizHawk.Client.EmuHawk.Properties.Resources.restart;
+			this.newSearchToolStripMenuItem.Name = "newSearchToolStripMenuItem";
+			this.newSearchToolStripMenuItem.Size = new System.Drawing.Size(221, 22);
+			this.newSearchToolStripMenuItem.Text = "&New Search";
+			this.newSearchToolStripMenuItem.Click += new System.EventHandler(this.NewSearchMenuMenuItem_Click);
+			// 
+			// toolStripSeparator7
+			// 
+			this.toolStripSeparator7.Name = "toolStripSeparator7";
+			this.toolStripSeparator7.Size = new System.Drawing.Size(218, 6);
+			// 
+			// UndoMenuItem
+			// 
+			this.UndoMenuItem.Image = global::BizHawk.Client.EmuHawk.Properties.Resources.undo;
+			this.UndoMenuItem.Name = "UndoMenuItem";
+			this.UndoMenuItem.ShortcutKeys = ((System.Windows.Forms.Keys)((System.Windows.Forms.Keys.Control | System.Windows.Forms.Keys.Z)));
+			this.UndoMenuItem.Size = new System.Drawing.Size(221, 22);
+			this.UndoMenuItem.Text = "&Undo";
+			this.UndoMenuItem.Click += new System.EventHandler(this.UndoMenuItem_Click);
+			// 
+			// RedoMenuItem
+			// 
+			this.RedoMenuItem.Image = global::BizHawk.Client.EmuHawk.Properties.Resources.redo;
+			this.RedoMenuItem.Name = "RedoMenuItem";
+			this.RedoMenuItem.ShortcutKeyDisplayString = "";
+			this.RedoMenuItem.ShortcutKeys = ((System.Windows.Forms.Keys)((System.Windows.Forms.Keys.Control | System.Windows.Forms.Keys.Y)));
+			this.RedoMenuItem.Size = new System.Drawing.Size(221, 22);
+			this.RedoMenuItem.Text = "&Redo";
+			this.RedoMenuItem.Click += new System.EventHandler(this.RedoMenuItem_Click);
+			// 
+			// CopyValueToPrevMenuItem
+			// 
+			this.CopyValueToPrevMenuItem.Image = global::BizHawk.Client.EmuHawk.Properties.Resources.Previous;
+			this.CopyValueToPrevMenuItem.Name = "CopyValueToPrevMenuItem";
+			this.CopyValueToPrevMenuItem.Size = new System.Drawing.Size(221, 22);
+			this.CopyValueToPrevMenuItem.Text = "Copy Value to Prev";
+			this.CopyValueToPrevMenuItem.Click += new System.EventHandler(this.CopyValueToPrevMenuItem_Click);
+			// 
+			// ClearChangeCountsMenuItem
+			// 
+			this.ClearChangeCountsMenuItem.Name = "ClearChangeCountsMenuItem";
+			this.ClearChangeCountsMenuItem.Size = new System.Drawing.Size(221, 22);
+			this.ClearChangeCountsMenuItem.Text = "&Clear Change Counts";
+			this.ClearChangeCountsMenuItem.Click += new System.EventHandler(this.ClearChangeCountsMenuItem_Click);
+			// 
+			// RemoveMenuItem
+			// 
+			this.RemoveMenuItem.Image = global::BizHawk.Client.EmuHawk.Properties.Resources.Delete;
+			this.RemoveMenuItem.Name = "RemoveMenuItem";
+			this.RemoveMenuItem.ShortcutKeyDisplayString = "Delete";
+			this.RemoveMenuItem.Size = new System.Drawing.Size(221, 22);
+			this.RemoveMenuItem.Text = "&Remove selected";
+			this.RemoveMenuItem.Click += new System.EventHandler(this.RemoveMenuItem_Click);
+			// 
+			// toolStripSeparator5
+			// 
+			this.toolStripSeparator5.Name = "toolStripSeparator5";
+			this.toolStripSeparator5.Size = new System.Drawing.Size(218, 6);
+			// 
+			// GoToAddressMenuItem
+			// 
+			this.GoToAddressMenuItem.Name = "GoToAddressMenuItem";
+			this.GoToAddressMenuItem.ShortcutKeys = ((System.Windows.Forms.Keys)((System.Windows.Forms.Keys.Control | System.Windows.Forms.Keys.G)));
+			this.GoToAddressMenuItem.Size = new System.Drawing.Size(221, 22);
+			this.GoToAddressMenuItem.Text = "&Go to Address...";
+			this.GoToAddressMenuItem.Click += new System.EventHandler(this.GoToAddressMenuItem_Click);
+			// 
+			// AddToRamWatchMenuItem
+			// 
+			this.AddToRamWatchMenuItem.Image = global::BizHawk.Client.EmuHawk.Properties.Resources.FindHS;
+			this.AddToRamWatchMenuItem.Name = "AddToRamWatchMenuItem";
+			this.AddToRamWatchMenuItem.ShortcutKeys = ((System.Windows.Forms.Keys)((System.Windows.Forms.Keys.Control | System.Windows.Forms.Keys.W)));
+			this.AddToRamWatchMenuItem.Size = new System.Drawing.Size(221, 22);
+			this.AddToRamWatchMenuItem.Text = "&Add to RAM Watch";
+			this.AddToRamWatchMenuItem.Click += new System.EventHandler(this.AddToRamWatchMenuItem_Click);
+			// 
+			// PokeAddressMenuItem
+			// 
+			this.PokeAddressMenuItem.Image = global::BizHawk.Client.EmuHawk.Properties.Resources.poke;
+			this.PokeAddressMenuItem.Name = "PokeAddressMenuItem";
+			this.PokeAddressMenuItem.ShortcutKeys = ((System.Windows.Forms.Keys)((System.Windows.Forms.Keys.Control | System.Windows.Forms.Keys.P)));
+			this.PokeAddressMenuItem.Size = new System.Drawing.Size(221, 22);
+			this.PokeAddressMenuItem.Text = "&Poke Address";
+			this.PokeAddressMenuItem.Click += new System.EventHandler(this.PokeAddressMenuItem_Click);
+			// 
+			// FreezeAddressMenuItem
+			// 
+			this.FreezeAddressMenuItem.Image = global::BizHawk.Client.EmuHawk.Properties.Resources.Freeze;
+			this.FreezeAddressMenuItem.Name = "FreezeAddressMenuItem";
+			this.FreezeAddressMenuItem.ShortcutKeys = ((System.Windows.Forms.Keys)((System.Windows.Forms.Keys.Control | System.Windows.Forms.Keys.F)));
+			this.FreezeAddressMenuItem.Size = new System.Drawing.Size(221, 22);
+			this.FreezeAddressMenuItem.Text = "Freeze Address";
+			this.FreezeAddressMenuItem.Click += new System.EventHandler(this.FreezeAddressMenuItem_Click);
+			// 
+			// toolStripSeparator13
+			// 
+			this.toolStripSeparator13.Name = "toolStripSeparator13";
+			this.toolStripSeparator13.Size = new System.Drawing.Size(218, 6);
+			// 
+			// ClearUndoMenuItem
+			// 
+			this.ClearUndoMenuItem.Name = "ClearUndoMenuItem";
+			this.ClearUndoMenuItem.Size = new System.Drawing.Size(221, 22);
+			this.ClearUndoMenuItem.Text = "Clear Undo History";
+			this.ClearUndoMenuItem.Click += new System.EventHandler(this.ClearUndoMenuItem_Click);
+			// 
+			// optionsToolStripMenuItem
+			// 
+			this.optionsToolStripMenuItem.DropDownItems.AddRange(new System.Windows.Forms.ToolStripItem[] {
+            this.PreviewModeMenuItem,
+            this.AutoSearchMenuItem,
+            this.AutoSearchAccountForLagMenuItem,
+            this.toolStripSeparator9,
+            this.ExcludeRamWatchMenuItem,
+            this.UseUndoHistoryMenuItem,
+            this.toolStripSeparator11,
+            this.AutoloadDialogMenuItem,
+            this.SaveWinPositionMenuItem,
+            this.AlwaysOnTopMenuItem,
+            this.FloatingWindowMenuItem,
+            this.toolStripSeparator3,
+            this.RestoreDefaultsMenuItem});
+			this.optionsToolStripMenuItem.Name = "optionsToolStripMenuItem";
+			this.optionsToolStripMenuItem.Size = new System.Drawing.Size(61, 20);
+			this.optionsToolStripMenuItem.Text = "&Options";
+			this.optionsToolStripMenuItem.DropDownOpened += new System.EventHandler(this.OptionsSubMenu_DropDownOpened);
+			// 
+			// PreviewModeMenuItem
+			// 
+			this.PreviewModeMenuItem.Name = "PreviewModeMenuItem";
+			this.PreviewModeMenuItem.Size = new System.Drawing.Size(242, 22);
+			this.PreviewModeMenuItem.Text = "&Preview Mode";
+			this.PreviewModeMenuItem.Click += new System.EventHandler(this.PreviewModeMenuItem_Click);
+			// 
+			// AutoSearchMenuItem
+			// 
+			this.AutoSearchMenuItem.Name = "AutoSearchMenuItem";
+			this.AutoSearchMenuItem.Size = new System.Drawing.Size(242, 22);
+			this.AutoSearchMenuItem.Text = "&Auto-Search";
+			this.AutoSearchMenuItem.Click += new System.EventHandler(this.AutoSearchMenuItem_Click);
+			// 
+			// AutoSearchAccountForLagMenuItem
+			// 
+			this.AutoSearchAccountForLagMenuItem.Name = "AutoSearchAccountForLagMenuItem";
+			this.AutoSearchAccountForLagMenuItem.Size = new System.Drawing.Size(242, 22);
+			this.AutoSearchAccountForLagMenuItem.Text = "&Auto-Search Account for Lag";
+			this.AutoSearchAccountForLagMenuItem.Click += new System.EventHandler(this.AutoSearchAccountForLagMenuItem_Click);
+			// 
+			// toolStripSeparator9
+			// 
+			this.toolStripSeparator9.Name = "toolStripSeparator9";
+			this.toolStripSeparator9.Size = new System.Drawing.Size(239, 6);
+			// 
+			// ExcludeRamWatchMenuItem
+			// 
+			this.ExcludeRamWatchMenuItem.Name = "ExcludeRamWatchMenuItem";
+			this.ExcludeRamWatchMenuItem.Size = new System.Drawing.Size(242, 22);
+			this.ExcludeRamWatchMenuItem.Text = "Always E&xclude RAM Search List";
+			this.ExcludeRamWatchMenuItem.Click += new System.EventHandler(this.ExcludeRamWatchMenuItem_Click);
+			// 
+			// UseUndoHistoryMenuItem
+			// 
+			this.UseUndoHistoryMenuItem.Name = "UseUndoHistoryMenuItem";
+			this.UseUndoHistoryMenuItem.Size = new System.Drawing.Size(242, 22);
+			this.UseUndoHistoryMenuItem.Text = "&Use Undo History";
+			this.UseUndoHistoryMenuItem.Click += new System.EventHandler(this.UseUndoHistoryMenuItem_Click);
+			// 
+			// toolStripSeparator11
+			// 
+			this.toolStripSeparator11.Name = "toolStripSeparator11";
+			this.toolStripSeparator11.Size = new System.Drawing.Size(239, 6);
+			// 
+			// AutoloadDialogMenuItem
+			// 
+			this.AutoloadDialogMenuItem.Name = "AutoloadDialogMenuItem";
+			this.AutoloadDialogMenuItem.Size = new System.Drawing.Size(242, 22);
+			this.AutoloadDialogMenuItem.Text = "Auto&load";
+			this.AutoloadDialogMenuItem.Click += new System.EventHandler(this.AutoloadDialogMenuItem_Click);
+			// 
+			// SaveWinPositionMenuItem
+			// 
+			this.SaveWinPositionMenuItem.Name = "SaveWinPositionMenuItem";
+			this.SaveWinPositionMenuItem.Size = new System.Drawing.Size(242, 22);
+			this.SaveWinPositionMenuItem.Text = "&Save Window Position";
+			this.SaveWinPositionMenuItem.Click += new System.EventHandler(this.SaveWinPositionMenuItem_Click);
+			// 
+			// AlwaysOnTopMenuItem
+			// 
+			this.AlwaysOnTopMenuItem.Name = "AlwaysOnTopMenuItem";
+			this.AlwaysOnTopMenuItem.Size = new System.Drawing.Size(242, 22);
+			this.AlwaysOnTopMenuItem.Text = "Always On &Top";
+			this.AlwaysOnTopMenuItem.Click += new System.EventHandler(this.AlwaysOnTopMenuItem_Click);
+			// 
+			// FloatingWindowMenuItem
+			// 
+			this.FloatingWindowMenuItem.Name = "FloatingWindowMenuItem";
+			this.FloatingWindowMenuItem.Size = new System.Drawing.Size(242, 22);
+			this.FloatingWindowMenuItem.Text = "&Floating Window";
+			this.FloatingWindowMenuItem.Click += new System.EventHandler(this.FloatingWindowMenuItem_Click);
+			// 
+			// toolStripSeparator3
+			// 
+			this.toolStripSeparator3.Name = "toolStripSeparator3";
+			this.toolStripSeparator3.Size = new System.Drawing.Size(239, 6);
+			// 
+			// RestoreDefaultsMenuItem
+			// 
+			this.RestoreDefaultsMenuItem.Name = "RestoreDefaultsMenuItem";
+			this.RestoreDefaultsMenuItem.Size = new System.Drawing.Size(242, 22);
+			this.RestoreDefaultsMenuItem.Text = "&Restore Default Settings";
+			this.RestoreDefaultsMenuItem.Click += new System.EventHandler(this.RestoreDefaultsMenuItem_Click);
+			// 
+			// MemDomainLabel
+			// 
+			this.MemDomainLabel.AutoSize = true;
+			this.MemDomainLabel.Location = new System.Drawing.Point(135, 49);
+			this.MemDomainLabel.Name = "MemDomainLabel";
+			this.MemDomainLabel.Size = new System.Drawing.Size(70, 13);
+			this.MemDomainLabel.TabIndex = 8;
+			this.MemDomainLabel.Text = "Main Memory";
+			// 
+			// MessageLabel
+			// 
+			this.MessageLabel.Anchor = ((System.Windows.Forms.AnchorStyles)((System.Windows.Forms.AnchorStyles.Bottom | System.Windows.Forms.AnchorStyles.Left)));
+			this.MessageLabel.AutoSize = true;
+			this.MessageLabel.Location = new System.Drawing.Point(9, 434);
+			this.MessageLabel.Name = "MessageLabel";
+			this.MessageLabel.Size = new System.Drawing.Size(106, 13);
+			this.MessageLabel.TabIndex = 9;
+			this.MessageLabel.Text = " todo                         ";
+			// 
+			// AutoSearchCheckBox
+			// 
+			this.AutoSearchCheckBox.Anchor = ((System.Windows.Forms.AnchorStyles)((System.Windows.Forms.AnchorStyles.Top | System.Windows.Forms.AnchorStyles.Right)));
+			this.AutoSearchCheckBox.Appearance = System.Windows.Forms.Appearance.Button;
+			this.AutoSearchCheckBox.AutoSize = true;
+			this.AutoSearchCheckBox.Image = global::BizHawk.Client.EmuHawk.Properties.Resources.AutoSearch;
+			this.AutoSearchCheckBox.Location = new System.Drawing.Point(316, 410);
+			this.AutoSearchCheckBox.Name = "AutoSearchCheckBox";
+			this.AutoSearchCheckBox.Size = new System.Drawing.Size(38, 22);
+			this.AutoSearchCheckBox.TabIndex = 105;
+			this.AutoSearchCheckBox.TextImageRelation = System.Windows.Forms.TextImageRelation.ImageBeforeText;
+			this.toolTip1.SetToolTip(this.AutoSearchCheckBox, "Automatically search each frame");
+			this.AutoSearchCheckBox.UseVisualStyleBackColor = true;
+			this.AutoSearchCheckBox.Click += new System.EventHandler(this.AutoSearchMenuItem_Click);
+			// 
+			// CompareToBox
+			// 
+			this.CompareToBox.Anchor = ((System.Windows.Forms.AnchorStyles)((System.Windows.Forms.AnchorStyles.Top | System.Windows.Forms.AnchorStyles.Right)));
+			this.CompareToBox.Controls.Add(this.DifferenceBox);
+			this.CompareToBox.Controls.Add(this.DifferenceRadio);
+			this.CompareToBox.Controls.Add(this.NumberOfChangesBox);
+			this.CompareToBox.Controls.Add(this.SpecificAddressBox);
+			this.CompareToBox.Controls.Add(this.SpecificValueBox);
+			this.CompareToBox.Controls.Add(this.NumberOfChangesRadio);
+			this.CompareToBox.Controls.Add(this.SpecificAddressRadio);
+			this.CompareToBox.Controls.Add(this.SpecificValueRadio);
+			this.CompareToBox.Controls.Add(this.PreviousValueRadio);
+			this.CompareToBox.Location = new System.Drawing.Point(244, 65);
+			this.CompareToBox.Name = "CompareToBox";
+			this.CompareToBox.Size = new System.Drawing.Size(190, 125);
+			this.CompareToBox.TabIndex = 10;
+			this.CompareToBox.TabStop = false;
+			this.CompareToBox.Text = "Compare To / By";
+			// 
+			// DifferenceBox
+			// 
+			this.DifferenceBox.Anchor = ((System.Windows.Forms.AnchorStyles)(((System.Windows.Forms.AnchorStyles.Top | System.Windows.Forms.AnchorStyles.Left) 
+            | System.Windows.Forms.AnchorStyles.Right)));
+			this.DifferenceBox.ByteSize = BizHawk.Client.Common.WatchSize.Byte;
+			this.DifferenceBox.CharacterCasing = System.Windows.Forms.CharacterCasing.Upper;
+			this.DifferenceBox.Enabled = false;
+			this.DifferenceBox.Location = new System.Drawing.Point(114, 98);
+			this.DifferenceBox.MaxLength = 8;
+			this.DifferenceBox.Name = "DifferenceBox";
+			this.DifferenceBox.Nullable = false;
+			this.DifferenceBox.Size = new System.Drawing.Size(72, 20);
+			this.DifferenceBox.TabIndex = 45;
+			this.DifferenceBox.Type = BizHawk.Client.Common.DisplayType.Hex;
+			this.DifferenceBox.TextChanged += new System.EventHandler(this.CompareToValue_TextChanged);
+			// 
+			// DifferenceRadio
+			// 
+			this.DifferenceRadio.AutoSize = true;
+			this.DifferenceRadio.Location = new System.Drawing.Point(6, 100);
+			this.DifferenceRadio.Name = "DifferenceRadio";
+			this.DifferenceRadio.Size = new System.Drawing.Size(89, 17);
+			this.DifferenceRadio.TabIndex = 40;
+			this.DifferenceRadio.Text = "Difference of:";
+			this.DifferenceRadio.UseVisualStyleBackColor = true;
+			this.DifferenceRadio.Click += new System.EventHandler(this.DifferenceRadio_Click);
+			// 
+			// NumberOfChangesBox
+			// 
+			this.NumberOfChangesBox.Anchor = ((System.Windows.Forms.AnchorStyles)(((System.Windows.Forms.AnchorStyles.Top | System.Windows.Forms.AnchorStyles.Left) 
+            | System.Windows.Forms.AnchorStyles.Right)));
+			this.NumberOfChangesBox.CharacterCasing = System.Windows.Forms.CharacterCasing.Upper;
+			this.NumberOfChangesBox.Enabled = false;
+			this.NumberOfChangesBox.Location = new System.Drawing.Point(114, 78);
+			this.NumberOfChangesBox.MaxLength = 8;
+			this.NumberOfChangesBox.Name = "NumberOfChangesBox";
+			this.NumberOfChangesBox.Nullable = false;
+			this.NumberOfChangesBox.Size = new System.Drawing.Size(72, 20);
+			this.NumberOfChangesBox.TabIndex = 35;
+			this.NumberOfChangesBox.TextChanged += new System.EventHandler(this.CompareToValue_TextChanged);
+			// 
+			// SpecificAddressBox
+			// 
+			this.SpecificAddressBox.Anchor = ((System.Windows.Forms.AnchorStyles)(((System.Windows.Forms.AnchorStyles.Top | System.Windows.Forms.AnchorStyles.Left) 
+            | System.Windows.Forms.AnchorStyles.Right)));
+			this.SpecificAddressBox.CharacterCasing = System.Windows.Forms.CharacterCasing.Upper;
+			this.SpecificAddressBox.Enabled = false;
+			this.SpecificAddressBox.Location = new System.Drawing.Point(114, 58);
+			this.SpecificAddressBox.MaxLength = 8;
+			this.SpecificAddressBox.Name = "SpecificAddressBox";
+			this.SpecificAddressBox.Nullable = false;
+			this.SpecificAddressBox.Size = new System.Drawing.Size(72, 20);
+			this.SpecificAddressBox.TabIndex = 25;
+			this.SpecificAddressBox.TextChanged += new System.EventHandler(this.CompareToValue_TextChanged);
+			// 
+			// SpecificValueBox
+			// 
+			this.SpecificValueBox.Anchor = ((System.Windows.Forms.AnchorStyles)(((System.Windows.Forms.AnchorStyles.Top | System.Windows.Forms.AnchorStyles.Left) 
+            | System.Windows.Forms.AnchorStyles.Right)));
+			this.SpecificValueBox.ByteSize = BizHawk.Client.Common.WatchSize.Byte;
+			this.SpecificValueBox.CharacterCasing = System.Windows.Forms.CharacterCasing.Upper;
+			this.SpecificValueBox.Enabled = false;
+			this.SpecificValueBox.Location = new System.Drawing.Point(114, 38);
+			this.SpecificValueBox.MaxLength = 2;
+			this.SpecificValueBox.Name = "SpecificValueBox";
+			this.SpecificValueBox.Nullable = false;
+			this.SpecificValueBox.Size = new System.Drawing.Size(72, 20);
+			this.SpecificValueBox.TabIndex = 15;
+			this.SpecificValueBox.Text = "00";
+			this.SpecificValueBox.Type = BizHawk.Client.Common.DisplayType.Hex;
+			this.SpecificValueBox.TextChanged += new System.EventHandler(this.CompareToValue_TextChanged);
+			// 
+			// NumberOfChangesRadio
+			// 
+			this.NumberOfChangesRadio.AutoSize = true;
+			this.NumberOfChangesRadio.Location = new System.Drawing.Point(7, 80);
+			this.NumberOfChangesRadio.Name = "NumberOfChangesRadio";
+			this.NumberOfChangesRadio.Size = new System.Drawing.Size(111, 17);
+			this.NumberOfChangesRadio.TabIndex = 30;
+			this.NumberOfChangesRadio.Text = "Specific Changes:";
+			this.NumberOfChangesRadio.UseVisualStyleBackColor = true;
+			this.NumberOfChangesRadio.Click += new System.EventHandler(this.NumberOfChangesRadio_Click);
+			// 
+			// SpecificAddressRadio
+			// 
+			this.SpecificAddressRadio.AutoSize = true;
+			this.SpecificAddressRadio.Location = new System.Drawing.Point(7, 60);
+			this.SpecificAddressRadio.Name = "SpecificAddressRadio";
+			this.SpecificAddressRadio.Size = new System.Drawing.Size(107, 17);
+			this.SpecificAddressRadio.TabIndex = 20;
+			this.SpecificAddressRadio.Text = "Specific Address:";
+			this.SpecificAddressRadio.UseVisualStyleBackColor = true;
+			this.SpecificAddressRadio.Click += new System.EventHandler(this.SpecificAddressRadio_Click);
+			// 
+			// SpecificValueRadio
+			// 
+			this.SpecificValueRadio.AutoSize = true;
+			this.SpecificValueRadio.Location = new System.Drawing.Point(7, 40);
+			this.SpecificValueRadio.Name = "SpecificValueRadio";
+			this.SpecificValueRadio.Size = new System.Drawing.Size(96, 17);
+			this.SpecificValueRadio.TabIndex = 10;
+			this.SpecificValueRadio.Text = "Specific Value:";
+			this.SpecificValueRadio.UseVisualStyleBackColor = true;
+			this.SpecificValueRadio.Click += new System.EventHandler(this.SpecificValueRadio_Click);
+			// 
+			// PreviousValueRadio
+			// 
+			this.PreviousValueRadio.AutoSize = true;
+			this.PreviousValueRadio.Checked = true;
+			this.PreviousValueRadio.Location = new System.Drawing.Point(7, 20);
+			this.PreviousValueRadio.Name = "PreviousValueRadio";
+			this.PreviousValueRadio.Size = new System.Drawing.Size(96, 17);
+			this.PreviousValueRadio.TabIndex = 5;
+			this.PreviousValueRadio.TabStop = true;
+			this.PreviousValueRadio.Text = "Previous Value";
+			this.PreviousValueRadio.UseVisualStyleBackColor = true;
+			this.PreviousValueRadio.Click += new System.EventHandler(this.PreviousValueRadio_Click);
+			// 
+			// toolStrip1
+			// 
+			this.toolStrip1.ClickThrough = true;
+			this.toolStrip1.Items.AddRange(new System.Windows.Forms.ToolStripItem[] {
+            this.DoSearchToolButton,
+            this.toolStripSeparator10,
+            this.NewSearchToolButton,
+            this.toolStripSeparator15,
+            this.CopyValueToPrevToolBarItem,
+            this.ClearChangeCountsToolBarItem,
+            this.toolStripSeparator16,
+            this.RemoveToolBarItem,
+            this.AddToRamWatchToolBarItem,
+            this.PokeAddressToolBarItem,
+            this.FreezeAddressToolBarItem,
+            this.toolStripSeparator12,
+            this.UndoToolBarButton,
+            this.RedoToolBarItem,
+            this.RebootToolBarSeparator,
+            this.RebootToolbarButton,
+            this.ErrorIconButton});
+			this.toolStrip1.Location = new System.Drawing.Point(0, 24);
+			this.toolStrip1.Name = "toolStrip1";
+			this.toolStrip1.Size = new System.Drawing.Size(445, 25);
+			this.toolStrip1.TabIndex = 11;
+			this.toolStrip1.Text = "toolStrip1";
+			// 
+			// DoSearchToolButton
+			// 
+			this.DoSearchToolButton.Enabled = false;
+			this.DoSearchToolButton.Image = ((System.Drawing.Image)(resources.GetObject("DoSearchToolButton.Image")));
+			this.DoSearchToolButton.ImageTransparentColor = System.Drawing.Color.Magenta;
+			this.DoSearchToolButton.Name = "DoSearchToolButton";
+			this.DoSearchToolButton.Size = new System.Drawing.Size(65, 22);
+			this.DoSearchToolButton.Text = "Search ";
+			this.DoSearchToolButton.Click += new System.EventHandler(this.SearchMenuItem_Click);
+			// 
+			// toolStripSeparator10
+			// 
+			this.toolStripSeparator10.Name = "toolStripSeparator10";
+			this.toolStripSeparator10.Size = new System.Drawing.Size(6, 25);
+			// 
+			// NewSearchToolButton
+			// 
+			this.NewSearchToolButton.Image = global::BizHawk.Client.EmuHawk.Properties.Resources.restart;
+			this.NewSearchToolButton.ImageTransparentColor = System.Drawing.Color.Magenta;
+			this.NewSearchToolButton.Name = "NewSearchToolButton";
+			this.NewSearchToolButton.Size = new System.Drawing.Size(51, 22);
+			this.NewSearchToolButton.Text = "New";
+			this.NewSearchToolButton.Click += new System.EventHandler(this.NewSearchMenuMenuItem_Click);
+			// 
+			// toolStripSeparator15
+			// 
+			this.toolStripSeparator15.Name = "toolStripSeparator15";
+			this.toolStripSeparator15.Size = new System.Drawing.Size(6, 25);
+			// 
+			// CopyValueToPrevToolBarItem
+			// 
+			this.CopyValueToPrevToolBarItem.DisplayStyle = System.Windows.Forms.ToolStripItemDisplayStyle.Image;
+			this.CopyValueToPrevToolBarItem.Enabled = false;
+			this.CopyValueToPrevToolBarItem.Image = global::BizHawk.Client.EmuHawk.Properties.Resources.Previous;
+			this.CopyValueToPrevToolBarItem.ImageTransparentColor = System.Drawing.Color.Magenta;
+			this.CopyValueToPrevToolBarItem.Name = "CopyValueToPrevToolBarItem";
+			this.CopyValueToPrevToolBarItem.Size = new System.Drawing.Size(23, 22);
+			this.CopyValueToPrevToolBarItem.Text = "Copy Value to Previous";
+			this.CopyValueToPrevToolBarItem.Click += new System.EventHandler(this.CopyValueToPrevMenuItem_Click);
+			// 
+			// ClearChangeCountsToolBarItem
+			// 
+			this.ClearChangeCountsToolBarItem.DisplayStyle = System.Windows.Forms.ToolStripItemDisplayStyle.Text;
+			this.ClearChangeCountsToolBarItem.Image = ((System.Drawing.Image)(resources.GetObject("ClearChangeCountsToolBarItem.Image")));
+			this.ClearChangeCountsToolBarItem.ImageTransparentColor = System.Drawing.Color.Magenta;
+			this.ClearChangeCountsToolBarItem.Name = "ClearChangeCountsToolBarItem";
+			this.ClearChangeCountsToolBarItem.Size = new System.Drawing.Size(23, 22);
+			this.ClearChangeCountsToolBarItem.Text = "C";
+			this.ClearChangeCountsToolBarItem.ToolTipText = "Clear Change Counts";
+			this.ClearChangeCountsToolBarItem.Click += new System.EventHandler(this.ClearChangeCountsMenuItem_Click);
+			// 
+			// toolStripSeparator16
+			// 
+			this.toolStripSeparator16.Name = "toolStripSeparator16";
+			this.toolStripSeparator16.Size = new System.Drawing.Size(6, 25);
+			// 
+			// RemoveToolBarItem
+			// 
+			this.RemoveToolBarItem.DisplayStyle = System.Windows.Forms.ToolStripItemDisplayStyle.Image;
+			this.RemoveToolBarItem.Enabled = false;
+			this.RemoveToolBarItem.Image = global::BizHawk.Client.EmuHawk.Properties.Resources.Delete;
+			this.RemoveToolBarItem.ImageTransparentColor = System.Drawing.Color.Magenta;
+			this.RemoveToolBarItem.Name = "RemoveToolBarItem";
+			this.RemoveToolBarItem.Size = new System.Drawing.Size(23, 22);
+			this.RemoveToolBarItem.Text = "C&ut";
+			this.RemoveToolBarItem.ToolTipText = "Eliminate Selected Items";
+			this.RemoveToolBarItem.Click += new System.EventHandler(this.RemoveMenuItem_Click);
+			// 
+			// AddToRamWatchToolBarItem
+			// 
+			this.AddToRamWatchToolBarItem.DisplayStyle = System.Windows.Forms.ToolStripItemDisplayStyle.Image;
+			this.AddToRamWatchToolBarItem.Enabled = false;
+			this.AddToRamWatchToolBarItem.Image = global::BizHawk.Client.EmuHawk.Properties.Resources.FindHS;
+			this.AddToRamWatchToolBarItem.ImageTransparentColor = System.Drawing.Color.Magenta;
+			this.AddToRamWatchToolBarItem.Name = "AddToRamWatchToolBarItem";
+			this.AddToRamWatchToolBarItem.Size = new System.Drawing.Size(23, 22);
+			this.AddToRamWatchToolBarItem.Text = "Watch";
+			this.AddToRamWatchToolBarItem.Click += new System.EventHandler(this.AddToRamWatchMenuItem_Click);
+			// 
+			// PokeAddressToolBarItem
+			// 
+			this.PokeAddressToolBarItem.DisplayStyle = System.Windows.Forms.ToolStripItemDisplayStyle.Image;
+			this.PokeAddressToolBarItem.Enabled = false;
+			this.PokeAddressToolBarItem.Image = global::BizHawk.Client.EmuHawk.Properties.Resources.poke;
+			this.PokeAddressToolBarItem.ImageTransparentColor = System.Drawing.Color.Magenta;
+			this.PokeAddressToolBarItem.Name = "PokeAddressToolBarItem";
+			this.PokeAddressToolBarItem.Size = new System.Drawing.Size(23, 22);
+			this.PokeAddressToolBarItem.Text = "Poke";
+			this.PokeAddressToolBarItem.Click += new System.EventHandler(this.PokeAddressMenuItem_Click);
+			// 
+			// FreezeAddressToolBarItem
+			// 
+			this.FreezeAddressToolBarItem.DisplayStyle = System.Windows.Forms.ToolStripItemDisplayStyle.Image;
+			this.FreezeAddressToolBarItem.Enabled = false;
+			this.FreezeAddressToolBarItem.Image = global::BizHawk.Client.EmuHawk.Properties.Resources.Freeze;
+			this.FreezeAddressToolBarItem.ImageTransparentColor = System.Drawing.Color.Magenta;
+			this.FreezeAddressToolBarItem.Name = "FreezeAddressToolBarItem";
+			this.FreezeAddressToolBarItem.Size = new System.Drawing.Size(23, 22);
+			this.FreezeAddressToolBarItem.Text = "Freeze";
+			this.FreezeAddressToolBarItem.Click += new System.EventHandler(this.FreezeAddressMenuItem_Click);
+			// 
+			// toolStripSeparator12
+			// 
+			this.toolStripSeparator12.Name = "toolStripSeparator12";
+			this.toolStripSeparator12.Size = new System.Drawing.Size(6, 25);
+			// 
+			// UndoToolBarButton
+			// 
+			this.UndoToolBarButton.DisplayStyle = System.Windows.Forms.ToolStripItemDisplayStyle.Image;
+			this.UndoToolBarButton.Enabled = false;
+			this.UndoToolBarButton.Image = global::BizHawk.Client.EmuHawk.Properties.Resources.undo;
+			this.UndoToolBarButton.ImageTransparentColor = System.Drawing.Color.Magenta;
+			this.UndoToolBarButton.Name = "UndoToolBarButton";
+			this.UndoToolBarButton.Size = new System.Drawing.Size(23, 22);
+			this.UndoToolBarButton.Text = "Undo Search";
+			this.UndoToolBarButton.Click += new System.EventHandler(this.UndoMenuItem_Click);
+			// 
+			// RedoToolBarItem
+			// 
+			this.RedoToolBarItem.DisplayStyle = System.Windows.Forms.ToolStripItemDisplayStyle.Image;
+			this.RedoToolBarItem.Enabled = false;
+			this.RedoToolBarItem.Image = global::BizHawk.Client.EmuHawk.Properties.Resources.redo;
+			this.RedoToolBarItem.ImageTransparentColor = System.Drawing.Color.Magenta;
+			this.RedoToolBarItem.Name = "RedoToolBarItem";
+			this.RedoToolBarItem.Size = new System.Drawing.Size(23, 22);
+			this.RedoToolBarItem.Text = "Redo";
+			this.RedoToolBarItem.Click += new System.EventHandler(this.RedoMenuItem_Click);
+			// 
+			// RebootToolBarSeparator
+			// 
+			this.RebootToolBarSeparator.Name = "RebootToolBarSeparator";
+			this.RebootToolBarSeparator.Size = new System.Drawing.Size(6, 25);
+			// 
+			// RebootToolbarButton
+			// 
+			this.RebootToolbarButton.DisplayStyle = System.Windows.Forms.ToolStripItemDisplayStyle.Image;
+			this.RebootToolbarButton.Image = global::BizHawk.Client.EmuHawk.Properties.Resources.reboot;
+			this.RebootToolbarButton.ImageTransparentColor = System.Drawing.Color.Magenta;
+			this.RebootToolbarButton.Name = "RebootToolbarButton";
+			this.RebootToolbarButton.Size = new System.Drawing.Size(23, 22);
+			this.RebootToolbarButton.Text = "A new search needs to be started in order for these changes to take effect";
+			this.RebootToolbarButton.Click += new System.EventHandler(this.NewSearchMenuMenuItem_Click);
+			// 
+			// ErrorIconButton
+			// 
+			this.ErrorIconButton.BackColor = System.Drawing.Color.NavajoWhite;
+			this.ErrorIconButton.DisplayStyle = System.Windows.Forms.ToolStripItemDisplayStyle.Image;
+			this.ErrorIconButton.Image = global::BizHawk.Client.EmuHawk.Properties.Resources.ExclamationRed;
+			this.ErrorIconButton.ImageTransparentColor = System.Drawing.Color.Magenta;
+			this.ErrorIconButton.Name = "ErrorIconButton";
+			this.ErrorIconButton.Size = new System.Drawing.Size(23, 22);
+			this.ErrorIconButton.Text = "Warning! Out of Range Addresses in list, click to remove them";
+			this.ErrorIconButton.Click += new System.EventHandler(this.ErrorIconButton_Click);
+			// 
+			// ComparisonBox
+			// 
+			this.ComparisonBox.Anchor = ((System.Windows.Forms.AnchorStyles)((System.Windows.Forms.AnchorStyles.Top | System.Windows.Forms.AnchorStyles.Right)));
+			this.ComparisonBox.Controls.Add(this.DifferentByBox);
+			this.ComparisonBox.Controls.Add(this.DifferentByRadio);
+			this.ComparisonBox.Controls.Add(this.NotEqualToRadio);
+			this.ComparisonBox.Controls.Add(this.EqualToRadio);
+			this.ComparisonBox.Controls.Add(this.GreaterThanOrEqualToRadio);
+			this.ComparisonBox.Controls.Add(this.LessThanOrEqualToRadio);
+			this.ComparisonBox.Controls.Add(this.GreaterThanRadio);
+			this.ComparisonBox.Controls.Add(this.LessThanRadio);
+			this.ComparisonBox.Location = new System.Drawing.Point(244, 196);
+			this.ComparisonBox.Name = "ComparisonBox";
+			this.ComparisonBox.Size = new System.Drawing.Size(190, 159);
+			this.ComparisonBox.TabIndex = 12;
+			this.ComparisonBox.TabStop = false;
+			this.ComparisonBox.Text = "Comparison Operator";
+			// 
+			// DifferentByBox
+			// 
+			this.DifferentByBox.ByteSize = BizHawk.Client.Common.WatchSize.Byte;
+			this.DifferentByBox.CharacterCasing = System.Windows.Forms.CharacterCasing.Upper;
+			this.DifferentByBox.Enabled = false;
+			this.DifferentByBox.Location = new System.Drawing.Point(88, 132);
+			this.DifferentByBox.MaxLength = 9;
+			this.DifferentByBox.Name = "DifferentByBox";
+			this.DifferentByBox.Nullable = false;
+			this.DifferentByBox.Size = new System.Drawing.Size(55, 20);
+			this.DifferentByBox.TabIndex = 85;
+			this.DifferentByBox.Type = BizHawk.Client.Common.DisplayType.Hex;
+			this.DifferentByBox.TextChanged += new System.EventHandler(this.DifferentByBox_TextChanged);
+			// 
+			// DifferentByRadio
+			// 
+			this.DifferentByRadio.AutoSize = true;
+			this.DifferentByRadio.Location = new System.Drawing.Point(7, 134);
+			this.DifferentByRadio.Name = "DifferentByRadio";
+			this.DifferentByRadio.Size = new System.Drawing.Size(82, 17);
+			this.DifferentByRadio.TabIndex = 80;
+			this.DifferentByRadio.Text = "Different by:";
+			this.DifferentByRadio.UseVisualStyleBackColor = true;
+			this.DifferentByRadio.Click += new System.EventHandler(this.DifferentByRadio_Click);
+			// 
+			// NotEqualToRadio
+			// 
+			this.NotEqualToRadio.AutoSize = true;
+			this.NotEqualToRadio.Location = new System.Drawing.Point(7, 35);
+			this.NotEqualToRadio.Name = "NotEqualToRadio";
+			this.NotEqualToRadio.Size = new System.Drawing.Size(88, 17);
+			this.NotEqualToRadio.TabIndex = 55;
+			this.NotEqualToRadio.Text = "Not Equal To";
+			this.NotEqualToRadio.UseVisualStyleBackColor = true;
+			this.NotEqualToRadio.Click += new System.EventHandler(this.NotEqualToRadio_Click);
+			// 
+			// EqualToRadio
+			// 
+			this.EqualToRadio.AutoSize = true;
+			this.EqualToRadio.Checked = true;
+			this.EqualToRadio.Location = new System.Drawing.Point(7, 15);
+			this.EqualToRadio.Name = "EqualToRadio";
+			this.EqualToRadio.Size = new System.Drawing.Size(68, 17);
+			this.EqualToRadio.TabIndex = 50;
+			this.EqualToRadio.TabStop = true;
+			this.EqualToRadio.Text = "Equal To";
+			this.EqualToRadio.UseVisualStyleBackColor = true;
+			this.EqualToRadio.Click += new System.EventHandler(this.EqualToRadio_Click);
+			// 
+			// GreaterThanOrEqualToRadio
+			// 
+			this.GreaterThanOrEqualToRadio.AutoSize = true;
+			this.GreaterThanOrEqualToRadio.Location = new System.Drawing.Point(7, 113);
+			this.GreaterThanOrEqualToRadio.Name = "GreaterThanOrEqualToRadio";
+			this.GreaterThanOrEqualToRadio.Size = new System.Drawing.Size(146, 17);
+			this.GreaterThanOrEqualToRadio.TabIndex = 75;
+			this.GreaterThanOrEqualToRadio.Text = "Greater Than or Equal To";
+			this.GreaterThanOrEqualToRadio.UseVisualStyleBackColor = true;
+			this.GreaterThanOrEqualToRadio.Click += new System.EventHandler(this.GreaterThanOrEqualToRadio_Click);
+			// 
+			// LessThanOrEqualToRadio
+			// 
+			this.LessThanOrEqualToRadio.AutoSize = true;
+			this.LessThanOrEqualToRadio.Location = new System.Drawing.Point(7, 93);
+			this.LessThanOrEqualToRadio.Name = "LessThanOrEqualToRadio";
+			this.LessThanOrEqualToRadio.Size = new System.Drawing.Size(133, 17);
+			this.LessThanOrEqualToRadio.TabIndex = 70;
+			this.LessThanOrEqualToRadio.Text = "Less Than or Equal To";
+			this.LessThanOrEqualToRadio.UseVisualStyleBackColor = true;
+			this.LessThanOrEqualToRadio.Click += new System.EventHandler(this.LessThanOrEqualToRadio_Click);
+			// 
+			// GreaterThanRadio
+			// 
+			this.GreaterThanRadio.AutoSize = true;
+			this.GreaterThanRadio.Location = new System.Drawing.Point(7, 74);
+			this.GreaterThanRadio.Name = "GreaterThanRadio";
+			this.GreaterThanRadio.Size = new System.Drawing.Size(88, 17);
+			this.GreaterThanRadio.TabIndex = 65;
+			this.GreaterThanRadio.Text = "Greater Than";
+			this.GreaterThanRadio.UseVisualStyleBackColor = true;
+			this.GreaterThanRadio.Click += new System.EventHandler(this.GreaterThanRadio_Click);
+			// 
+			// LessThanRadio
+			// 
+			this.LessThanRadio.AutoSize = true;
+			this.LessThanRadio.Location = new System.Drawing.Point(7, 54);
+			this.LessThanRadio.Name = "LessThanRadio";
+			this.LessThanRadio.Size = new System.Drawing.Size(75, 17);
+			this.LessThanRadio.TabIndex = 60;
+			this.LessThanRadio.Text = "Less Than";
+			this.LessThanRadio.UseVisualStyleBackColor = true;
+			this.LessThanRadio.Click += new System.EventHandler(this.LessThanRadio_Click);
+			// 
+			// SearchButton
+			// 
+			this.SearchButton.Anchor = ((System.Windows.Forms.AnchorStyles)((System.Windows.Forms.AnchorStyles.Top | System.Windows.Forms.AnchorStyles.Right)));
+			this.SearchButton.Image = global::BizHawk.Client.EmuHawk.Properties.Resources.search;
+			this.SearchButton.ImageAlign = System.Drawing.ContentAlignment.MiddleLeft;
+			this.SearchButton.Location = new System.Drawing.Point(244, 409);
+			this.SearchButton.Name = "SearchButton";
+			this.SearchButton.Size = new System.Drawing.Size(70, 23);
+			this.SearchButton.TabIndex = 100;
+			this.SearchButton.Text = "&Search";
+			this.SearchButton.TextAlign = System.Drawing.ContentAlignment.MiddleRight;
+			this.SearchButton.UseVisualStyleBackColor = true;
+			this.SearchButton.Click += new System.EventHandler(this.SearchMenuItem_Click);
+			// 
+			// SizeDropdown
+			// 
+			this.SizeDropdown.Anchor = ((System.Windows.Forms.AnchorStyles)((System.Windows.Forms.AnchorStyles.Top | System.Windows.Forms.AnchorStyles.Right)));
+			this.SizeDropdown.DropDownStyle = System.Windows.Forms.ComboBoxStyle.DropDownList;
+			this.SizeDropdown.FormattingEnabled = true;
+			this.SizeDropdown.Items.AddRange(new object[] {
+            "1 Byte",
+            "2 Byte",
+            "4 Byte"});
+			this.SizeDropdown.Location = new System.Drawing.Point(244, 374);
+			this.SizeDropdown.Name = "SizeDropdown";
+			this.SizeDropdown.Size = new System.Drawing.Size(73, 21);
+			this.SizeDropdown.TabIndex = 90;
+			this.SizeDropdown.SelectedIndexChanged += new System.EventHandler(this.SizeDropdown_SelectedIndexChanged);
+			// 
+			// label1
+			// 
+			this.label1.Anchor = ((System.Windows.Forms.AnchorStyles)((System.Windows.Forms.AnchorStyles.Top | System.Windows.Forms.AnchorStyles.Right)));
+			this.label1.AutoSize = true;
+			this.label1.Location = new System.Drawing.Point(244, 358);
+			this.label1.Name = "label1";
+			this.label1.Size = new System.Drawing.Size(27, 13);
+			this.label1.TabIndex = 97;
+			this.label1.Text = "Size";
+			// 
+			// label2
+			// 
+			this.label2.Anchor = ((System.Windows.Forms.AnchorStyles)((System.Windows.Forms.AnchorStyles.Top | System.Windows.Forms.AnchorStyles.Right)));
+			this.label2.AutoSize = true;
+			this.label2.Location = new System.Drawing.Point(327, 358);
+			this.label2.Name = "label2";
+			this.label2.Size = new System.Drawing.Size(41, 13);
+			this.label2.TabIndex = 99;
+			this.label2.Text = "Display";
+			// 
+			// DisplayTypeDropdown
+			// 
+			this.DisplayTypeDropdown.Anchor = ((System.Windows.Forms.AnchorStyles)((System.Windows.Forms.AnchorStyles.Top | System.Windows.Forms.AnchorStyles.Right)));
+			this.DisplayTypeDropdown.DropDownStyle = System.Windows.Forms.ComboBoxStyle.DropDownList;
+			this.DisplayTypeDropdown.FormattingEnabled = true;
+			this.DisplayTypeDropdown.Items.AddRange(new object[] {
+            "1 Byte",
+            "2 Byte",
+            "4 Byte"});
+			this.DisplayTypeDropdown.Location = new System.Drawing.Point(327, 374);
+			this.DisplayTypeDropdown.Name = "DisplayTypeDropdown";
+			this.DisplayTypeDropdown.Size = new System.Drawing.Size(107, 21);
+			this.DisplayTypeDropdown.TabIndex = 95;
+			this.DisplayTypeDropdown.SelectedIndexChanged += new System.EventHandler(this.DisplayTypeDropdown_SelectedIndexChanged);
+			// 
+			// RamSearch
+			// 
+			this.AllowDrop = true;
+			this.AutoScaleDimensions = new System.Drawing.SizeF(6F, 13F);
+			this.AutoScaleMode = System.Windows.Forms.AutoScaleMode.Font;
+			this.ClientSize = new System.Drawing.Size(445, 459);
+			this.Controls.Add(this.label2);
+			this.Controls.Add(this.DisplayTypeDropdown);
+			this.Controls.Add(this.label1);
+			this.Controls.Add(this.SizeDropdown);
+			this.Controls.Add(this.SearchButton);
+			this.Controls.Add(this.AutoSearchCheckBox);
+			this.Controls.Add(this.ComparisonBox);
+			this.Controls.Add(this.toolStrip1);
+			this.Controls.Add(this.MessageLabel);
+			this.Controls.Add(this.MemDomainLabel);
+			this.Controls.Add(this.CompareToBox);
+			this.Controls.Add(this.WatchListView);
+			this.Controls.Add(this.TotalSearchLabel);
+			this.Controls.Add(this.RamSearchMenu);
+			this.Icon = ((System.Drawing.Icon)(resources.GetObject("$this.Icon")));
+			this.MainMenuStrip = this.RamSearchMenu;
+			this.MinimumSize = new System.Drawing.Size(290, 399);
+			this.Name = "RamSearch";
+			this.StartPosition = System.Windows.Forms.FormStartPosition.CenterParent;
+			this.Text = "RAM Search";
+			this.Activated += new System.EventHandler(this.NewRamSearch_Activated);
+			this.Load += new System.EventHandler(this.RamSearch_Load);
+			this.DragDrop += new System.Windows.Forms.DragEventHandler(this.NewRamSearch_DragDrop);
+			this.DragEnter += new System.Windows.Forms.DragEventHandler(this.DragEnterWrapper);
+			this.ListViewContextMenu.ResumeLayout(false);
+			this.RamSearchMenu.ResumeLayout(false);
+			this.RamSearchMenu.PerformLayout();
+			this.CompareToBox.ResumeLayout(false);
+			this.CompareToBox.PerformLayout();
+			this.toolStrip1.ResumeLayout(false);
+			this.toolStrip1.PerformLayout();
+			this.ComparisonBox.ResumeLayout(false);
+			this.ComparisonBox.PerformLayout();
+			this.ResumeLayout(false);
+			this.PerformLayout();
+
+		}
+
+		#endregion
+
+		private System.Windows.Forms.Label TotalSearchLabel;
+		InputRoll WatchListView;
+		private System.Windows.Forms.ToolStripMenuItem fileToolStripMenuItem;
+		private System.Windows.Forms.ToolStripMenuItem OpenMenuItem;
+		private System.Windows.Forms.ToolStripMenuItem SaveAsMenuItem;
+		private System.Windows.Forms.ToolStripMenuItem SaveMenuItem;
+		private System.Windows.Forms.ToolStripMenuItem exitToolStripMenuItem;
+		private System.Windows.Forms.ToolStripMenuItem optionsToolStripMenuItem;
+		private System.Windows.Forms.ToolStripMenuItem RestoreDefaultsMenuItem;
+		private System.Windows.Forms.ToolStripMenuItem SaveWinPositionMenuItem;
+		private System.Windows.Forms.Label MemDomainLabel;
+		private System.Windows.Forms.Label MessageLabel;
+		private System.Windows.Forms.ToolStripMenuItem RecentSubMenu;
+		private System.Windows.Forms.ToolStripSeparator toolStripSeparator2;
+		private System.Windows.Forms.ToolStripMenuItem AppendFileMenuItem;
+		private System.Windows.Forms.ToolStripSeparator toolStripSeparator4;
+		private System.Windows.Forms.ToolStripMenuItem searchToolStripMenuItem;
+		private System.Windows.Forms.ToolStripMenuItem ClearChangeCountsMenuItem;
+		private System.Windows.Forms.ToolStripMenuItem UndoMenuItem;
+		private System.Windows.Forms.ToolStripMenuItem RemoveMenuItem;
+		private System.Windows.Forms.ToolStripSeparator toolStripSeparator5;
+		private System.Windows.Forms.ToolStripMenuItem AddToRamWatchMenuItem;
+		private System.Windows.Forms.ToolStripMenuItem PokeAddressMenuItem;
+		private System.Windows.Forms.ToolStripMenuItem TruncateFromFileMenuItem;
+		private System.Windows.Forms.ToolStripMenuItem ExcludeRamWatchMenuItem;
+		private System.Windows.Forms.ToolStripMenuItem CopyValueToPrevMenuItem;
+		private System.Windows.Forms.ContextMenuStrip ListViewContextMenu;
+		private System.Windows.Forms.ToolStripMenuItem NewSearchContextMenuItem;
+		private System.Windows.Forms.ToolStripSeparator ContextMenuSeparator1;
+		private System.Windows.Forms.ToolStripMenuItem DoSearchContextMenuItem;
+		private System.Windows.Forms.ToolStripMenuItem FreezeAddressMenuItem;
+		private System.Windows.Forms.ToolStripMenuItem RemoveContextMenuItem;
+		private System.Windows.Forms.ToolStripMenuItem AddToRamWatchContextMenuItem;
+		private System.Windows.Forms.ToolStripMenuItem PokeContextMenuItem;
+		private System.Windows.Forms.ToolStripMenuItem FreezeContextMenuItem;
+		private MenuStripEx RamSearchMenu;
+		private System.Windows.Forms.ToolTip toolTip1;
+		private System.Windows.Forms.ToolStripMenuItem RedoMenuItem;
+		private System.Windows.Forms.ToolStripMenuItem ViewInHexEditorContextMenuItem;
+		private System.Windows.Forms.ToolStripMenuItem AutoloadDialogMenuItem;
+		private System.Windows.Forms.ToolStripSeparator toolStripSeparator11;
+		private System.Windows.Forms.ToolStripMenuItem UnfreezeAllContextMenuItem;
+		private System.Windows.Forms.ToolStripSeparator ContextMenuSeparator3;
+		private System.Windows.Forms.ToolStripMenuItem AlwaysOnTopMenuItem;
+		private System.Windows.Forms.ToolStripSeparator toolStripSeparator13;
+		private System.Windows.Forms.ToolStripMenuItem ClearUndoMenuItem;
+		private System.Windows.Forms.ToolStripMenuItem UseUndoHistoryMenuItem;
+		private System.Windows.Forms.ToolStripSeparator ContextMenuSeparator2;
+		private System.Windows.Forms.ToolStripMenuItem ClearPreviewContextMenuItem;
+		private System.Windows.Forms.ToolStripSeparator toolStripSeparator3;
+		private System.Windows.Forms.ToolStripMenuItem newSearchToolStripMenuItem;
+		private System.Windows.Forms.ToolStripSeparator toolStripSeparator7;
+		private System.Windows.Forms.ToolStripMenuItem settingsToolStripMenuItem;
+		private System.Windows.Forms.ToolStripMenuItem modeToolStripMenuItem;
+		private System.Windows.Forms.ToolStripMenuItem DetailedMenuItem;
+		private System.Windows.Forms.ToolStripMenuItem FastMenuItem;
+		private System.Windows.Forms.ToolStripMenuItem MemoryDomainsSubMenu;
+		private System.Windows.Forms.ToolStripSeparator toolStripSeparator6;
+		private System.Windows.Forms.ToolStripMenuItem sizeToolStripMenuItem;
+		private System.Windows.Forms.ToolStripMenuItem ByteMenuItem;
+		private System.Windows.Forms.ToolStripMenuItem WordMenuItem;
+		private System.Windows.Forms.ToolStripMenuItem DWordMenuItem;
+		private System.Windows.Forms.ToolStripMenuItem DisplayTypeSubMenu;
+		private System.Windows.Forms.ToolStripSeparator toolStripSeparator1;
+		private System.Windows.Forms.ToolStripMenuItem BigEndianMenuItem;
+		private System.Windows.Forms.ToolStripMenuItem CheckMisalignedMenuItem;
+		private System.Windows.Forms.ToolStripSeparator toolStripSeparator8;
+		private System.Windows.Forms.ToolStripMenuItem DefinePreviousValueSubMenu;
+		private System.Windows.Forms.ToolStripMenuItem PreviousFrameMenuItem;
+		private System.Windows.Forms.ToolStripMenuItem Previous_LastSearchMenuItem;
+		private System.Windows.Forms.ToolStripMenuItem Previous_OriginalMenuItem;
+		private System.Windows.Forms.GroupBox CompareToBox;
+		private System.Windows.Forms.RadioButton DifferenceRadio;
+		private UnsignedIntegerBox NumberOfChangesBox;
+		private HexTextBox SpecificAddressBox;
+		private WatchValueBox SpecificValueBox;
+		private System.Windows.Forms.RadioButton NumberOfChangesRadio;
+		private System.Windows.Forms.RadioButton SpecificAddressRadio;
+		private System.Windows.Forms.RadioButton SpecificValueRadio;
+		private System.Windows.Forms.RadioButton PreviousValueRadio;
+		private ToolStripEx toolStrip1;
+		private System.Windows.Forms.ToolStripButton DoSearchToolButton;
+		private System.Windows.Forms.ToolStripSeparator toolStripSeparator10;
+		private System.Windows.Forms.ToolStripButton NewSearchToolButton;
+		private System.Windows.Forms.ToolStripSeparator toolStripSeparator15;
+		private System.Windows.Forms.GroupBox ComparisonBox;
+		private WatchValueBox DifferentByBox;
+		private System.Windows.Forms.RadioButton DifferentByRadio;
+		private System.Windows.Forms.RadioButton NotEqualToRadio;
+		private System.Windows.Forms.RadioButton EqualToRadio;
+		private System.Windows.Forms.RadioButton GreaterThanOrEqualToRadio;
+		private System.Windows.Forms.RadioButton LessThanOrEqualToRadio;
+		private System.Windows.Forms.RadioButton GreaterThanRadio;
+		private System.Windows.Forms.RadioButton LessThanRadio;
+		private System.Windows.Forms.ToolStripButton CopyValueToPrevToolBarItem;
+		private System.Windows.Forms.ToolStripButton ClearChangeCountsToolBarItem;
+		private System.Windows.Forms.ToolStripMenuItem PreviewModeMenuItem;
+		private System.Windows.Forms.ToolStripButton RemoveToolBarItem;
+		private System.Windows.Forms.ToolStripSeparator toolStripSeparator16;
+		private System.Windows.Forms.ToolStripButton AddToRamWatchToolBarItem;
+		private System.Windows.Forms.ToolStripButton PokeAddressToolBarItem;
+		private System.Windows.Forms.ToolStripButton FreezeAddressToolBarItem;
+		private WatchValueBox DifferenceBox;
+		private System.Windows.Forms.ToolStripMenuItem AutoSearchMenuItem;
+		private System.Windows.Forms.ToolStripSeparator toolStripSeparator9;
+		private System.Windows.Forms.ToolStripSeparator toolStripSeparator12;
+		private System.Windows.Forms.ToolStripButton UndoToolBarButton;
+		private System.Windows.Forms.ToolStripButton RedoToolBarItem;
+		private System.Windows.Forms.CheckBox AutoSearchCheckBox;
+		private System.Windows.Forms.Button SearchButton;
+		private System.Windows.Forms.ToolStripSeparator RebootToolBarSeparator;
+		private System.Windows.Forms.ToolStripButton RebootToolbarButton;
+		private System.Windows.Forms.ComboBox SizeDropdown;
+		private System.Windows.Forms.Label label1;
+		private System.Windows.Forms.Label label2;
+		private System.Windows.Forms.ComboBox DisplayTypeDropdown;
+		private System.Windows.Forms.ToolStripMenuItem GoToAddressMenuItem;
+		private System.Windows.Forms.ToolStripMenuItem FloatingWindowMenuItem;
+		private System.Windows.Forms.ToolStripButton ErrorIconButton;
+		private System.Windows.Forms.ToolStripMenuItem Previous_LastChangeMenuItem;
+		private System.Windows.Forms.ToolStripMenuItem AutoSearchAccountForLagMenuItem;
+	}
 }
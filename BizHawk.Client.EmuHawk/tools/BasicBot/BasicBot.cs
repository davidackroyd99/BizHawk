--- conflicted
+++ resolved
@@ -1,1404 +1,1383 @@
-﻿using System;
-using System.Collections.Generic;
-using System.Drawing;
-using System.IO;
-using System.Linq;
-using System.Text;
-using System.Windows.Forms;
-using BizHawk.Client.EmuHawk.ToolExtensions;
-
-using BizHawk.Emulation.Common;
-using BizHawk.Client.Common;
-
-namespace BizHawk.Client.EmuHawk
-{
-	public partial class BasicBot : ToolFormBase, IToolFormAutoConfig
-	{
-		private const string DialogTitle = "Basic Bot";
-
-		private string _currentFileName = "";
-
-		private string CurrentFileName
-		{
-			get { return _currentFileName; }
-			set
-			{
-				_currentFileName = value;
-
-				if (!string.IsNullOrWhiteSpace(_currentFileName))
-				{
-					Text = $"{DialogTitle} - {Path.GetFileNameWithoutExtension(_currentFileName)}";
-				}
-				else
-				{
-					Text = DialogTitle;
-				}
-			}
-
-		}
-
-		private bool _isBotting = false;
-		private long _attempts = 1;
-		private long _frames = 0;
-		private int _targetFrame = 0;
-		private bool _oldCountingSetting = false;
-		private BotAttempt _currentBotAttempt = null;
-		private BotAttempt _bestBotAttempt = null;
-		private BotAttempt _comparisonBotAttempt = null;
-		private bool _replayMode = false;
-		private int _startFrame = 0;
-		private string _lastRom = "";
-		private int _lastFrameAdvanced { get; set; }
-
-		private bool _dontUpdateValues = false;
-
-		private MemoryDomain _currentDomain;
-		private bool _bigEndian;
-		private int _dataSize;
-
-		private Dictionary<string, double> _cachedControlProbabilities;
-		private ILogEntryGenerator _logGenerator;
-		
-		#region Services and Settings
-
-		[RequiredService]
-		private IEmulator Emulator { get; set; }
-
-		// Unused, due to the use of MainForm to loadstate, but this needs to be kept here in order to establish an IStatable dependency
-		[RequiredService]
-		private IStatable StatableCore { get; set; }
-
-		[RequiredService]
-		private IMemoryDomains MemoryDomains { get; set; }
-
-		[ConfigPersist]
-		public BasicBotSettings Settings { get; set; }
-
-		public class BasicBotSettings
-		{
-			public BasicBotSettings()
-			{
-				RecentBotFiles = new RecentFiles();
-				TurboWhenBotting = true;
-			}
-
-			public RecentFiles RecentBotFiles { get; set; }
-			public bool TurboWhenBotting { get; set; }
-		}
-
-		#endregion
-
-		#region Initialize
-
-		public BasicBot()
-		{
-			InitializeComponent();
-			Text = DialogTitle;
-			Settings = new BasicBotSettings();
-
-			_comparisonBotAttempt = new BotAttempt();
-		}
-
-		private void BasicBot_Load(object sender, EventArgs e)
-		{
-
-		}
-
-		#endregion
-
-		#region UI Bindings
-
-		private Dictionary<string, double> ControlProbabilities
-		{
-			get
-			{
-				return ControlProbabilityPanel.Controls
-					.OfType<BotControlsRow>()
-					.ToDictionary(tkey => tkey.ButtonName, tvalue => tvalue.Probability);
-			}
-		}
-
-		private string SelectedSlot
-		{
-			get
-			{
-				char num = StartFromSlotBox.SelectedItem
-					.ToString()
-					.Last();
-
-				return $"QuickSave{num}";
-			}
-		}
-
-		private long Attempts
-		{
-			get { return _attempts; }
-			set
-			{
-				_attempts = value;
-				AttemptsLabel.Text = _attempts.ToString();
-			}
-		}
-
-		private long Frames
-		{
-			get { return _frames; }
-			set
-			{
-				_frames = value;
-				FramesLabel.Text = _frames.ToString();
-			}
-		}
-
-		private int FrameLength
-		{
-			get { return (int)FrameLengthNumeric.Value; }
-			set { FrameLengthNumeric.Value = value; }
-		}
-
-		public int MaximizeAddress
-		{
-			get
-			{
-				int? addr = MaximizeAddressBox.ToRawInt();
-				if (addr.HasValue)
-				{
-					return addr.Value;
-				}
-
-				return 0;
-			}
-
-			set
-			{
-				MaximizeAddressBox.SetFromRawInt(value);
-			}
-		}
-
-		public int MaximizeValue
-		{
-			get
-			{
-				int? addr = MaximizeAddressBox.ToRawInt();
-				if (addr.HasValue)
-				{
-					return GetRamvalue(addr.Value);
-				}
-
-				return 0;
-			}
-		}
-
-		public int TieBreaker1Address
-		{
-			get
-			{
-				int? addr = TieBreaker1Box.ToRawInt();
-				if (addr.HasValue)
-				{
-					return addr.Value;
-				}
-
-				return 0;
-			}
-
-			set
-			{
-				TieBreaker1Box.SetFromRawInt(value);
-			}
-		}
-
-		public int TieBreaker1Value
-		{
-			get
-			{
-				int? addr = TieBreaker1Box.ToRawInt();
-				if (addr.HasValue)
-				{
-					return GetRamvalue(addr.Value);
-				}
-
-				return 0;
-			}
-		}
-
-		public int TieBreaker2Address
-		{
-			get
-			{
-				int? addr = TieBreaker2Box.ToRawInt();
-				if (addr.HasValue)
-				{
-					return addr.Value;
-				}
-
-				return 0;
-			}
-
-			set
-			{
-				TieBreaker2Box.SetFromRawInt(value);
-			}
-		}
-
-		public int TieBreaker2Value
-		{
-			get
-			{
-				int? addr = TieBreaker2Box.ToRawInt();
-				if (addr.HasValue)
-				{
-					return GetRamvalue(addr.Value);
-				}
-
-				return 0;
-			}
-		}
-
-		public int TieBreaker3Address
-		{
-			get
-			{
-				int? addr = TieBreaker3Box.ToRawInt();
-				if (addr.HasValue)
-				{
-					return addr.Value;
-				}
-
-				return 0;
-			}
-
-			set
-			{
-				TieBreaker3Box.SetFromRawInt(value);
-			}
-		}
-
-		public int TieBreaker3Value
-		{
-			get
-			{
-				int? addr = TieBreaker3Box.ToRawInt();
-				if (addr.HasValue)
-				{
-					return GetRamvalue(addr.Value);
-				}
-
-				return 0;
-			}
-		}
-
-		public byte MainComparisonType
-		{
-			get
-			{
-				return (byte)MainOperator.SelectedIndex;
-			}
-			set
-			{
-				if (value < 5) MainOperator.SelectedIndex = value;
-				else MainOperator.SelectedIndex = 0;
-			}
-		}
-
-		public byte Tie1ComparisonType
-		{
-			get
-			{
-				return (byte)Tiebreak1Operator.SelectedIndex;
-			}
-			set
-			{
-				if (value < 5) Tiebreak1Operator.SelectedIndex = value;
-				else Tiebreak1Operator.SelectedIndex = 0;
-			}
-		}
-
-		public byte Tie2ComparisonType
-		{
-			get
-			{
-				return (byte)Tiebreak2Operator.SelectedIndex;
-			}
-			set
-			{
-				if (value < 5) Tiebreak2Operator.SelectedIndex = value;
-				else Tiebreak2Operator.SelectedIndex = 0;
-			}
-		}
-
-		public byte Tie3ComparisonType
-		{
-			get
-			{
-				return (byte)Tiebreak3Operator.SelectedIndex;
-			}
-			set
-			{
-				if (value < 5) Tiebreak3Operator.SelectedIndex = value;
-				else Tiebreak3Operator.SelectedIndex = 0;
-			}
-		}
-
-		public string FromSlot
-		{
-			get
-			{
-				return StartFromSlotBox.SelectedItem != null
-					? StartFromSlotBox.SelectedItem.ToString()
-					: "";
-			}
-
-			set
-			{
-				var item = StartFromSlotBox.Items
-					.OfType<object>()
-					.FirstOrDefault(o => o.ToString() == value);
-
-				if (item != null)
-				{
-					StartFromSlotBox.SelectedItem = item;
-				}
-				else
-				{
-					StartFromSlotBox.SelectedItem = null;
-				}
-			}
-		}
-
-
-		//Upon Load State, TASStudio uses GlobalWin.Tools.UpdateBefore(); as well as GlobalWin.Tools.UpdateAfter(); 
-		//Both of which will Call UpdateValues() and Update() which both end up in the Update() function.  Calling Update() will cause the Log to add an additional log.  
-		//By not handling both of those calls the _currentBotAttempt.Log.Count will be 2 more than expected.
-		//However this also causes a problem with ramwatch not being up to date since that TOO gets called.
-		//Need to find out if having RamWatch open while TasStudio is open causes issues.
-		//there appears to be  "hack"(?) line in ToolManager.UpdateBefore that seems to refresh the RamWatch.  Not sure that is causing any issue since it does look like the ramwatch is ahead too much..
-		
-		public int LastFrameAdvanced { get; set; }
-		#endregion
-
-		public bool HasFrameAdvanced()
-		{
-			//If the emulator frame is different from the last time it tried calling
-			//the function then we can continue, otherwise we need to stop.
-			return LastFrameAdvanced != Emulator.Frame;
-		}
-		#region IToolForm Implementation
-
-		public bool UpdateBefore { get { return true; } }
-
-		public void NewUpdate(ToolFormUpdateType type) { }
-
-		public void UpdateValues()
-		{
-			Update(fast: false);
-		}
-
-
-		public void FastUpdate()
-		{
-			Update(fast: true);
-		}
-
-		public void Restart()
-		{
-			if (_currentDomain == null ||
-				MemoryDomains.Contains(_currentDomain))
-			{
-				_currentDomain = MemoryDomains.MainMemory;
-				_bigEndian = _currentDomain.EndianType == MemoryDomain.Endian.Big;
-				_dataSize = 1;
-			}
-
-			if (_isBotting)
-			{
-				StopBot();
-			}
-			else if (_replayMode)
-			{
-				FinishReplay();
-			}
-
-
-			if (_lastRom != GlobalWin.MainForm.CurrentlyOpenRom)
-			{
-				_lastRom = GlobalWin.MainForm.CurrentlyOpenRom;
-				SetupControlsAndProperties();
-			}
-		}
-
-		public bool AskSaveChanges()
-		{
-			return true;
-		}
-
-		#endregion
-
-		#region Control Events
-
-		#region FileMenu
-
-		private void FileSubMenu_DropDownOpened(object sender, EventArgs e)
-		{
-			SaveMenuItem.Enabled = !string.IsNullOrWhiteSpace(CurrentFileName);
-		}
-
-		private void RecentSubMenu_DropDownOpened(object sender, EventArgs e)
-		{
-			RecentSubMenu.DropDownItems.Clear();
-			RecentSubMenu.DropDownItems.AddRange(
-				Settings.RecentBotFiles.RecentMenu(LoadFileFromRecent, true));
-		}
-
-		private void NewMenuItem_Click(object sender, EventArgs e)
-		{
-			CurrentFileName = "";
-			_bestBotAttempt = null;
-
-			ControlProbabilityPanel.Controls
-				.OfType<BotControlsRow>()
-				.ToList()
-				.ForEach(cp => cp.Probability = 0);
-
-			FrameLength = 0;
-			MaximizeAddress = 0;
-			TieBreaker1Address = 0;
-			TieBreaker2Address = 0;
-			TieBreaker3Address = 0;
-			StartFromSlotBox.SelectedIndex = 0;
-			MainOperator.SelectedIndex = 0;
-			Tiebreak1Operator.SelectedIndex = 0;
-			Tiebreak2Operator.SelectedIndex = 0;
-			Tiebreak3Operator.SelectedIndex = 0;
-			MainBestRadio.Checked = true;
-			MainValueNumeric.Value = 0;
-			TieBreak1Numeric.Value = 0;
-			TieBreak2Numeric.Value = 0;
-			TieBreak3Numeric.Value = 0;
-			TieBreak1BestRadio.Checked = true;
-			TieBreak2BestRadio.Checked = true;
-			TieBreak3BestRadio.Checked = true;
-
-			UpdateBestAttempt();
-			UpdateComparisonBotAttempt();
-		}
-
-		private void OpenMenuItem_Click(object sender, EventArgs e)
-		{
-			var file = OpenFileDialog(
-					CurrentFileName,
-					PathManager.MakeAbsolutePath(Global.Config.PathEntries.ToolsPathFragment, null),
-					"Bot files",
-					"bot"
-				);
-
-			if (file != null)
-			{
-				LoadBotFile(file.FullName);
-			}
-		}
-
-		private void SaveMenuItem_Click(object sender, EventArgs e)
-		{
-			if (!string.IsNullOrWhiteSpace(CurrentFileName))
-			{
-				SaveBotFile(CurrentFileName);
-			}
-		}
-
-		private void SaveAsMenuItem_Click(object sender, EventArgs e)
-		{
-			var file = SaveFileDialog(
-					CurrentFileName,
-					PathManager.MakeAbsolutePath(Global.Config.PathEntries.ToolsPathFragment, null),
-					"Bot files",
-					"bot"
-				);
-
-			if (file != null)
-			{
-				SaveBotFile(file.FullName);
-				_currentFileName = file.FullName;
-			}
-		}
-
-		private void ExitMenuItem_Click(object sender, EventArgs e)
-		{
-			Close();
-		}
-
-		#endregion
-
-		#region Options Menu
-
-		private void OptionsSubMenu_DropDownOpened(object sender, EventArgs e)
-		{
-			TurboWhileBottingMenuItem.Checked = Settings.TurboWhenBotting;
-			BigEndianMenuItem.Checked = _bigEndian;
-		}
-
-		private void MemoryDomainsMenuItem_DropDownOpened(object sender, EventArgs e)
-		{
-			MemoryDomainsMenuItem.DropDownItems.Clear();
-			MemoryDomainsMenuItem.DropDownItems.AddRange(
-				MemoryDomains.MenuItems(SetMemoryDomain, _currentDomain.Name)
-				.ToArray());
-		}
-
-		private void BigEndianMenuItem_Click(object sender, EventArgs e)
-		{
-			_bigEndian ^= true;
-		}
-
-		private void DataSizeMenuItem_DropDownOpened(object sender, EventArgs e)
-		{
-			_1ByteMenuItem.Checked = _dataSize == 1;
-			_2ByteMenuItem.Checked = _dataSize == 2;
-			_4ByteMenuItem.Checked = _dataSize == 4;
-		}
-
-		private void _1ByteMenuItem_Click(object sender, EventArgs e)
-		{
-			_dataSize = 1;
-		}
-
-		private void _2ByteMenuItem_Click(object sender, EventArgs e)
-		{
-			_dataSize = 2;
-		}
-
-		private void _4ByteMenuItem_Click(object sender, EventArgs e)
-		{
-			_dataSize = 4;
-		}
-
-		private void TurboWhileBottingMenuItem_Click(object sender, EventArgs e)
-		{
-			Settings.TurboWhenBotting ^= true;
-		}
-
-		#endregion
-
-		private void RunBtn_Click(object sender, EventArgs e)
-		{
-			StartBot();
-		}
-
-		private void StopBtn_Click(object sender, EventArgs e)
-		{
-			StopBot();
-		}
-
-		private void ClearBestButton_Click(object sender, EventArgs e)
-		{
-			_bestBotAttempt = null;
-			Attempts = 0;
-			Frames = 0;
-			UpdateBestAttempt();
-			UpdateComparisonBotAttempt();
-		}
-
-		private void PlayBestButton_Click(object sender, EventArgs e)
-		{
-			StopBot();
-			_replayMode = true;
-			_dontUpdateValues = true;
-			GlobalWin.MainForm.LoadQuickSave(SelectedSlot, false, true); // Triggers an UpdateValues call
-			_dontUpdateValues = false;
-			_startFrame = Emulator.Frame;
-			SetNormalSpeed();
-			UpdateBotStatusIcon();
-			MessageLabel.Text = "Replaying";
-			GlobalWin.MainForm.UnpauseEmulator();
-		}
-
-		private void FrameLengthNumeric_ValueChanged(object sender, EventArgs e)
-		{
-			AssessRunButtonStatus();
-		}
-
-		private void ClearStatsContextMenuItem_Click(object sender, EventArgs e)
-		{
-			Attempts = 0;
-			Frames = 0;
-		}
-
-		#endregion
-
-		#region Classes
-
-		private class BotAttempt
-		{
-			public BotAttempt()
-			{
-				Log = new List<string>();
-			}
-
-			public long Attempt { get; set; }
-			public int Maximize { get; set; }
-			public int TieBreak1 { get; set; }
-			public int TieBreak2 { get; set; }
-			public int TieBreak3 { get; set; }
-			public byte ComparisonTypeMain { get; set; }
-			public byte ComparisonTypeTie1 { get; set; }
-			public byte ComparisonTypeTie2 { get; set; }
-			public byte ComparisonTypeTie3 { get; set; }
-
-			public List<string> Log { get; set; }
-		}
-
-		private class BotData
-		{
-			public BotData()
-			{
-				MainCompareToBest = true;
-				TieBreaker1CompareToBest = true;
-				TieBreaker2CompareToBest = true;
-				TieBreaker3CompareToBest = true;
-			}
-
-			public BotAttempt Best { get; set; }
-			public Dictionary<string, double> ControlProbabilities { get; set; }
-			public int Maximize { get; set; }
-			public int TieBreaker1 { get; set; }
-			public int TieBreaker2 { get; set; }
-			public int TieBreaker3 { get; set; }
-			public byte ComparisonTypeMain { get; set; }
-			public byte ComparisonTypeTie1 { get; set; }
-			public byte ComparisonTypeTie2 { get; set; }
-			public byte ComparisonTypeTie3 { get; set; }
-			public bool MainCompareToBest { get; set; }
-			public bool TieBreaker1CompareToBest { get; set; }
-			public bool TieBreaker2CompareToBest { get; set; }
-			public bool TieBreaker3CompareToBest { get; set; }
-			public int MainCompareToValue { get; set; }
-			public int TieBreaker1CompareToValue { get; set; }
-			public int TieBreaker2CompareToValue { get; set; }
-			public int TieBreaker3CompareToValue { get; set; }
-			public int FrameLength { get; set; }
-			public string FromSlot { get; set; }
-			public long Attempts { get; set; }
-			public long Frames { get; set; }
-
-			public string MemoryDomain { get; set; }
-			public bool BigEndian { get; set; }
-			public int DataSize { get; set; }
-		}
-
-		#endregion
-
-		#region File Handling
-
-		private void LoadFileFromRecent(string path)
-		{
-			var result = LoadBotFile(path);
-			if (!result)
-			{
-				Settings.RecentBotFiles.HandleLoadError(path);
-			}
-		}
-
-		private bool LoadBotFile(string path)
-		{
-			var file = new FileInfo(path);
-			if (!file.Exists)
-			{
-				return false;
-			}
-
-			var json = File.ReadAllText(path);
-			var botData = (BotData)ConfigService.LoadWithType(json);
-
-			_bestBotAttempt = botData.Best;
-
-			var probabilityControls = ControlProbabilityPanel.Controls
-					.OfType<BotControlsRow>()
-					.ToList();
-
-			foreach (var kvp in botData.ControlProbabilities)
-			{
-				var control = probabilityControls.Single(c => c.ButtonName == kvp.Key);
-				control.Probability = kvp.Value;
-			}
-
-			MaximizeAddress = botData.Maximize;
-			TieBreaker1Address = botData.TieBreaker1;
-			TieBreaker2Address = botData.TieBreaker2;
-			TieBreaker3Address = botData.TieBreaker3;
-			try
-			{
-				MainComparisonType = botData.ComparisonTypeMain;
-				Tie1ComparisonType = botData.ComparisonTypeTie1;
-				Tie2ComparisonType = botData.ComparisonTypeTie2;
-				Tie3ComparisonType = botData.ComparisonTypeTie3;
-
-				MainBestRadio.Checked = botData.MainCompareToBest;
-				TieBreak1BestRadio.Checked = botData.TieBreaker1CompareToBest;
-				TieBreak2BestRadio.Checked = botData.TieBreaker2CompareToBest;
-				TieBreak3BestRadio.Checked = botData.TieBreaker3CompareToBest;
-				MainValueRadio.Checked = !botData.MainCompareToBest;
-				TieBreak1ValueRadio.Checked = !botData.TieBreaker1CompareToBest;
-				TieBreak2ValueRadio.Checked = !botData.TieBreaker2CompareToBest;
-				TieBreak3ValueRadio.Checked = !botData.TieBreaker3CompareToBest;
-
-				MainValueNumeric.Value = botData.MainCompareToValue;
-				TieBreak1Numeric.Value = botData.TieBreaker1CompareToValue;
-				TieBreak2Numeric.Value = botData.TieBreaker2CompareToValue;
-				TieBreak3Numeric.Value = botData.TieBreaker3CompareToValue;
-			}
-			catch
-			{
-				MainComparisonType = 0;
-				Tie1ComparisonType = 0;
-				Tie2ComparisonType = 0;
-				Tie3ComparisonType = 0;
-
-				MainBestRadio.Checked = true;
-				TieBreak1BestRadio.Checked = true;
-				TieBreak2BestRadio.Checked = true;
-				TieBreak3BestRadio.Checked = true;
-				MainBestRadio.Checked = false;
-				TieBreak1BestRadio.Checked = false;
-				TieBreak2BestRadio.Checked = false;
-				TieBreak3BestRadio.Checked = false;
-
-				MainValueNumeric.Value = 0;
-				TieBreak1Numeric.Value = 0;
-				TieBreak2Numeric.Value = 0;
-				TieBreak3Numeric.Value = 0;
-			}
-			FrameLength = botData.FrameLength;
-			FromSlot = botData.FromSlot;
-			Attempts = botData.Attempts;
-			Frames = botData.Frames;
-
-			_currentDomain = !string.IsNullOrWhiteSpace(botData.MemoryDomain)
-					? MemoryDomains[botData.MemoryDomain]
-					: MemoryDomains.MainMemory;
-
-			_bigEndian = botData.BigEndian;
-			_dataSize = botData.DataSize > 0 ? botData.DataSize : 1;
-
-			UpdateBestAttempt();
-			UpdateComparisonBotAttempt();
-
-			if (_bestBotAttempt != null)
-			{
-				PlayBestButton.Enabled = true;
-			}
-
-			CurrentFileName = path;
-			Settings.RecentBotFiles.Add(CurrentFileName);
-			MessageLabel.Text = $"{Path.GetFileNameWithoutExtension(path)} loaded";
-
-			AssessRunButtonStatus();
-			return true;
-		}
-
-		private void SaveBotFile(string path)
-		{
-			var data = new BotData
-			{
-				Best = _bestBotAttempt,
-				ControlProbabilities = ControlProbabilities,
-				Maximize = MaximizeAddress,
-				TieBreaker1 = TieBreaker1Address,
-				TieBreaker2 = TieBreaker2Address,
-				TieBreaker3 = TieBreaker3Address,
-				ComparisonTypeMain = MainComparisonType,
-				ComparisonTypeTie1 = Tie1ComparisonType,
-				ComparisonTypeTie2 = Tie2ComparisonType,
-				ComparisonTypeTie3 = Tie3ComparisonType,
-				MainCompareToBest = MainBestRadio.Checked,
-				TieBreaker1CompareToBest = TieBreak1BestRadio.Checked,
-				TieBreaker2CompareToBest = TieBreak2BestRadio.Checked,
-				TieBreaker3CompareToBest = TieBreak3BestRadio.Checked,
-				MainCompareToValue = (int)MainValueNumeric.Value,
-				TieBreaker1CompareToValue = (int)TieBreak1Numeric.Value,
-				TieBreaker2CompareToValue = (int)TieBreak2Numeric.Value,
-				TieBreaker3CompareToValue = (int)TieBreak3Numeric.Value,
-				FromSlot = FromSlot,
-				FrameLength = FrameLength,
-				Attempts = Attempts,
-				Frames = Frames,
-				MemoryDomain = _currentDomain.Name,
-				BigEndian = _bigEndian,
-				DataSize = _dataSize
-			};
-
-			var json = ConfigService.SaveWithType(data);
-
-			File.WriteAllText(path, json);
-			CurrentFileName = path;
-			Settings.RecentBotFiles.Add(CurrentFileName);
-			MessageLabel.Text = $"{Path.GetFileName(CurrentFileName)} saved";
-		}
-
-		#endregion
-
-		public bool HasFrameAdvanced()
-		{
-			//If the emulator frame is different from the last time it tried calling
-			//the function then we can continue, otherwise we need to stop.
-			return _lastFrameAdvanced != Emulator.Frame;
-		}
-		private void SetupControlsAndProperties()
-		{
-			MaximizeAddressBox.SetHexProperties(_currentDomain.Size);
-			TieBreaker1Box.SetHexProperties(_currentDomain.Size);
-			TieBreaker2Box.SetHexProperties(_currentDomain.Size);
-			TieBreaker3Box.SetHexProperties(_currentDomain.Size);
-
-			StartFromSlotBox.SelectedIndex = 0;
-
-			int starty = 0;
-			int accumulatedy = 0;
-			int lineHeight = 30;
-			int marginLeft = 15;
-			int count = 0;
-
-			ControlProbabilityPanel.Controls.Clear();
-
-			foreach (var button in Emulator.ControllerDefinition.BoolButtons)
-			{
-				var control = new BotControlsRow
-				{
-					ButtonName = button,
-					Probability = 0.0,
-					Location = new Point(marginLeft, starty + accumulatedy),
-					TabIndex = count + 1,
-					ProbabilityChangedCallback = AssessRunButtonStatus
-				};
-
-				ControlProbabilityPanel.Controls.Add(control);
-				accumulatedy += lineHeight;
-				count++;
-			}
-
-			if (Settings.RecentBotFiles.AutoLoad)
-			{
-				LoadFileFromRecent(Settings.RecentBotFiles.MostRecent);
-			}
-
-			UpdateBotStatusIcon();
-		}
-
-		private void SetMemoryDomain(string name)
-		{
-			_currentDomain = MemoryDomains[name];
-			_bigEndian = MemoryDomains[name].EndianType == MemoryDomain.Endian.Big;
-
-			MaximizeAddressBox.SetHexProperties(_currentDomain.Size);
-			TieBreaker1Box.SetHexProperties(_currentDomain.Size);
-			TieBreaker2Box.SetHexProperties(_currentDomain.Size);
-			TieBreaker3Box.SetHexProperties(_currentDomain.Size);
-		}
-
-		private int GetRamvalue(int addr)
-		{
-			int val;
-			switch (_dataSize)
-			{
-				default:
-				case 1:
-					val = _currentDomain.PeekByte(addr);
-					break;
-				case 2:
-					val = _currentDomain.PeekUshort(addr, _bigEndian);
-					break;
-				case 4:
-					val = (int)_currentDomain.PeekUint(addr, _bigEndian);
-					break;
-			}
-
-			return val;
-		}
-
-		private void Update(bool fast)
-		{
-			if (_dontUpdateValues)
-			{
-				return;
-			}
-
-			if (!HasFrameAdvanced())
-			{
-				return;
-			}
-
-<<<<<<< HEAD
-
-=======
->>>>>>> bb0e0522
-			if (_replayMode)
-			{
-				int index = Emulator.Frame - _startFrame;
-
-				if (index < _bestBotAttempt.Log.Count)
-				{
-					var logEntry = _bestBotAttempt.Log[index];
-					var lg = Global.MovieSession.MovieControllerInstance();
-					lg.SetControllersAsMnemonic(logEntry);
-
-					foreach (var button in lg.Definition.BoolButtons)
-					{
-						// TODO: make an input adapter specifically for the bot?
-						Global.LuaAndAdaptor.SetButton(button, lg.IsPressed(button));
-					}
-				}
-				else
-				{
-					FinishReplay();
-				}
-			}
-			else if (_isBotting)
-			{
-
-				if (Emulator.Frame >= _targetFrame)
-				{
-					Attempts++;
-					Frames += FrameLength;
-
-					_currentBotAttempt.Maximize = MaximizeValue;
-					_currentBotAttempt.TieBreak1 = TieBreaker1Value;
-					_currentBotAttempt.TieBreak2 = TieBreaker2Value;
-					_currentBotAttempt.TieBreak3 = TieBreaker3Value;
-					PlayBestButton.Enabled = true;
-
-					if (_bestBotAttempt == null || IsBetter(_bestBotAttempt, _currentBotAttempt))
-					{
-						_bestBotAttempt = _currentBotAttempt;
-						UpdateBestAttempt();
-					}
-
-					_currentBotAttempt = new BotAttempt { Attempt = Attempts };
-					GlobalWin.MainForm.LoadQuickSave(SelectedSlot, false, true);
-				}
-<<<<<<< HEAD
-				
-				//Before this would have 2 additional hits before the frame even advanced, making the amount of inputs greater than the number of frames to test.
-				if (_currentBotAttempt.Log.Count < FrameLength) //aka do not Add more inputs than there are Frames to test!
-				{
-					PressButtons();
-					LastFrameAdvanced = Emulator.Frame;
-
-				}
-
-=======
-				//Before this would have 2 additional hits before the frame even advanced, making the amount of inputs greater than the number of frames to test.
-				if (_currentBotAttempt.Log.Count < FrameLength) //aka do not Add more inputs than there are Frames to test
-				{
-					PressButtons();
-					_lastFrameAdvanced = Emulator.Frame;
-				}
->>>>>>> bb0e0522
-			}
-		}
-
-		private void FinishReplay()
-		{
-			GlobalWin.MainForm.PauseEmulator();
-			_startFrame = 0;
-			_replayMode = false;
-			UpdateBotStatusIcon();
-			MessageLabel.Text = "Replay stopped";
-		}
-
-		private bool IsBetter(BotAttempt comparison, BotAttempt current)
-		{
-			if (!TestValue(MainComparisonType, current.Maximize, comparison.Maximize))
-			{
-				return false;
-			}
-			else if (current.Maximize == comparison.Maximize)
-			{
-				if (!TestValue(Tie1ComparisonType, current.TieBreak1, comparison.TieBreak1))
-				{
-					return false;
-				}
-				else if (current.TieBreak1 == comparison.TieBreak1)
-				{
-					if (!TestValue(Tie2ComparisonType, current.TieBreak2, comparison.TieBreak2))
-					{
-						return false;
-					}
-					else if (current.TieBreak2 == comparison.TieBreak2)
-					{
-						if (!TestValue(Tie3ComparisonType, current.TieBreak3, current.TieBreak3))
-						{
-							return false;
-						}
-					}
-				}
-			}
-
-			return true;
-		}
-
-		private bool TestValue(byte operation, int currentValue, int bestValue)
-		{
-			switch (operation)
-			{
-				case 0:
-					return currentValue > bestValue;
-				case 1:
-					return currentValue >= bestValue;
-				case 2:
-					return currentValue == bestValue;
-				case 3:
-					return currentValue <= bestValue;
-				case 4:
-					return currentValue < bestValue;
-			}
-			return false;
-		}
-
-		private void UpdateBestAttempt()
-		{
-			if (_bestBotAttempt != null)
-			{
-				ClearBestButton.Enabled = true;
-				BestAttemptNumberLabel.Text = _bestBotAttempt.Attempt.ToString();
-				BestMaximizeBox.Text = _bestBotAttempt.Maximize.ToString();
-				BestTieBreak1Box.Text = _bestBotAttempt.TieBreak1.ToString();
-				BestTieBreak2Box.Text = _bestBotAttempt.TieBreak2.ToString();
-				BestTieBreak3Box.Text = _bestBotAttempt.TieBreak3.ToString();
-
-				var sb = new StringBuilder();
-				foreach (var logEntry in _bestBotAttempt.Log)
-				{
-					sb.AppendLine(logEntry);
-				}
-				BestAttemptLogLabel.Text = sb.ToString();
-				PlayBestButton.Enabled = true;
-			}
-			else
-			{
-				ClearBestButton.Enabled = false;
-				BestAttemptNumberLabel.Text = "";
-				BestMaximizeBox.Text = "";
-				BestTieBreak1Box.Text = "";
-				BestTieBreak2Box.Text = "";
-				BestTieBreak3Box.Text = "";
-				BestAttemptLogLabel.Text = "";
-				PlayBestButton.Enabled = false;
-			}
-		}
-
-		private void PressButtons()
-		{
-			var rand = new Random((int)DateTime.Now.Ticks);
-
-			var buttonLog = new Dictionary<string, bool>();
-
-			foreach (var button in Emulator.ControllerDefinition.BoolButtons)
-			{
-				double probability = _cachedControlProbabilities[button];
-				bool pressed = !(rand.Next(100) < probability);
-
-				buttonLog.Add(button, pressed);
-				Global.ClickyVirtualPadController.SetBool(button, pressed);
-			}
-
-			_currentBotAttempt.Log.Add(_logGenerator.GenerateLogEntry());
-		}
-
-		private void StartBot()
-		{
-			if (!CanStart())
-			{
-				MessageBox.Show("Unable to run with current settings");
-				return;
-			}
-
-			_isBotting = true;
-			ControlsBox.Enabled = false;
-			StartFromSlotBox.Enabled = false;
-			RunBtn.Visible = false;
-			StopBtn.Visible = true;
-			GoalGroupBox.Enabled = false;
-			_currentBotAttempt = new BotAttempt { Attempt = Attempts };
-
-			if (Global.MovieSession.Movie.IsRecording)
-			{
-				_oldCountingSetting = Global.MovieSession.Movie.IsCountingRerecords;
-				Global.MovieSession.Movie.IsCountingRerecords = false;
-			}
-
-			_dontUpdateValues = true;
-			GlobalWin.MainForm.LoadQuickSave(SelectedSlot, false, true); // Triggers an UpdateValues call
-			_dontUpdateValues = false;
-
-			_targetFrame = Emulator.Frame + (int)FrameLengthNumeric.Value;
-
-			GlobalWin.MainForm.UnpauseEmulator();
-			if (Settings.TurboWhenBotting)
-			{
-				SetMaxSpeed();
-			}
-
-			UpdateBotStatusIcon();
-			MessageLabel.Text = "Running...";
-			_cachedControlProbabilities = ControlProbabilities;
-			_logGenerator = Global.MovieSession.LogGeneratorInstance();
-			_logGenerator.SetSource(Global.ClickyVirtualPadController);
-		}
-
-		private bool CanStart()
-		{
-			if (!ControlProbabilities.Any(cp => cp.Value > 0))
-			{
-				return false;
-			}
-
-			if (!MaximizeAddressBox.ToRawInt().HasValue)
-			{
-				return false;
-			}
-
-			if (FrameLengthNumeric.Value == 0)
-			{
-				return false;
-			}
-
-			return true;
-		}
-
-		private void StopBot()
-		{
-			RunBtn.Visible = true;
-			StopBtn.Visible = false;
-			_isBotting = false;
-			_targetFrame = 0;
-			ControlsBox.Enabled = true;
-			StartFromSlotBox.Enabled = true;
-			_targetFrame = 0;
-			_currentBotAttempt = null;
-			GoalGroupBox.Enabled = true;
-
-			if (Global.MovieSession.Movie.IsRecording)
-			{
-				Global.MovieSession.Movie.IsCountingRerecords = _oldCountingSetting;
-			}
-
-			GlobalWin.MainForm.PauseEmulator();
-			SetNormalSpeed();
-			UpdateBotStatusIcon();
-			MessageLabel.Text = "Bot stopped";
-		}
-
-		private void UpdateBotStatusIcon()
-		{
-			if (_replayMode)
-			{
-				BotStatusButton.Image = Properties.Resources.Play;
-				BotStatusButton.ToolTipText = "Replaying best result";
-			}
-			else if (_isBotting)
-			{
-				BotStatusButton.Image = Properties.Resources.RecordHS;
-				BotStatusButton.ToolTipText = "Botting in progress";
-			}
-			else
-			{
-				BotStatusButton.Image = Properties.Resources.Pause;
-				BotStatusButton.ToolTipText = "Bot is currently not running";
-			}
-		}
-
-		private void SetMaxSpeed()
-		{
-			GlobalWin.MainForm.Unthrottle();
-		}
-
-		private void SetNormalSpeed()
-		{
-			GlobalWin.MainForm.Throttle();
-		}
-
-		private void AssessRunButtonStatus()
-		{
-			RunBtn.Enabled =
-				FrameLength > 0
-				&& !string.IsNullOrWhiteSpace(MaximizeAddressBox.Text)
-				&& ControlProbabilities.Any(kvp => kvp.Value > 0);
-		}
-
-		/// <summary>
-		/// Updates comparison bot attempt with current best bot attempt values for values where the "best" radio button is selected
-		/// </summary>
-		private void UpdateComparisonBotAttempt()
-		{
-			if (_bestBotAttempt == null)
-			{
-				if (MainBestRadio.Checked)
-				{
-					_comparisonBotAttempt.Maximize = 0;
-				}
-
-				if (TieBreak1BestRadio.Checked)
-				{
-					_comparisonBotAttempt.TieBreak1 = 0;
-				}
-
-				if (TieBreak2BestRadio.Checked)
-				{
-					_comparisonBotAttempt.TieBreak2 = 0;
-				}
-
-				if (TieBreak3BestRadio.Checked)
-				{
-					_comparisonBotAttempt.TieBreak3 = 0;
-				}
-			}
-			else
-			{
-				if (MainBestRadio.Checked && _bestBotAttempt.Maximize != _comparisonBotAttempt.Maximize)
-				{
-					_comparisonBotAttempt.Maximize = _bestBotAttempt.Maximize;
-				}
-
-				if (TieBreak1BestRadio.Checked && _bestBotAttempt.TieBreak1 != _comparisonBotAttempt.TieBreak1)
-				{
-					_comparisonBotAttempt.TieBreak1 = _bestBotAttempt.TieBreak1;
-				}
-
-				if (TieBreak2BestRadio.Checked && _bestBotAttempt.TieBreak2 != _comparisonBotAttempt.TieBreak2)
-				{
-					_comparisonBotAttempt.TieBreak2 = _bestBotAttempt.TieBreak2;
-				}
-
-				if (TieBreak3BestRadio.Checked && _bestBotAttempt.TieBreak3 != _comparisonBotAttempt.TieBreak3)
-				{
-					_comparisonBotAttempt.TieBreak3 = _bestBotAttempt.TieBreak3;
-				}
-			}
-		}
-
-		private void MainBestRadio_CheckedChanged(object sender, EventArgs e)
-		{
-			RadioButton radioButton = (RadioButton)sender;
-			if (radioButton.Checked)
-			{
-				this.MainValueNumeric.Enabled = false;
-				_comparisonBotAttempt.Maximize = _bestBotAttempt == null ? 0 : _bestBotAttempt.Maximize;
-			}
-		}
-
-		private void Tiebreak1BestRadio_CheckedChanged(object sender, EventArgs e)
-		{
-			RadioButton radioButton = (RadioButton)sender;
-			if (radioButton.Checked)
-			{
-				this.TieBreak1Numeric.Enabled = false;
-				_comparisonBotAttempt.TieBreak1 = _bestBotAttempt == null ? 0 : _bestBotAttempt.TieBreak1;
-			}
-		}
-
-		private void Tiebreak2BestRadio_CheckedChanged(object sender, EventArgs e)
-		{
-			RadioButton radioButton = (RadioButton)sender;
-			if (radioButton.Checked)
-			{
-				this.TieBreak2Numeric.Enabled = false;
-				_comparisonBotAttempt.TieBreak2 = _bestBotAttempt == null ? 0 : _bestBotAttempt.TieBreak2;
-			}
-		}
-
-		private void Tiebreak3BestRadio_CheckedChanged(object sender, EventArgs e)
-		{
-			RadioButton radioButton = (RadioButton)sender;
-			if (radioButton.Checked)
-			{
-				this.TieBreak3Numeric.Enabled = false;
-				_comparisonBotAttempt.TieBreak3 = _bestBotAttempt == null ? 0 : _bestBotAttempt.TieBreak3;
-			}
-		}
-
-		private void MainValueRadio_CheckedChanged(object sender, EventArgs e)
-		{
-			RadioButton radioButton = (RadioButton)sender;
-			if (radioButton.Checked)
-			{
-				this.MainValueNumeric.Enabled = true;
-				_comparisonBotAttempt.Maximize = (int)this.MainValueNumeric.Value;
-			}
-		}
-
-		private void TieBreak1ValueRadio_CheckedChanged(object sender, EventArgs e)
-		{
-			RadioButton radioButton = (RadioButton)sender;
-			if (radioButton.Checked)
-			{
-				this.TieBreak1Numeric.Enabled = true;
-				_comparisonBotAttempt.TieBreak1 = (int)this.TieBreak1Numeric.Value;
-			}
-		}
-
-		private void TieBreak2ValueRadio_CheckedChanged(object sender, EventArgs e)
-		{
-			RadioButton radioButton = (RadioButton)sender;
-			if (radioButton.Checked)
-			{
-				this.TieBreak2Numeric.Enabled = true;
-				_comparisonBotAttempt.TieBreak2 = (int)this.TieBreak2Numeric.Value;
-			}
-		}
-
-		private void TieBreak3ValueRadio_CheckedChanged(object sender, EventArgs e)
-		{
-			RadioButton radioButton = (RadioButton)sender;
-			if (radioButton.Checked)
-			{
-				this.TieBreak3Numeric.Enabled = true;
-				_comparisonBotAttempt.TieBreak3 = (int)this.TieBreak3Numeric.Value;
-			}
-		}
-
-		private void MainValueNumeric_ValueChanged(object sender, EventArgs e)
-		{
-			NumericUpDown numericUpDown = (NumericUpDown)sender;
-			this._comparisonBotAttempt.Maximize = (int)numericUpDown.Value;
-		}
-
-		private void TieBreak1Numeric_ValueChanged(object sender, EventArgs e)
-		{
-			NumericUpDown numericUpDown = (NumericUpDown)sender;
-			this._comparisonBotAttempt.TieBreak1 = (int)numericUpDown.Value;
-		}
-
-		private void TieBreak2Numeric_ValueChanged(object sender, EventArgs e)
-		{
-			NumericUpDown numericUpDown = (NumericUpDown)sender;
-			this._comparisonBotAttempt.TieBreak2 = (int)numericUpDown.Value;
-		}
-
-		private void TieBreak3Numeric_ValueChanged(object sender, EventArgs e)
-		{
-			NumericUpDown numericUpDown = (NumericUpDown)sender;
-			this._comparisonBotAttempt.TieBreak3 = (int)numericUpDown.Value;
-		}		
-
-		private void btnCopyBestInput_Click(object sender, EventArgs e)
-		{
-			Clipboard.SetText(BestAttemptLogLabel.Text);
-		}
-
-<<<<<<< HEAD
-		//Copy to Clipboard
-		private void btnCopyBestInput_Click(object sender, EventArgs e)
-		{
-			Clipboard.SetText(BestAttemptLogLabel.Text);			
-		}
-
-		private void HelpToolStripMenuItem_Click(object sender, EventArgs e)
-		{
-			System.Diagnostics.Process.Start("http://tasvideos.org/Bizhawk/BasicBot.html");
-=======
-		private void HelpToolStripMenuItem_Click(object sender, EventArgs e)
-		{
->>>>>>> bb0e0522
-
-		}
-	}
-}
+﻿using System;
+using System.Collections.Generic;
+using System.Drawing;
+using System.IO;
+using System.Linq;
+using System.Text;
+using System.Windows.Forms;
+using BizHawk.Client.EmuHawk.ToolExtensions;
+
+using BizHawk.Emulation.Common;
+using BizHawk.Client.Common;
+
+namespace BizHawk.Client.EmuHawk
+{
+	public partial class BasicBot : ToolFormBase, IToolFormAutoConfig
+	{
+		private const string DialogTitle = "Basic Bot";
+
+		private string _currentFileName = "";
+
+		private string CurrentFileName
+		{
+			get { return _currentFileName; }
+			set
+			{
+				_currentFileName = value;
+
+				if (!string.IsNullOrWhiteSpace(_currentFileName))
+				{
+					Text = $"{DialogTitle} - {Path.GetFileNameWithoutExtension(_currentFileName)}";
+				}
+				else
+				{
+					Text = DialogTitle;
+				}
+			}
+
+		}
+
+		private bool _isBotting = false;
+		private long _attempts = 1;
+		private long _frames = 0;
+		private int _targetFrame = 0;
+		private bool _oldCountingSetting = false;
+		private BotAttempt _currentBotAttempt = null;
+		private BotAttempt _bestBotAttempt = null;
+		private BotAttempt _comparisonBotAttempt = null;
+		private bool _replayMode = false;
+		private int _startFrame = 0;
+		private string _lastRom = "";
+		private int _lastFrameAdvanced { get; set; }
+
+		private bool _dontUpdateValues = false;
+
+		private MemoryDomain _currentDomain;
+		private bool _bigEndian;
+		private int _dataSize;
+
+		private Dictionary<string, double> _cachedControlProbabilities;
+		private ILogEntryGenerator _logGenerator;
+		
+		#region Services and Settings
+
+		[RequiredService]
+		private IEmulator Emulator { get; set; }
+
+		// Unused, due to the use of MainForm to loadstate, but this needs to be kept here in order to establish an IStatable dependency
+		[RequiredService]
+		private IStatable StatableCore { get; set; }
+
+		[RequiredService]
+		private IMemoryDomains MemoryDomains { get; set; }
+
+		[ConfigPersist]
+		public BasicBotSettings Settings { get; set; }
+
+		public class BasicBotSettings
+		{
+			public BasicBotSettings()
+			{
+				RecentBotFiles = new RecentFiles();
+				TurboWhenBotting = true;
+			}
+
+			public RecentFiles RecentBotFiles { get; set; }
+			public bool TurboWhenBotting { get; set; }
+		}
+
+		#endregion
+
+		#region Initialize
+
+		public BasicBot()
+		{
+			InitializeComponent();
+			Text = DialogTitle;
+			Settings = new BasicBotSettings();
+
+			_comparisonBotAttempt = new BotAttempt();
+		}
+
+		private void BasicBot_Load(object sender, EventArgs e)
+		{
+
+		}
+
+		#endregion
+
+		#region UI Bindings
+
+		private Dictionary<string, double> ControlProbabilities
+		{
+			get
+			{
+				return ControlProbabilityPanel.Controls
+					.OfType<BotControlsRow>()
+					.ToDictionary(tkey => tkey.ButtonName, tvalue => tvalue.Probability);
+			}
+		}
+
+		private string SelectedSlot
+		{
+			get
+			{
+				char num = StartFromSlotBox.SelectedItem
+					.ToString()
+					.Last();
+
+				return $"QuickSave{num}";
+			}
+		}
+
+		private long Attempts
+		{
+			get { return _attempts; }
+			set
+			{
+				_attempts = value;
+				AttemptsLabel.Text = _attempts.ToString();
+			}
+		}
+
+		private long Frames
+		{
+			get { return _frames; }
+			set
+			{
+				_frames = value;
+				FramesLabel.Text = _frames.ToString();
+			}
+		}
+
+		private int FrameLength
+		{
+			get { return (int)FrameLengthNumeric.Value; }
+			set { FrameLengthNumeric.Value = value; }
+		}
+
+		public int MaximizeAddress
+		{
+			get
+			{
+				int? addr = MaximizeAddressBox.ToRawInt();
+				if (addr.HasValue)
+				{
+					return addr.Value;
+				}
+
+				return 0;
+			}
+
+			set
+			{
+				MaximizeAddressBox.SetFromRawInt(value);
+			}
+		}
+
+		public int MaximizeValue
+		{
+			get
+			{
+				int? addr = MaximizeAddressBox.ToRawInt();
+				if (addr.HasValue)
+				{
+					return GetRamvalue(addr.Value);
+				}
+
+				return 0;
+			}
+		}
+
+		public int TieBreaker1Address
+		{
+			get
+			{
+				int? addr = TieBreaker1Box.ToRawInt();
+				if (addr.HasValue)
+				{
+					return addr.Value;
+				}
+
+				return 0;
+			}
+
+			set
+			{
+				TieBreaker1Box.SetFromRawInt(value);
+			}
+		}
+
+		public int TieBreaker1Value
+		{
+			get
+			{
+				int? addr = TieBreaker1Box.ToRawInt();
+				if (addr.HasValue)
+				{
+					return GetRamvalue(addr.Value);
+				}
+
+				return 0;
+			}
+		}
+
+		public int TieBreaker2Address
+		{
+			get
+			{
+				int? addr = TieBreaker2Box.ToRawInt();
+				if (addr.HasValue)
+				{
+					return addr.Value;
+				}
+
+				return 0;
+			}
+
+			set
+			{
+				TieBreaker2Box.SetFromRawInt(value);
+			}
+		}
+
+		public int TieBreaker2Value
+		{
+			get
+			{
+				int? addr = TieBreaker2Box.ToRawInt();
+				if (addr.HasValue)
+				{
+					return GetRamvalue(addr.Value);
+				}
+
+				return 0;
+			}
+		}
+
+		public int TieBreaker3Address
+		{
+			get
+			{
+				int? addr = TieBreaker3Box.ToRawInt();
+				if (addr.HasValue)
+				{
+					return addr.Value;
+				}
+
+				return 0;
+			}
+
+			set
+			{
+				TieBreaker3Box.SetFromRawInt(value);
+			}
+		}
+
+		public int TieBreaker3Value
+		{
+			get
+			{
+				int? addr = TieBreaker3Box.ToRawInt();
+				if (addr.HasValue)
+				{
+					return GetRamvalue(addr.Value);
+				}
+
+				return 0;
+			}
+		}
+
+		public byte MainComparisonType
+		{
+			get
+			{
+				return (byte)MainOperator.SelectedIndex;
+			}
+			set
+			{
+				if (value < 5) MainOperator.SelectedIndex = value;
+				else MainOperator.SelectedIndex = 0;
+			}
+		}
+
+		public byte Tie1ComparisonType
+		{
+			get
+			{
+				return (byte)Tiebreak1Operator.SelectedIndex;
+			}
+			set
+			{
+				if (value < 5) Tiebreak1Operator.SelectedIndex = value;
+				else Tiebreak1Operator.SelectedIndex = 0;
+			}
+		}
+
+		public byte Tie2ComparisonType
+		{
+			get
+			{
+				return (byte)Tiebreak2Operator.SelectedIndex;
+			}
+			set
+			{
+				if (value < 5) Tiebreak2Operator.SelectedIndex = value;
+				else Tiebreak2Operator.SelectedIndex = 0;
+			}
+		}
+
+		public byte Tie3ComparisonType
+		{
+			get
+			{
+				return (byte)Tiebreak3Operator.SelectedIndex;
+			}
+			set
+			{
+				if (value < 5) Tiebreak3Operator.SelectedIndex = value;
+				else Tiebreak3Operator.SelectedIndex = 0;
+			}
+		}
+
+		public string FromSlot
+		{
+			get
+			{
+				return StartFromSlotBox.SelectedItem != null
+					? StartFromSlotBox.SelectedItem.ToString()
+					: "";
+			}
+
+			set
+			{
+				var item = StartFromSlotBox.Items
+					.OfType<object>()
+					.FirstOrDefault(o => o.ToString() == value);
+
+				if (item != null)
+				{
+					StartFromSlotBox.SelectedItem = item;
+				}
+				else
+				{
+					StartFromSlotBox.SelectedItem = null;
+				}
+			}
+		}
+
+
+		//Upon Load State, TASStudio uses GlobalWin.Tools.UpdateBefore(); as well as GlobalWin.Tools.UpdateAfter(); 
+		//Both of which will Call UpdateValues() and Update() which both end up in the Update() function.  Calling Update() will cause the Log to add an additional log.  
+		//By not handling both of those calls the _currentBotAttempt.Log.Count will be 2 more than expected.
+		//However this also causes a problem with ramwatch not being up to date since that TOO gets called.
+		//Need to find out if having RamWatch open while TasStudio is open causes issues.
+		//there appears to be  "hack"(?) line in ToolManager.UpdateBefore that seems to refresh the RamWatch.  Not sure that is causing any issue since it does look like the ramwatch is ahead too much..
+		
+		public int LastFrameAdvanced { get; set; }
+		#endregion
+
+		public bool HasFrameAdvanced()
+		{
+			//If the emulator frame is different from the last time it tried calling
+			//the function then we can continue, otherwise we need to stop.
+			return LastFrameAdvanced != Emulator.Frame;
+		}
+		#region IToolForm Implementation
+
+		public bool UpdateBefore { get { return true; } }
+
+		public void NewUpdate(ToolFormUpdateType type) { }
+
+		public void UpdateValues()
+		{
+			Update(fast: false);
+		}
+
+
+		public void FastUpdate()
+		{
+			Update(fast: true);
+		}
+
+		public void Restart()
+		{
+			if (_currentDomain == null ||
+				MemoryDomains.Contains(_currentDomain))
+			{
+				_currentDomain = MemoryDomains.MainMemory;
+				_bigEndian = _currentDomain.EndianType == MemoryDomain.Endian.Big;
+				_dataSize = 1;
+			}
+
+			if (_isBotting)
+			{
+				StopBot();
+			}
+			else if (_replayMode)
+			{
+				FinishReplay();
+			}
+
+
+			if (_lastRom != GlobalWin.MainForm.CurrentlyOpenRom)
+			{
+				_lastRom = GlobalWin.MainForm.CurrentlyOpenRom;
+				SetupControlsAndProperties();
+			}
+		}
+
+		public bool AskSaveChanges()
+		{
+			return true;
+		}
+
+		#endregion
+
+		#region Control Events
+
+		#region FileMenu
+
+		private void FileSubMenu_DropDownOpened(object sender, EventArgs e)
+		{
+			SaveMenuItem.Enabled = !string.IsNullOrWhiteSpace(CurrentFileName);
+		}
+
+		private void RecentSubMenu_DropDownOpened(object sender, EventArgs e)
+		{
+			RecentSubMenu.DropDownItems.Clear();
+			RecentSubMenu.DropDownItems.AddRange(
+				Settings.RecentBotFiles.RecentMenu(LoadFileFromRecent, true));
+		}
+
+		private void NewMenuItem_Click(object sender, EventArgs e)
+		{
+			CurrentFileName = "";
+			_bestBotAttempt = null;
+
+			ControlProbabilityPanel.Controls
+				.OfType<BotControlsRow>()
+				.ToList()
+				.ForEach(cp => cp.Probability = 0);
+
+			FrameLength = 0;
+			MaximizeAddress = 0;
+			TieBreaker1Address = 0;
+			TieBreaker2Address = 0;
+			TieBreaker3Address = 0;
+			StartFromSlotBox.SelectedIndex = 0;
+			MainOperator.SelectedIndex = 0;
+			Tiebreak1Operator.SelectedIndex = 0;
+			Tiebreak2Operator.SelectedIndex = 0;
+			Tiebreak3Operator.SelectedIndex = 0;
+			MainBestRadio.Checked = true;
+			MainValueNumeric.Value = 0;
+			TieBreak1Numeric.Value = 0;
+			TieBreak2Numeric.Value = 0;
+			TieBreak3Numeric.Value = 0;
+			TieBreak1BestRadio.Checked = true;
+			TieBreak2BestRadio.Checked = true;
+			TieBreak3BestRadio.Checked = true;
+
+			UpdateBestAttempt();
+			UpdateComparisonBotAttempt();
+		}
+
+		private void OpenMenuItem_Click(object sender, EventArgs e)
+		{
+			var file = OpenFileDialog(
+					CurrentFileName,
+					PathManager.MakeAbsolutePath(Global.Config.PathEntries.ToolsPathFragment, null),
+					"Bot files",
+					"bot"
+				);
+
+			if (file != null)
+			{
+				LoadBotFile(file.FullName);
+			}
+		}
+
+		private void SaveMenuItem_Click(object sender, EventArgs e)
+		{
+			if (!string.IsNullOrWhiteSpace(CurrentFileName))
+			{
+				SaveBotFile(CurrentFileName);
+			}
+		}
+
+		private void SaveAsMenuItem_Click(object sender, EventArgs e)
+		{
+			var file = SaveFileDialog(
+					CurrentFileName,
+					PathManager.MakeAbsolutePath(Global.Config.PathEntries.ToolsPathFragment, null),
+					"Bot files",
+					"bot"
+				);
+
+			if (file != null)
+			{
+				SaveBotFile(file.FullName);
+				_currentFileName = file.FullName;
+			}
+		}
+
+		private void ExitMenuItem_Click(object sender, EventArgs e)
+		{
+			Close();
+		}
+
+		#endregion
+
+		#region Options Menu
+
+		private void OptionsSubMenu_DropDownOpened(object sender, EventArgs e)
+		{
+			TurboWhileBottingMenuItem.Checked = Settings.TurboWhenBotting;
+			BigEndianMenuItem.Checked = _bigEndian;
+		}
+
+		private void MemoryDomainsMenuItem_DropDownOpened(object sender, EventArgs e)
+		{
+			MemoryDomainsMenuItem.DropDownItems.Clear();
+			MemoryDomainsMenuItem.DropDownItems.AddRange(
+				MemoryDomains.MenuItems(SetMemoryDomain, _currentDomain.Name)
+				.ToArray());
+		}
+
+		private void BigEndianMenuItem_Click(object sender, EventArgs e)
+		{
+			_bigEndian ^= true;
+		}
+
+		private void DataSizeMenuItem_DropDownOpened(object sender, EventArgs e)
+		{
+			_1ByteMenuItem.Checked = _dataSize == 1;
+			_2ByteMenuItem.Checked = _dataSize == 2;
+			_4ByteMenuItem.Checked = _dataSize == 4;
+		}
+
+		private void _1ByteMenuItem_Click(object sender, EventArgs e)
+		{
+			_dataSize = 1;
+		}
+
+		private void _2ByteMenuItem_Click(object sender, EventArgs e)
+		{
+			_dataSize = 2;
+		}
+
+		private void _4ByteMenuItem_Click(object sender, EventArgs e)
+		{
+			_dataSize = 4;
+		}
+
+		private void TurboWhileBottingMenuItem_Click(object sender, EventArgs e)
+		{
+			Settings.TurboWhenBotting ^= true;
+		}
+
+		#endregion
+
+		private void RunBtn_Click(object sender, EventArgs e)
+		{
+			StartBot();
+		}
+
+		private void StopBtn_Click(object sender, EventArgs e)
+		{
+			StopBot();
+		}
+
+		private void ClearBestButton_Click(object sender, EventArgs e)
+		{
+			_bestBotAttempt = null;
+			Attempts = 0;
+			Frames = 0;
+			UpdateBestAttempt();
+			UpdateComparisonBotAttempt();
+		}
+
+		private void PlayBestButton_Click(object sender, EventArgs e)
+		{
+			StopBot();
+			_replayMode = true;
+			_dontUpdateValues = true;
+			GlobalWin.MainForm.LoadQuickSave(SelectedSlot, false, true); // Triggers an UpdateValues call
+			_dontUpdateValues = false;
+			_startFrame = Emulator.Frame;
+			SetNormalSpeed();
+			UpdateBotStatusIcon();
+			MessageLabel.Text = "Replaying";
+			GlobalWin.MainForm.UnpauseEmulator();
+		}
+
+		private void FrameLengthNumeric_ValueChanged(object sender, EventArgs e)
+		{
+			AssessRunButtonStatus();
+		}
+
+		private void ClearStatsContextMenuItem_Click(object sender, EventArgs e)
+		{
+			Attempts = 0;
+			Frames = 0;
+		}
+
+		#endregion
+
+		#region Classes
+
+		private class BotAttempt
+		{
+			public BotAttempt()
+			{
+				Log = new List<string>();
+			}
+
+			public long Attempt { get; set; }
+			public int Maximize { get; set; }
+			public int TieBreak1 { get; set; }
+			public int TieBreak2 { get; set; }
+			public int TieBreak3 { get; set; }
+			public byte ComparisonTypeMain { get; set; }
+			public byte ComparisonTypeTie1 { get; set; }
+			public byte ComparisonTypeTie2 { get; set; }
+			public byte ComparisonTypeTie3 { get; set; }
+
+			public List<string> Log { get; set; }
+		}
+
+		private class BotData
+		{
+			public BotData()
+			{
+				MainCompareToBest = true;
+				TieBreaker1CompareToBest = true;
+				TieBreaker2CompareToBest = true;
+				TieBreaker3CompareToBest = true;
+			}
+
+			public BotAttempt Best { get; set; }
+			public Dictionary<string, double> ControlProbabilities { get; set; }
+			public int Maximize { get; set; }
+			public int TieBreaker1 { get; set; }
+			public int TieBreaker2 { get; set; }
+			public int TieBreaker3 { get; set; }
+			public byte ComparisonTypeMain { get; set; }
+			public byte ComparisonTypeTie1 { get; set; }
+			public byte ComparisonTypeTie2 { get; set; }
+			public byte ComparisonTypeTie3 { get; set; }
+			public bool MainCompareToBest { get; set; }
+			public bool TieBreaker1CompareToBest { get; set; }
+			public bool TieBreaker2CompareToBest { get; set; }
+			public bool TieBreaker3CompareToBest { get; set; }
+			public int MainCompareToValue { get; set; }
+			public int TieBreaker1CompareToValue { get; set; }
+			public int TieBreaker2CompareToValue { get; set; }
+			public int TieBreaker3CompareToValue { get; set; }
+			public int FrameLength { get; set; }
+			public string FromSlot { get; set; }
+			public long Attempts { get; set; }
+			public long Frames { get; set; }
+
+			public string MemoryDomain { get; set; }
+			public bool BigEndian { get; set; }
+			public int DataSize { get; set; }
+		}
+
+		#endregion
+
+		#region File Handling
+
+		private void LoadFileFromRecent(string path)
+		{
+			var result = LoadBotFile(path);
+			if (!result)
+			{
+				Settings.RecentBotFiles.HandleLoadError(path);
+			}
+		}
+
+		private bool LoadBotFile(string path)
+		{
+			var file = new FileInfo(path);
+			if (!file.Exists)
+			{
+				return false;
+			}
+
+			var json = File.ReadAllText(path);
+			var botData = (BotData)ConfigService.LoadWithType(json);
+
+			_bestBotAttempt = botData.Best;
+
+			var probabilityControls = ControlProbabilityPanel.Controls
+					.OfType<BotControlsRow>()
+					.ToList();
+
+			foreach (var kvp in botData.ControlProbabilities)
+			{
+				var control = probabilityControls.Single(c => c.ButtonName == kvp.Key);
+				control.Probability = kvp.Value;
+			}
+
+			MaximizeAddress = botData.Maximize;
+			TieBreaker1Address = botData.TieBreaker1;
+			TieBreaker2Address = botData.TieBreaker2;
+			TieBreaker3Address = botData.TieBreaker3;
+			try
+			{
+				MainComparisonType = botData.ComparisonTypeMain;
+				Tie1ComparisonType = botData.ComparisonTypeTie1;
+				Tie2ComparisonType = botData.ComparisonTypeTie2;
+				Tie3ComparisonType = botData.ComparisonTypeTie3;
+
+				MainBestRadio.Checked = botData.MainCompareToBest;
+				TieBreak1BestRadio.Checked = botData.TieBreaker1CompareToBest;
+				TieBreak2BestRadio.Checked = botData.TieBreaker2CompareToBest;
+				TieBreak3BestRadio.Checked = botData.TieBreaker3CompareToBest;
+				MainValueRadio.Checked = !botData.MainCompareToBest;
+				TieBreak1ValueRadio.Checked = !botData.TieBreaker1CompareToBest;
+				TieBreak2ValueRadio.Checked = !botData.TieBreaker2CompareToBest;
+				TieBreak3ValueRadio.Checked = !botData.TieBreaker3CompareToBest;
+
+				MainValueNumeric.Value = botData.MainCompareToValue;
+				TieBreak1Numeric.Value = botData.TieBreaker1CompareToValue;
+				TieBreak2Numeric.Value = botData.TieBreaker2CompareToValue;
+				TieBreak3Numeric.Value = botData.TieBreaker3CompareToValue;
+			}
+			catch
+			{
+				MainComparisonType = 0;
+				Tie1ComparisonType = 0;
+				Tie2ComparisonType = 0;
+				Tie3ComparisonType = 0;
+
+				MainBestRadio.Checked = true;
+				TieBreak1BestRadio.Checked = true;
+				TieBreak2BestRadio.Checked = true;
+				TieBreak3BestRadio.Checked = true;
+				MainBestRadio.Checked = false;
+				TieBreak1BestRadio.Checked = false;
+				TieBreak2BestRadio.Checked = false;
+				TieBreak3BestRadio.Checked = false;
+
+				MainValueNumeric.Value = 0;
+				TieBreak1Numeric.Value = 0;
+				TieBreak2Numeric.Value = 0;
+				TieBreak3Numeric.Value = 0;
+			}
+			FrameLength = botData.FrameLength;
+			FromSlot = botData.FromSlot;
+			Attempts = botData.Attempts;
+			Frames = botData.Frames;
+
+			_currentDomain = !string.IsNullOrWhiteSpace(botData.MemoryDomain)
+					? MemoryDomains[botData.MemoryDomain]
+					: MemoryDomains.MainMemory;
+
+			_bigEndian = botData.BigEndian;
+			_dataSize = botData.DataSize > 0 ? botData.DataSize : 1;
+
+			UpdateBestAttempt();
+			UpdateComparisonBotAttempt();
+
+			if (_bestBotAttempt != null)
+			{
+				PlayBestButton.Enabled = true;
+			}
+
+			CurrentFileName = path;
+			Settings.RecentBotFiles.Add(CurrentFileName);
+			MessageLabel.Text = $"{Path.GetFileNameWithoutExtension(path)} loaded";
+
+			AssessRunButtonStatus();
+			return true;
+		}
+
+		private void SaveBotFile(string path)
+		{
+			var data = new BotData
+			{
+				Best = _bestBotAttempt,
+				ControlProbabilities = ControlProbabilities,
+				Maximize = MaximizeAddress,
+				TieBreaker1 = TieBreaker1Address,
+				TieBreaker2 = TieBreaker2Address,
+				TieBreaker3 = TieBreaker3Address,
+				ComparisonTypeMain = MainComparisonType,
+				ComparisonTypeTie1 = Tie1ComparisonType,
+				ComparisonTypeTie2 = Tie2ComparisonType,
+				ComparisonTypeTie3 = Tie3ComparisonType,
+				MainCompareToBest = MainBestRadio.Checked,
+				TieBreaker1CompareToBest = TieBreak1BestRadio.Checked,
+				TieBreaker2CompareToBest = TieBreak2BestRadio.Checked,
+				TieBreaker3CompareToBest = TieBreak3BestRadio.Checked,
+				MainCompareToValue = (int)MainValueNumeric.Value,
+				TieBreaker1CompareToValue = (int)TieBreak1Numeric.Value,
+				TieBreaker2CompareToValue = (int)TieBreak2Numeric.Value,
+				TieBreaker3CompareToValue = (int)TieBreak3Numeric.Value,
+				FromSlot = FromSlot,
+				FrameLength = FrameLength,
+				Attempts = Attempts,
+				Frames = Frames,
+				MemoryDomain = _currentDomain.Name,
+				BigEndian = _bigEndian,
+				DataSize = _dataSize
+			};
+
+			var json = ConfigService.SaveWithType(data);
+
+			File.WriteAllText(path, json);
+			CurrentFileName = path;
+			Settings.RecentBotFiles.Add(CurrentFileName);
+			MessageLabel.Text = $"{Path.GetFileName(CurrentFileName)} saved";
+		}
+
+		#endregion
+
+		public bool HasFrameAdvanced()
+		{
+			//If the emulator frame is different from the last time it tried calling
+			//the function then we can continue, otherwise we need to stop.
+			return _lastFrameAdvanced != Emulator.Frame;
+		}
+		private void SetupControlsAndProperties()
+		{
+			MaximizeAddressBox.SetHexProperties(_currentDomain.Size);
+			TieBreaker1Box.SetHexProperties(_currentDomain.Size);
+			TieBreaker2Box.SetHexProperties(_currentDomain.Size);
+			TieBreaker3Box.SetHexProperties(_currentDomain.Size);
+
+			StartFromSlotBox.SelectedIndex = 0;
+
+			int starty = 0;
+			int accumulatedy = 0;
+			int lineHeight = 30;
+			int marginLeft = 15;
+			int count = 0;
+
+			ControlProbabilityPanel.Controls.Clear();
+
+			foreach (var button in Emulator.ControllerDefinition.BoolButtons)
+			{
+				var control = new BotControlsRow
+				{
+					ButtonName = button,
+					Probability = 0.0,
+					Location = new Point(marginLeft, starty + accumulatedy),
+					TabIndex = count + 1,
+					ProbabilityChangedCallback = AssessRunButtonStatus
+				};
+
+				ControlProbabilityPanel.Controls.Add(control);
+				accumulatedy += lineHeight;
+				count++;
+			}
+
+			if (Settings.RecentBotFiles.AutoLoad)
+			{
+				LoadFileFromRecent(Settings.RecentBotFiles.MostRecent);
+			}
+
+			UpdateBotStatusIcon();
+		}
+
+		private void SetMemoryDomain(string name)
+		{
+			_currentDomain = MemoryDomains[name];
+			_bigEndian = MemoryDomains[name].EndianType == MemoryDomain.Endian.Big;
+
+			MaximizeAddressBox.SetHexProperties(_currentDomain.Size);
+			TieBreaker1Box.SetHexProperties(_currentDomain.Size);
+			TieBreaker2Box.SetHexProperties(_currentDomain.Size);
+			TieBreaker3Box.SetHexProperties(_currentDomain.Size);
+		}
+
+		private int GetRamvalue(int addr)
+		{
+			int val;
+			switch (_dataSize)
+			{
+				default:
+				case 1:
+					val = _currentDomain.PeekByte(addr);
+					break;
+				case 2:
+					val = _currentDomain.PeekUshort(addr, _bigEndian);
+					break;
+				case 4:
+					val = (int)_currentDomain.PeekUint(addr, _bigEndian);
+					break;
+			}
+
+			return val;
+		}
+
+		private void Update(bool fast)
+		{
+			if (_dontUpdateValues)
+			{
+				return;
+			}
+
+			if (!HasFrameAdvanced())
+			{
+				return;
+			}
+
+			if (_replayMode)
+			{
+				int index = Emulator.Frame - _startFrame;
+
+				if (index < _bestBotAttempt.Log.Count)
+				{
+					var logEntry = _bestBotAttempt.Log[index];
+					var lg = Global.MovieSession.MovieControllerInstance();
+					lg.SetControllersAsMnemonic(logEntry);
+
+					foreach (var button in lg.Definition.BoolButtons)
+					{
+						// TODO: make an input adapter specifically for the bot?
+						Global.LuaAndAdaptor.SetButton(button, lg.IsPressed(button));
+					}
+				}
+				else
+				{
+					FinishReplay();
+				}
+			}
+			else if (_isBotting)
+			{
+
+				if (Emulator.Frame >= _targetFrame)
+				{
+					Attempts++;
+					Frames += FrameLength;
+
+					_currentBotAttempt.Maximize = MaximizeValue;
+					_currentBotAttempt.TieBreak1 = TieBreaker1Value;
+					_currentBotAttempt.TieBreak2 = TieBreaker2Value;
+					_currentBotAttempt.TieBreak3 = TieBreaker3Value;
+					PlayBestButton.Enabled = true;
+
+					if (_bestBotAttempt == null || IsBetter(_bestBotAttempt, _currentBotAttempt))
+					{
+						_bestBotAttempt = _currentBotAttempt;
+						UpdateBestAttempt();
+					}
+
+					_currentBotAttempt = new BotAttempt { Attempt = Attempts };
+					GlobalWin.MainForm.LoadQuickSave(SelectedSlot, false, true);
+				}
+				//Before this would have 2 additional hits before the frame even advanced, making the amount of inputs greater than the number of frames to test.
+				if (_currentBotAttempt.Log.Count < FrameLength) //aka do not Add more inputs than there are Frames to test
+				{
+					PressButtons();
+					_lastFrameAdvanced = Emulator.Frame;
+				}
+			}
+		}
+
+		private void FinishReplay()
+		{
+			GlobalWin.MainForm.PauseEmulator();
+			_startFrame = 0;
+			_replayMode = false;
+			UpdateBotStatusIcon();
+			MessageLabel.Text = "Replay stopped";
+		}
+
+		private bool IsBetter(BotAttempt comparison, BotAttempt current)
+		{
+			if (!TestValue(MainComparisonType, current.Maximize, comparison.Maximize))
+			{
+				return false;
+			}
+			else if (current.Maximize == comparison.Maximize)
+			{
+				if (!TestValue(Tie1ComparisonType, current.TieBreak1, comparison.TieBreak1))
+				{
+					return false;
+				}
+				else if (current.TieBreak1 == comparison.TieBreak1)
+				{
+					if (!TestValue(Tie2ComparisonType, current.TieBreak2, comparison.TieBreak2))
+					{
+						return false;
+					}
+					else if (current.TieBreak2 == comparison.TieBreak2)
+					{
+						if (!TestValue(Tie3ComparisonType, current.TieBreak3, current.TieBreak3))
+						{
+							return false;
+						}
+					}
+				}
+			}
+
+			return true;
+		}
+
+		private bool TestValue(byte operation, int currentValue, int bestValue)
+		{
+			switch (operation)
+			{
+				case 0:
+					return currentValue > bestValue;
+				case 1:
+					return currentValue >= bestValue;
+				case 2:
+					return currentValue == bestValue;
+				case 3:
+					return currentValue <= bestValue;
+				case 4:
+					return currentValue < bestValue;
+			}
+			return false;
+		}
+
+		private void UpdateBestAttempt()
+		{
+			if (_bestBotAttempt != null)
+			{
+				ClearBestButton.Enabled = true;
+				BestAttemptNumberLabel.Text = _bestBotAttempt.Attempt.ToString();
+				BestMaximizeBox.Text = _bestBotAttempt.Maximize.ToString();
+				BestTieBreak1Box.Text = _bestBotAttempt.TieBreak1.ToString();
+				BestTieBreak2Box.Text = _bestBotAttempt.TieBreak2.ToString();
+				BestTieBreak3Box.Text = _bestBotAttempt.TieBreak3.ToString();
+
+				var sb = new StringBuilder();
+				foreach (var logEntry in _bestBotAttempt.Log)
+				{
+					sb.AppendLine(logEntry);
+				}
+				BestAttemptLogLabel.Text = sb.ToString();
+				PlayBestButton.Enabled = true;
+			}
+			else
+			{
+				ClearBestButton.Enabled = false;
+				BestAttemptNumberLabel.Text = "";
+				BestMaximizeBox.Text = "";
+				BestTieBreak1Box.Text = "";
+				BestTieBreak2Box.Text = "";
+				BestTieBreak3Box.Text = "";
+				BestAttemptLogLabel.Text = "";
+				PlayBestButton.Enabled = false;
+			}
+		}
+
+		private void PressButtons()
+		{
+			var rand = new Random((int)DateTime.Now.Ticks);
+
+			var buttonLog = new Dictionary<string, bool>();
+
+			foreach (var button in Emulator.ControllerDefinition.BoolButtons)
+			{
+				double probability = _cachedControlProbabilities[button];
+				bool pressed = !(rand.Next(100) < probability);
+
+				buttonLog.Add(button, pressed);
+				Global.ClickyVirtualPadController.SetBool(button, pressed);
+			}
+
+			_currentBotAttempt.Log.Add(_logGenerator.GenerateLogEntry());
+		}
+
+		private void StartBot()
+		{
+			if (!CanStart())
+			{
+				MessageBox.Show("Unable to run with current settings");
+				return;
+			}
+
+			_isBotting = true;
+			ControlsBox.Enabled = false;
+			StartFromSlotBox.Enabled = false;
+			RunBtn.Visible = false;
+			StopBtn.Visible = true;
+			GoalGroupBox.Enabled = false;
+			_currentBotAttempt = new BotAttempt { Attempt = Attempts };
+
+			if (Global.MovieSession.Movie.IsRecording)
+			{
+				_oldCountingSetting = Global.MovieSession.Movie.IsCountingRerecords;
+				Global.MovieSession.Movie.IsCountingRerecords = false;
+			}
+
+			_dontUpdateValues = true;
+			GlobalWin.MainForm.LoadQuickSave(SelectedSlot, false, true); // Triggers an UpdateValues call
+			_dontUpdateValues = false;
+
+			_targetFrame = Emulator.Frame + (int)FrameLengthNumeric.Value;
+
+			GlobalWin.MainForm.UnpauseEmulator();
+			if (Settings.TurboWhenBotting)
+			{
+				SetMaxSpeed();
+			}
+
+			UpdateBotStatusIcon();
+			MessageLabel.Text = "Running...";
+			_cachedControlProbabilities = ControlProbabilities;
+			_logGenerator = Global.MovieSession.LogGeneratorInstance();
+			_logGenerator.SetSource(Global.ClickyVirtualPadController);
+		}
+
+		private bool CanStart()
+		{
+			if (!ControlProbabilities.Any(cp => cp.Value > 0))
+			{
+				return false;
+			}
+
+			if (!MaximizeAddressBox.ToRawInt().HasValue)
+			{
+				return false;
+			}
+
+			if (FrameLengthNumeric.Value == 0)
+			{
+				return false;
+			}
+
+			return true;
+		}
+
+		private void StopBot()
+		{
+			RunBtn.Visible = true;
+			StopBtn.Visible = false;
+			_isBotting = false;
+			_targetFrame = 0;
+			ControlsBox.Enabled = true;
+			StartFromSlotBox.Enabled = true;
+			_targetFrame = 0;
+			_currentBotAttempt = null;
+			GoalGroupBox.Enabled = true;
+
+			if (Global.MovieSession.Movie.IsRecording)
+			{
+				Global.MovieSession.Movie.IsCountingRerecords = _oldCountingSetting;
+			}
+
+			GlobalWin.MainForm.PauseEmulator();
+			SetNormalSpeed();
+			UpdateBotStatusIcon();
+			MessageLabel.Text = "Bot stopped";
+		}
+
+		private void UpdateBotStatusIcon()
+		{
+			if (_replayMode)
+			{
+				BotStatusButton.Image = Properties.Resources.Play;
+				BotStatusButton.ToolTipText = "Replaying best result";
+			}
+			else if (_isBotting)
+			{
+				BotStatusButton.Image = Properties.Resources.RecordHS;
+				BotStatusButton.ToolTipText = "Botting in progress";
+			}
+			else
+			{
+				BotStatusButton.Image = Properties.Resources.Pause;
+				BotStatusButton.ToolTipText = "Bot is currently not running";
+			}
+		}
+
+		private void SetMaxSpeed()
+		{
+			GlobalWin.MainForm.Unthrottle();
+		}
+
+		private void SetNormalSpeed()
+		{
+			GlobalWin.MainForm.Throttle();
+		}
+
+		private void AssessRunButtonStatus()
+		{
+			RunBtn.Enabled =
+				FrameLength > 0
+				&& !string.IsNullOrWhiteSpace(MaximizeAddressBox.Text)
+				&& ControlProbabilities.Any(kvp => kvp.Value > 0);
+		}
+
+		/// <summary>
+		/// Updates comparison bot attempt with current best bot attempt values for values where the "best" radio button is selected
+		/// </summary>
+		private void UpdateComparisonBotAttempt()
+		{
+			if (_bestBotAttempt == null)
+			{
+				if (MainBestRadio.Checked)
+				{
+					_comparisonBotAttempt.Maximize = 0;
+				}
+
+				if (TieBreak1BestRadio.Checked)
+				{
+					_comparisonBotAttempt.TieBreak1 = 0;
+				}
+
+				if (TieBreak2BestRadio.Checked)
+				{
+					_comparisonBotAttempt.TieBreak2 = 0;
+				}
+
+				if (TieBreak3BestRadio.Checked)
+				{
+					_comparisonBotAttempt.TieBreak3 = 0;
+				}
+			}
+			else
+			{
+				if (MainBestRadio.Checked && _bestBotAttempt.Maximize != _comparisonBotAttempt.Maximize)
+				{
+					_comparisonBotAttempt.Maximize = _bestBotAttempt.Maximize;
+				}
+
+				if (TieBreak1BestRadio.Checked && _bestBotAttempt.TieBreak1 != _comparisonBotAttempt.TieBreak1)
+				{
+					_comparisonBotAttempt.TieBreak1 = _bestBotAttempt.TieBreak1;
+				}
+
+				if (TieBreak2BestRadio.Checked && _bestBotAttempt.TieBreak2 != _comparisonBotAttempt.TieBreak2)
+				{
+					_comparisonBotAttempt.TieBreak2 = _bestBotAttempt.TieBreak2;
+				}
+
+				if (TieBreak3BestRadio.Checked && _bestBotAttempt.TieBreak3 != _comparisonBotAttempt.TieBreak3)
+				{
+					_comparisonBotAttempt.TieBreak3 = _bestBotAttempt.TieBreak3;
+				}
+			}
+		}
+
+		private void MainBestRadio_CheckedChanged(object sender, EventArgs e)
+		{
+			RadioButton radioButton = (RadioButton)sender;
+			if (radioButton.Checked)
+			{
+				this.MainValueNumeric.Enabled = false;
+				_comparisonBotAttempt.Maximize = _bestBotAttempt == null ? 0 : _bestBotAttempt.Maximize;
+			}
+		}
+
+		private void Tiebreak1BestRadio_CheckedChanged(object sender, EventArgs e)
+		{
+			RadioButton radioButton = (RadioButton)sender;
+			if (radioButton.Checked)
+			{
+				this.TieBreak1Numeric.Enabled = false;
+				_comparisonBotAttempt.TieBreak1 = _bestBotAttempt == null ? 0 : _bestBotAttempt.TieBreak1;
+			}
+		}
+
+		private void Tiebreak2BestRadio_CheckedChanged(object sender, EventArgs e)
+		{
+			RadioButton radioButton = (RadioButton)sender;
+			if (radioButton.Checked)
+			{
+				this.TieBreak2Numeric.Enabled = false;
+				_comparisonBotAttempt.TieBreak2 = _bestBotAttempt == null ? 0 : _bestBotAttempt.TieBreak2;
+			}
+		}
+
+		private void Tiebreak3BestRadio_CheckedChanged(object sender, EventArgs e)
+		{
+			RadioButton radioButton = (RadioButton)sender;
+			if (radioButton.Checked)
+			{
+				this.TieBreak3Numeric.Enabled = false;
+				_comparisonBotAttempt.TieBreak3 = _bestBotAttempt == null ? 0 : _bestBotAttempt.TieBreak3;
+			}
+		}
+
+		private void MainValueRadio_CheckedChanged(object sender, EventArgs e)
+		{
+			RadioButton radioButton = (RadioButton)sender;
+			if (radioButton.Checked)
+			{
+				this.MainValueNumeric.Enabled = true;
+				_comparisonBotAttempt.Maximize = (int)this.MainValueNumeric.Value;
+			}
+		}
+
+		private void TieBreak1ValueRadio_CheckedChanged(object sender, EventArgs e)
+		{
+			RadioButton radioButton = (RadioButton)sender;
+			if (radioButton.Checked)
+			{
+				this.TieBreak1Numeric.Enabled = true;
+				_comparisonBotAttempt.TieBreak1 = (int)this.TieBreak1Numeric.Value;
+			}
+		}
+
+		private void TieBreak2ValueRadio_CheckedChanged(object sender, EventArgs e)
+		{
+			RadioButton radioButton = (RadioButton)sender;
+			if (radioButton.Checked)
+			{
+				this.TieBreak2Numeric.Enabled = true;
+				_comparisonBotAttempt.TieBreak2 = (int)this.TieBreak2Numeric.Value;
+			}
+		}
+
+		private void TieBreak3ValueRadio_CheckedChanged(object sender, EventArgs e)
+		{
+			RadioButton radioButton = (RadioButton)sender;
+			if (radioButton.Checked)
+			{
+				this.TieBreak3Numeric.Enabled = true;
+				_comparisonBotAttempt.TieBreak3 = (int)this.TieBreak3Numeric.Value;
+			}
+		}
+
+		private void MainValueNumeric_ValueChanged(object sender, EventArgs e)
+		{
+			NumericUpDown numericUpDown = (NumericUpDown)sender;
+			this._comparisonBotAttempt.Maximize = (int)numericUpDown.Value;
+		}
+
+		private void TieBreak1Numeric_ValueChanged(object sender, EventArgs e)
+		{
+			NumericUpDown numericUpDown = (NumericUpDown)sender;
+			this._comparisonBotAttempt.TieBreak1 = (int)numericUpDown.Value;
+		}
+
+		private void TieBreak2Numeric_ValueChanged(object sender, EventArgs e)
+		{
+			NumericUpDown numericUpDown = (NumericUpDown)sender;
+			this._comparisonBotAttempt.TieBreak2 = (int)numericUpDown.Value;
+		}
+
+		private void TieBreak3Numeric_ValueChanged(object sender, EventArgs e)
+		{
+			NumericUpDown numericUpDown = (NumericUpDown)sender;
+			this._comparisonBotAttempt.TieBreak3 = (int)numericUpDown.Value;
+		}		
+
+		private void btnCopyBestInput_Click(object sender, EventArgs e)
+		{
+			Clipboard.SetText(BestAttemptLogLabel.Text);
+		}
+
+		//Copy to Clipboard
+		private void btnCopyBestInput_Click(object sender, EventArgs e)
+		{
+			Clipboard.SetText(BestAttemptLogLabel.Text);			
+		}
+
+		private void HelpToolStripMenuItem_Click(object sender, EventArgs e)
+		{
+			System.Diagnostics.Process.Start("http://tasvideos.org/Bizhawk/BasicBot.html");
+
+		}
+	}
+}
--- conflicted
+++ resolved
@@ -1,4279 +1,4272 @@
-using System;
-using System.Collections.Generic;
-using System.Diagnostics;
-using System.Drawing;
-using System.Drawing.Imaging;
-using System.IO;
-using System.Linq;
-using System.Text;
-using System.Threading;
-using System.Windows.Forms;
-
-using BizHawk.Common;
-using BizHawk.Common.BufferExtensions;
-using BizHawk.Common.IOExtensions;
-
-using BizHawk.Client.Common;
-using BizHawk.Bizware.BizwareGL;
-
-using BizHawk.Emulation.Common;
-using BizHawk.Emulation.Common.IEmulatorExtensions;
-using BizHawk.Emulation.Cores.Atari.Atari2600;
-using BizHawk.Emulation.Cores.Calculators;
-using BizHawk.Emulation.Cores.Consoles.Nintendo.QuickNES;
-using BizHawk.Emulation.Cores.Consoles.Sega.gpgx;
-using BizHawk.Emulation.Cores.Nintendo.Gameboy;
-using BizHawk.Emulation.Cores.Nintendo.GBA;
-using BizHawk.Emulation.Cores.Nintendo.NES;
-using BizHawk.Emulation.Cores.Nintendo.SNES;
-using BizHawk.Emulation.Cores.PCEngine;
-using BizHawk.Emulation.Cores.Sega.MasterSystem;
-using BizHawk.Emulation.DiscSystem;
-using BizHawk.Emulation.Cores.Nintendo.N64;
-
-using BizHawk.Client.EmuHawk.WinFormExtensions;
-using BizHawk.Client.EmuHawk.ToolExtensions;
-using BizHawk.Client.EmuHawk.CoreExtensions;
-using BizHawk.Client.ApiHawk;
-using BizHawk.Emulation.Common.Base_Implementations;
-
-namespace BizHawk.Client.EmuHawk
-{
-	public partial class MainForm : Form
-	{
-		#region Constructors and Initialization, and Tear down
-
-		private void MainForm_Load(object sender, EventArgs e)
-		{
-			SetWindowText();
-
-			// Hide Status bar icons and general statusbar prep
-			MainStatusBar.Padding = new Padding(MainStatusBar.Padding.Left, MainStatusBar.Padding.Top, MainStatusBar.Padding.Left, MainStatusBar.Padding.Bottom); // Workaround to remove extra padding on right
-			PlayRecordStatusButton.Visible = false;
-			AVIStatusLabel.Visible = false;
-			SetPauseStatusbarIcon();
-			ToolFormBase.UpdateCheatRelatedTools(null, null);
-			RebootStatusBarIcon.Visible = false;
-			UpdateNotification.Visible = false;
-			StatusBarDiskLightOnImage = Properties.Resources.LightOn;
-			StatusBarDiskLightOffImage = Properties.Resources.LightOff;
-			LinkCableOn = Properties.Resources.connect_16x16;
-			LinkCableOff = Properties.Resources.noconnect_16x16;
-			UpdateCoreStatusBarButton();
-			if (Global.Config.FirstBoot == true)
-			{
-				ProfileFirstBootLabel.Visible = true;
-			}
-
-			HandleToggleLightAndLink();
-			SetStatusBar();
-
-			// New version notification
-			UpdateChecker.CheckComplete += (s2, e2) =>
-			{
-				if (IsDisposed) return;
-				this.BeginInvoke(() => { UpdateNotification.Visible = UpdateChecker.IsNewVersionAvailable; });
-			};
-			UpdateChecker.BeginCheck(); // Won't actually check unless enabled by user
-		}
-
-		static MainForm()
-		{
-			// If this isnt here, then our assemblyresolving hacks wont work due to the check for MainForm.INTERIM
-			// its.. weird. dont ask.
-		}
-
-		CoreComm CreateCoreComm()
-		{
-			CoreComm ret = new CoreComm(ShowMessageCoreComm, NotifyCoreComm);
-			ret.ReleaseGLContext = (o) => GlobalWin.GLManager.ReleaseGLContext(o);
-			ret.RequestGLContext = (major,minor,forward) => GlobalWin.GLManager.CreateGLContext(major,minor,forward);
-			ret.ActivateGLContext = (gl) => GlobalWin.GLManager.Activate((GLManager.ContextRef)gl);
-			ret.DeactivateGLContext = () => GlobalWin.GLManager.Deactivate();
-			return ret;
-		}
-
-		public MainForm(string[] args)
-		{
-			GlobalWin.MainForm = this;
-			Global.Rewinder = new Rewinder
-			{
-				MessageCallback = GlobalWin.OSD.AddMessage
-			};
-
-			Global.ControllerInputCoalescer = new ControllerInputCoalescer();
-			Global.FirmwareManager = new FirmwareManager();
-			Global.MovieSession = new MovieSession
-			{
-				Movie = MovieService.DefaultInstance,
-				MovieControllerAdapter = MovieService.DefaultInstance.LogGeneratorInstance().MovieControllerAdapter,
-				MessageCallback = GlobalWin.OSD.AddMessage,
-				AskYesNoCallback = StateErrorAskUser,
-				PauseCallback = PauseEmulator,
-				ModeChangedCallback = SetMainformMovieInfo
-			};
-
-			new AutoResetEvent(false);
-			Icon = Properties.Resources.logo;
-			InitializeComponent();
-			Global.Game = GameInfo.NullInstance;
-			if (Global.Config.ShowLogWindow)
-			{
-				LogConsole.ShowConsole();
-				DisplayLogWindowMenuItem.Checked = true;
-			}
-
-			_throttle = new Throttle();
-
-
-			FFMpeg.FFMpegPath = Path.Combine(PathManager.GetExeDirectoryAbsolute(), "dll", "ffmpeg");
-			#if !WINDOWS
-			if (OpenTK.Configuration.RunningOnMacOS && File.Exists(FFMpeg.FFMpegPath+"_osx"))
-			{
-				FFMpeg.FFMpegPath += "_osx";
-			}
-			#endif
-
-			Global.CheatList = new CheatCollection();
-			Global.CheatList.Changed += ToolFormBase.UpdateCheatRelatedTools;
-
-			UpdateStatusSlots();
-			UpdateKeyPriorityIcon();
-
-			// In order to allow late construction of this database, we hook up a delegate here to dearchive the data and provide it on demand
-			// we could background thread this later instead if we wanted to be real clever
-			NES.BootGodDB.GetDatabaseBytes = () =>
-			{
-				string xmlPath = Path.Combine( PathManager.GetExeDirectoryAbsolute(), "gamedb", "NesCarts.xml" );
-				string x7zPath = Path.Combine( PathManager.GetExeDirectoryAbsolute(), "gamedb", "NesCarts.7z" );
-				bool loadXml = File.Exists( xmlPath );
-				using (var NesCartFile = new HawkFile(loadXml ? xmlPath : x7zPath))
-				{
-					if (!loadXml) { NesCartFile.BindFirst(); }
-					return NesCartFile
-						.GetStream()
-						.ReadAllBytes();
-				}
-			};
-
-			// TODO - replace this with some kind of standard dictionary-yielding parser in a separate component
-			string cmdRom = null;
-			string cmdLoadState = null;
-			string cmdLoadSlot = null;
-			string cmdMovie = null;
-			string cmdDumpType = null;
-			string cmdDumpName = null;
-			bool startFullscreen = false;
-			for (int i = 0; i < args.Length; i++)
-			{
-				// For some reason sometimes visual studio will pass this to us on the commandline. it makes no sense.
-				if (args[i] == ">")
-				{
-					i++;
-					var stdout = args[i];
-					Console.SetOut(new StreamWriter(stdout));
-					continue;
-				}
-
-				var arg = args[i].ToLower();
-				if (arg.StartsWith("--load-slot="))
-				{
-					cmdLoadSlot = arg.Substring(arg.IndexOf('=') + 1);
-				}
-				if (arg.StartsWith("--load-state="))
-				{
-					cmdLoadState = arg.Substring(arg.IndexOf('=') + 1);
-				}
-				else if (arg.StartsWith("--movie="))
-				{
-					cmdMovie = arg.Substring(arg.IndexOf('=') + 1);
-				}
-				else if (arg.StartsWith("--dump-type="))
-				{
-					cmdDumpType = arg.Substring(arg.IndexOf('=') + 1);
-				}
-				else if (arg.StartsWith("--dump-frames="))
-				{
-					var list = arg.Substring(arg.IndexOf('=') + 1);
-					var items = list.Split(',');
-					_currAviWriterFrameList = new HashSet<int>();
-					for (int j = 0; j < items.Length; j++)
-						_currAviWriterFrameList.Add(int.Parse(items[j]));
-					//automatically set dump length to maximum frame
-					_autoDumpLength = _currAviWriterFrameList.OrderBy(x => x).Last();
-				}
-				else if (arg.StartsWith("--dump-name="))
-				{
-					cmdDumpName = arg.Substring(arg.IndexOf('=') + 1);
-				}
-				else if (arg.StartsWith("--dump-length="))
-				{
-					int.TryParse(arg.Substring(arg.IndexOf('=') + 1), out _autoDumpLength);
-				}
-				else if (arg.StartsWith("--dump-close"))
-				{
-					_autoCloseOnDump = true;
-				}
-				else if (arg.StartsWith("--chromeless"))
-				{
-					_chromeless = true;
-				}
-				else if (arg.StartsWith("--fullscreen"))
-				{
-					startFullscreen = true;
-				}
-				else
-				{
-					cmdRom = arg;
-				}
-			}
-
-			Database.LoadDatabase(Path.Combine(PathManager.GetExeDirectoryAbsolute(), "gamedb", "gamedb.txt"));
-
-			//TODO GL - a lot of disorganized wiring-up here
-			CGC.CGCBinPath = Path.Combine(PathManager.GetDllDirectory(), "cgc");
-			#if !WINDOWS
-			if (OpenTK.Configuration.RunningOnMacOS && File.Exists(CGC.CGCBinPath+"_osx"))
-			{
-				CGC.CGCBinPath += "_osx";
-			}
-			#endif
-			PresentationPanel = new PresentationPanel();
-			PresentationPanel.GraphicsControl.MainWindow = true;
-			GlobalWin.DisplayManager = new DisplayManager(PresentationPanel);
-			Controls.Add(PresentationPanel);
-			Controls.SetChildIndex(PresentationPanel, 0);
-
-			//TODO GL - move these event handlers somewhere less obnoxious line in the On* overrides
-			Load += (o, e) =>
-			{
-				AllowDrop = true;
-				DragEnter += FormDragEnter;
-				DragDrop += FormDragDrop;
-			};
-
-			Closing += (o, e) =>
-			{
-				if (GlobalWin.Tools.AskSave())
-				{
-					//zero 03-nov-2015 - close game after other steps. tools might need to unhook themselves from a core.
-					Global.MovieSession.Movie.Stop();
-					GlobalWin.Tools.Close();
-					CloseGame();
-					//does this need to be last for any particular reason? do tool dialogs persist settings when closing?
-					SaveConfig();
-					_exitRequestPending = true;
-				}
-				else
-				{
-					e.Cancel = true;
-				}
-			};
-
-			ResizeBegin += (o, e) =>
-			{
-				_inResizeLoop = true;
-				if (GlobalWin.Sound != null)
-				{
-					GlobalWin.Sound.StopSound();
-				}
-			};
-
-			Resize += (o, e) =>
-			{
-				SetWindowText();
-			};
-
-			ResizeEnd += (o, e) =>
-			{
-				_inResizeLoop = false;
-				SetWindowText();
-
-				if (PresentationPanel != null)
-				{
-					PresentationPanel.Resized = true;
-				}
-
-				if (GlobalWin.Sound != null)
-				{
-					GlobalWin.Sound.StartSound();
-				}
-			};
-
-			Input.Initialize();
-			InitControls();
-
-			var comm = CreateCoreComm();
-			CoreFileProvider.SyncCoreCommInputSignals(comm);
-			Emulator = new NullEmulator(comm, Global.Config.GetCoreSettings<NullEmulator>());
-			Global.ActiveController = new Controller(NullController.Instance.Definition);
-			Global.AutoFireController = Global.AutofireNullControls;
-			Global.AutofireStickyXORAdapter.SetOnOffPatternFromConfig();
-			try { GlobalWin.Sound = new Sound(Handle); }
-			catch
-			{
-				string message = "Couldn't initialize sound device! Try changing the output method in Sound config.";
-				if (Global.Config.SoundOutputMethod == Config.ESoundOutputMethod.DirectSound)
-					message = "Couldn't initialize DirectSound! Things may go poorly for you. Try changing your sound driver to 44.1khz instead of 48khz in mmsys.cpl.";
-				MessageBox.Show(message, "Initialization Error", MessageBoxButtons.OK, MessageBoxIcon.Error);
-
-				Global.Config.SoundOutputMethod = Config.ESoundOutputMethod.Dummy;
-				GlobalWin.Sound = new Sound(Handle);
-			}
-			GlobalWin.Sound.StartSound();
-			InputManager.RewireInputChain();
-			GlobalWin.Tools = new ToolManager(this);
-			RewireSound();
-
-			// Workaround for windows, location is -32000 when minimized, if they close it during this time, that's what gets saved
-			if (Global.Config.MainWndx == -32000)
-			{
-				Global.Config.MainWndx = 0;
-			}
-
-			if (Global.Config.MainWndy == -32000)
-			{
-				Global.Config.MainWndy = 0;
-			}
-
-			if (Global.Config.MainWndx != -1 && Global.Config.MainWndy != -1 && Global.Config.SaveWindowPosition)
-			{
-				Location = new Point(Global.Config.MainWndx, Global.Config.MainWndy);
-			}
-
-			if (cmdRom != null)
-			{
-				// Commandline should always override auto-load
-				LoadRom(cmdRom, new MainForm.LoadRomArgs() { OpenAdvanced = new OpenAdvanced_OpenRom() });
-				if (Global.Game == null)
-				{
-					MessageBox.Show("Failed to load " + cmdRom + " specified on commandline");
-				}
-			}
-			else if (Global.Config.RecentRoms.AutoLoad && !Global.Config.RecentRoms.Empty)
-			{
-				LoadRomFromRecent(Global.Config.RecentRoms.MostRecent);
-			}
-
-			if (cmdMovie != null)
-			{
-				_supressSyncSettingsWarning = true; // We dont' want to be nagged if we are attempting to automate
-				if (Global.Game == null)
-				{
-					OpenRom();
-				}
-
-				// If user picked a game, then do the commandline logic
-				if (!Global.Game.IsNullInstance)
-				{
-					var movie = MovieService.Get(cmdMovie);
-					Global.MovieSession.ReadOnly = true;
-
-					// if user is dumping and didnt supply dump length, make it as long as the loaded movie
-					if (_autoDumpLength == 0)
-					{
-						_autoDumpLength = movie.InputLogLength;
-					}
-
-					// Copy pasta from drag & drop
-					string errorMsg;
-					string warningMsg;
-					if (MovieImport.IsValidMovieExtension(Path.GetExtension(cmdMovie)))
-					{
-						var imported = MovieImport.ImportFile(cmdMovie, out errorMsg, out warningMsg);
-						if (!string.IsNullOrEmpty(errorMsg))
-						{
-							MessageBox.Show(errorMsg, "Conversion error", MessageBoxButtons.OK, MessageBoxIcon.Error);
-						}
-						else
-						{
-							// fix movie extension to something palatable for these purposes. 
-							// for instance, something which doesnt clobber movies you already may have had.
-							// i'm evenly torn between this, and a file in %TEMP%, but since we dont really have a way to clean up this tempfile, i choose this:
-							StartNewMovie(imported, false);
-						}
-
-						GlobalWin.OSD.AddMessage(warningMsg);
-					}
-					else
-					{
-						StartNewMovie(movie, false);
-						Global.Config.RecentMovies.Add(cmdMovie);
-					}
-
-					_supressSyncSettingsWarning = false;
-				}
-			}
-			else if (Global.Config.RecentMovies.AutoLoad && !Global.Config.RecentMovies.Empty)
-			{
-				if (Global.Game.IsNullInstance)
-				{
-					OpenRom();
-				}
-
-				// If user picked a game, then do the autoload logic
-				if (!Global.Game.IsNullInstance)
-				{
-
-					if (File.Exists(Global.Config.RecentMovies.MostRecent))
-					{
-						StartNewMovie(MovieService.Get(Global.Config.RecentMovies.MostRecent), false);
-					}
-					else
-					{
-						Global.Config.RecentMovies.HandleLoadError(Global.Config.RecentMovies.MostRecent);
-					}
-				}
-			}
-
-			if (startFullscreen || Global.Config.StartFullscreen)
-			{
-				_needsFullscreenOnLoad = true;
-			}
-
-			if (!Global.Game.IsNullInstance)
-			{
-				if (cmdLoadState != null)
-				{
-					LoadState(cmdLoadState, Path.GetFileName(cmdLoadState));
-				}
-				else if (cmdLoadSlot != null)
-				{
-					LoadQuickSave("QuickSave" + cmdLoadSlot);
-				}
-				else if (Global.Config.AutoLoadLastSaveSlot)
-				{
-					LoadQuickSave("QuickSave" + Global.Config.SaveSlot);
-				}
-			}
-
-			GlobalWin.Tools.AutoLoad();
-
-			if (Global.Config.RecentWatches.AutoLoad)
-			{
-				GlobalWin.Tools.LoadRamWatch(!Global.Config.DisplayRamWatch);
-			}
-
-			if (Global.Config.RecentCheats.AutoLoad)
-			{
-				GlobalWin.Tools.Load<Cheats>();
-			}
-
-			SetStatusBar();
-
-			if (Global.Config.StartPaused)
-			{
-				PauseEmulator();
-			}
-
-			// start dumping, if appropriate
-			if (cmdDumpType != null && cmdDumpName != null)
-			{
-				RecordAv(cmdDumpType, cmdDumpName);
-			}
-
-			SetMainformMovieInfo();
-
-			SynchChrome();
-
-			PresentationPanel.Control.Paint += (o, e) =>
-			{
-				//I would like to trigger a repaint here, but this isnt done yet
-			};
-		}
-
-		private bool _supressSyncSettingsWarning = false;
-
-		public int ProgramRunLoop()
-		{
-			CheckMessages(); //can someone leave a note about why this is needed?
-			LogConsole.PositionConsole();
-
-			//needs to be done late, after the log console snaps on top
-			//fullscreen should snap on top even harder!
-			if (_needsFullscreenOnLoad)
-			{
-				_needsFullscreenOnLoad = false;
-				ToggleFullscreen();
-			}
-
-			//incantation required to get the program reliably on top of the console window
-			//we might want it in ToggleFullscreen later, but here, it needs to happen regardless
-			BringToFront();
-			Activate();
-			BringToFront();
-
-			InitializeFpsData();
-
-			for (; ; )
-			{
-				if (RunLoopCore())
-				{
-					Thread.Sleep(0);
-				}
-				else
-				{
-					Shutdown();
-					return _exitCode;
-				}
-			}
-		}
-
-
-		public bool RunLoopCore()
-		{
-			if (_exit)
-			{
-				return false;
-			}
-			Input.Instance.Update();
-
-			// handle events and dispatch as a hotkey action, or a hotkey button, or an input button
-			ProcessInput();
-			Global.ClientControls.LatchFromPhysical(HotkeyCoalescer);
-
-			Global.ActiveController.LatchFromPhysical(Global.ControllerInputCoalescer);
-
-			Global.ActiveController.ApplyAxisConstraints(
-				(Emulator is N64 && Global.Config.N64UseCircularAnalogConstraint) ? "Natural Circle" : null);
-
-			Global.ActiveController.OR_FromLogical(Global.ClickyVirtualPadController);
-			Global.AutoFireController.LatchFromPhysical(Global.ControllerInputCoalescer);
-
-<<<<<<< HEAD
-			if (Global.ClientControls["Autohold"])
-			{
-				Global.StickyXORAdapter.MassToggleStickyState(Global.ActiveController.PressedButtons);
-				Global.AutofireStickyXORAdapter.MassToggleStickyState(Global.AutoFireController.PressedButtons);
-			}
-			else if (Global.ClientControls["Autofire"])
-			{
-				Global.AutofireStickyXORAdapter.MassToggleStickyState(Global.ActiveController.PressedButtons);
-			}
-=======
-				if (GlobalWin.Tools.Has<LuaConsole>() && !SuppressLua)
-				{
-					GlobalWin.Tools.LuaConsole.ResumeScripts(false);
-				}
->>>>>>> ad4f904f
-
-			// autohold/autofire must not be affected by the following inputs
-			Global.ActiveController.Overrides(Global.LuaAndAdaptor);
-
-			if (GlobalWin.Tools.Has<LuaConsole>())
-			{
-				GlobalWin.Tools.LuaConsole.ResumeScripts(false);
-			}
-
-			StepRunLoop_Core();
-			StepRunLoop_Throttle();
-
-			Render();
-
-			CheckMessages();
-
-			if (_exitRequestPending)
-			{
-				_exitRequestPending = false;
-				Close();
-				_exit = true;
-			}
-			if (Global.Config.DispSpeedupFeatures != 0)
-			{
-				Thread.Sleep(0);
-			}
-
-			return true;
-		}
-
-		/// <summary>
-		/// Clean up any resources being used.
-		/// </summary>
-		/// <param name="disposing">true if managed resources should be disposed; otherwise, false.</param>
-		protected override void Dispose(bool disposing)
-		{
-			//NOTE: this gets called twice sometimes. once by using() in Program.cs and once from winforms internals when the form is closed...
-
-			if (GlobalWin.DisplayManager != null)
-			{
-				GlobalWin.DisplayManager.Dispose();
-				GlobalWin.DisplayManager = null;
-			}
-
-			if (disposing && (components != null))
-			{
-				components.Dispose();
-			}
-
-			base.Dispose(disposing);
-		}
-
-		#endregion
-
-		#region Pause
-
-		private bool _emulatorPaused;
-		public bool EmulatorPaused
-		{
-			get
-			{
-				return _emulatorPaused;
-			}
-
-			private set
-			{
-				if (_emulatorPaused && !value) // Unpausing
-				{
-					InitializeFpsData();
-				}
-
-				_emulatorPaused = value;
-				if (OnPauseChanged != null)
-				{
-					OnPauseChanged(this, new PauseChangedEventArgs(_emulatorPaused));
-				}
-			}
-		}
-
-		public delegate void PauseChangedEventHandler(object sender, PauseChangedEventArgs e);
-		public event PauseChangedEventHandler OnPauseChanged;
-
-		public class PauseChangedEventArgs : EventArgs
-		{
-			public PauseChangedEventArgs(bool paused)
-			{
-				Paused = paused;
-			}
-
-			public bool Paused { get; private set; }
-		}
-
-		#endregion
-
-		#region Properties
-
-		public string CurrentlyOpenRom; //todo - delete me and use only args instead
-		public LoadRomArgs CurrentlyOpenRomArgs;
-		public bool PauseAVI = false;
-		public bool PressFrameAdvance = false;
-		public bool HoldFrameAdvance = false; // necessary for tastudio > button
-		public bool PressRewind = false; // necessary for tastudio < button
-		public bool FastForward = false;
-		public bool TurboFastForward = false;
-		public bool RestoreReadWriteOnStop = false;
-
-		//runloop won't exec lua
-		public bool SuppressLua;
-
-		public long MouseWheelTracker;
-
-		private int? _pauseOnFrame;
-		public int? PauseOnFrame // If set, upon completion of this frame, the client wil pause
-		{
-			get { return _pauseOnFrame; }
-			set
-			{
-				_pauseOnFrame = value;
-				SetPauseStatusbarIcon();
-
-				if (value == null) // TODO: make an Event handler instead, but the logic here is that after turbo seeking, tools will want to do a real update when the emulator finally pauses
-				{
-					bool skipScripts = !(Global.Config.TurboSeek && !Global.Config.RunLuaDuringTurbo && !SuppressLua);
-					GlobalWin.Tools.UpdateToolsBefore(skipScripts);
-					GlobalWin.Tools.UpdateToolsAfter(skipScripts);
-				}
-			}
-		}
-
-		public bool IsSeeking
-		{
-			get { return PauseOnFrame.HasValue; }
-		}
-
-		public bool IsTurboSeeking
-		{
-			get
-			{
-				return PauseOnFrame.HasValue && Global.Config.TurboSeek;
-			}
-		}
-
-		public bool IsTurboing
-		{
-			get
-			{
-				return Global.ClientControls["Turbo"] || IsTurboSeeking;
-			}
-		}
-
-		#endregion
-
-		#region Public Methods
-
-		public void ClearHolds()
-		{
-			Global.StickyXORAdapter.ClearStickies();
-			Global.AutofireStickyXORAdapter.ClearStickies();
-
-			if (GlobalWin.Tools.Has<VirtualpadTool>())
-			{
-				GlobalWin.Tools.VirtualPad.ClearVirtualPadHolds();
-			}
-		}
-
-		public void FlagNeedsReboot()
-		{
-			RebootStatusBarIcon.Visible = true;
-			GlobalWin.OSD.AddMessage("Core reboot needed for this setting");
-		}
-
-		/// <summary>
-		/// Controls whether the app generates input events. should be turned off for most modal dialogs
-		/// </summary>
-		public bool AllowInput(bool yield_alt)
-		{
-#if !WINDOWS
-			//On Windows, ActiveForm would be null if main form is not active.
-			//In Mono WinForms, ActiveForm retains the last active form when the app goes into the background.
-			//Thus we check up front if the App is active before letting everything else continue.
-			if (!GlobalWin.IsApplicationActive && !Global.Config.AcceptBackgroundInput) {
-				return false;
-			}
-#endif
-			// the main form gets input
-			if (ActiveForm == this)
-			{
-				return true;
-			}
-
-			//even more special logic for TAStudio:
-			//TODO - implement by event filter in TAStudio
-			if (ActiveForm is TAStudio)
-			{
-				if(yield_alt) return false;
-				var ts = ActiveForm as TAStudio;
-				if(ts.IsInMenuLoop)
-					return false;
-			}
-
-			// modals that need to capture input for binding purposes get input, of course
-			if (ActiveForm is HotkeyConfig ||
-				ActiveForm is ControllerConfig ||
-				ActiveForm is TAStudio ||
-				ActiveForm is VirtualpadTool)
-			{
-				return true;
-			}
-
-			// if no form is active on this process, then the background input setting applies
-			if (ActiveForm == null && Global.Config.AcceptBackgroundInput)
-			{
-				return true;
-			}
-
-			return false;
-		}
-
-		// TODO: make this an actual property, set it when loading a Rom, and pass it dialogs, etc
-		// This is a quick hack to reduce the dependency on Global.Emulator
-		public IEmulator Emulator
-		{
-			get { return Global.Emulator; }
-			set
-			{
-				Global.Emulator = value;
-				_currentVideoProvider = Global.Emulator.AsVideoProviderOrDefault();
-				_currentSoundProvider = Global.Emulator.AsSoundProviderOrDefault();
-			}
-		}
-
-		private IVideoProvider _currentVideoProvider = NullVideo.Instance;
-
-		private ISoundProvider _currentSoundProvider = new NullSound(44100 / 60); // Reasonable default until we have a core instance
-
-		protected override void OnActivated(EventArgs e)
-		{
-			base.OnActivated(e);
-			Input.Instance.ControlInputFocus(this, Input.InputFocus.Mouse, true);
-		}
-
-		protected override void OnDeactivate(EventArgs e)
-		{
-			Input.Instance.ControlInputFocus(this, Input.InputFocus.Mouse, false);
-			base.OnDeactivate(e);
-		}
-
-		public void ProcessInput()
-		{
-			ControllerInputCoalescer conInput = Global.ControllerInputCoalescer as ControllerInputCoalescer;
-
-			for (;;)
-			{
-
-				// loop through all available events
-				var ie = Input.Instance.DequeueEvent();
-				if (ie == null) { break; }
-
-				// useful debugging:
-				// Console.WriteLine(ie);
-
-				// TODO - wonder what happens if we pop up something interactive as a response to one of these hotkeys? may need to purge further processing
-
-				// look for hotkey bindings for this key
-				var triggers = Global.ClientControls.SearchBindings(ie.LogicalButton.ToString());
-				if (triggers.Count == 0)
-				{
-					// Maybe it is a system alt-key which hasnt been overridden
-					if (ie.EventType == Input.InputEventType.Press)
-					{
-						if (ie.LogicalButton.Alt && ie.LogicalButton.Button.Length == 1)
-						{
-							var c = ie.LogicalButton.Button.ToLower()[0];
-							if ((c >= 'a' && c <= 'z') || c == ' ')
-							{
-								SendAltKeyChar(c);
-							}
-						}
-						if (ie.LogicalButton.Alt && ie.LogicalButton.Button == "Space")
-						{
-							SendPlainAltKey(32);
-						}
-					}
-
-					// ordinarily, an alt release with nothing else would move focus to the menubar. but that is sort of useless, and hard to implement exactly right.
-				}
-
-				// zero 09-sep-2012 - all input is eligible for controller input. not sure why the above was done. 
-				// maybe because it doesnt make sense to me to bind hotkeys and controller inputs to the same keystrokes
-
-				// adelikat 02-dec-2012 - implemented options for how to handle controller vs hotkey conflicts.  This is primarily motivated by computer emulation and thus controller being nearly the entire keyboard
-				bool handled;
-				switch (Global.Config.Input_Hotkey_OverrideOptions)
-				{
-					default:
-					case 0: // Both allowed
-						conInput.Receive(ie);
-
-						handled = false;
-						if (ie.EventType == Input.InputEventType.Press)
-						{
-							handled = triggers.Aggregate(handled, (current, trigger) => current | CheckHotkey(trigger));
-						}
-
-						// hotkeys which arent handled as actions get coalesced as pollable virtual client buttons
-						if (!handled)
-						{
-							HotkeyCoalescer.Receive(ie);
-						}
-
-						break;
-					case 1: // Input overrides Hokeys
-						conInput.Receive(ie);
-						if (!Global.ActiveController.HasBinding(ie.LogicalButton.ToString()))
-						{
-							handled = false;
-							if (ie.EventType == Input.InputEventType.Press)
-							{
-								handled = triggers.Aggregate(handled, (current, trigger) => current | CheckHotkey(trigger));
-							}
-
-							// hotkeys which arent handled as actions get coalesced as pollable virtual client buttons
-							if (!handled)
-							{
-								HotkeyCoalescer.Receive(ie);
-							}
-						}
-						break;
-					case 2: // Hotkeys override Input
-						handled = false;
-						if (ie.EventType == Input.InputEventType.Press)
-						{
-							handled = triggers.Aggregate(handled, (current, trigger) => current | CheckHotkey(trigger));
-						}
-
-						// hotkeys which arent handled as actions get coalesced as pollable virtual client buttons
-						if (!handled)
-						{
-							HotkeyCoalescer.Receive(ie);
-							conInput.Receive(ie);
-						}
-
-						break;
-				}
-
-			} // foreach event
-
-			// also handle floats
-			conInput.AcceptNewFloats(Input.Instance.GetFloats().Select(o =>
-			{
-				// hackish
-				if (o.Item1 == "WMouse X")
-				{
-					var P = GlobalWin.DisplayManager.UntransformPoint(new Point((int)o.Item2, 0));
-					float x = P.X / (float)_currentVideoProvider.BufferWidth;
-					return new Tuple<string, float>("WMouse X", x * 20000 - 10000);
-				}
-
-				if (o.Item1 == "WMouse Y")
-				{
-					var P = GlobalWin.DisplayManager.UntransformPoint(new Point(0, (int)o.Item2));
-					float y = P.Y / (float)_currentVideoProvider.BufferHeight;
-					return new Tuple<string, float>("WMouse Y", y * 20000 - 10000);
-				}
-
-				return o;
-			}));
-		}
-
-		public void RebootCore()
-		{
-			var ioa = OpenAdvancedSerializer.ParseWithLegacy(CurrentlyOpenRomPoopForAdvancedLoaderPleaseRefactorME);
-			if (ioa is OpenAdvanced_LibretroNoGame)
-				LoadRom("", CurrentlyOpenRomArgs);
-			else
-				LoadRom(ioa.SimplePath, CurrentlyOpenRomArgs);
-		}
-
-		public void PauseEmulator()
-		{
-			EmulatorPaused = true;
-			SetPauseStatusbarIcon();
-		}
-
-		public void UnpauseEmulator()
-		{
-			EmulatorPaused = false;
-			SetPauseStatusbarIcon();
-		}
-
-		public void TogglePause()
-		{
-			EmulatorPaused ^= true;
-			SetPauseStatusbarIcon();
-
-			// TODO: have tastudio set a pause status change callback, or take control over pause
-			if (GlobalWin.Tools.Has<TAStudio>())
-			{
-				GlobalWin.Tools.UpdateValues<TAStudio>();
-			}
-		}
-
-		public byte[] CurrentFrameBuffer(bool captureOSD)
-		{
-			using (var bb = captureOSD ? CaptureOSD() : MakeScreenshotImage())
-			{
-				using (var img = bb.ToSysdrawingBitmap())
-				{
-					ImageConverter converter = new ImageConverter();
-					return (byte[])converter.ConvertTo(img, typeof(byte[]));
-				}
-			}
-		}
-
-		public void TakeScreenshotToClipboard()
-		{
-			using (var bb = Global.Config.Screenshot_CaptureOSD ? CaptureOSD() : MakeScreenshotImage())
-			{
-				using (var img = bb.ToSysdrawingBitmap())
-					Clipboard.SetImage(img);
-			}
-
-			GlobalWin.OSD.AddMessage("Screenshot (raw) saved to clipboard.");
-		}
-
-		public void TakeScreenshotClientToClipboard()
-		{
-			using (var bb = GlobalWin.DisplayManager.RenderOffscreen(_currentVideoProvider, Global.Config.Screenshot_CaptureOSD))
-			{
-				using (var img = bb.ToSysdrawingBitmap())
-					Clipboard.SetImage(img);
-			}
-
-			GlobalWin.OSD.AddMessage("Screenshot (client) saved to clipboard.");
-		}
-
-
-		public void TakeScreenshot()
-		{
-			string fmt = "{0}.{1:yyyy-MM-dd HH.mm.ss}{2}.png";
-			string prefix = PathManager.ScreenshotPrefix(Global.Game);
-			var ts = DateTime.Now;
-
-			string fname_bare = string.Format(fmt, prefix, ts, "");
-			string fname = string.Format(fmt, prefix, ts, " (0)");
-
-			//if the (0) filename exists, do nothing. we'll bump up the number later
-			//if the bare filename exists, move it to (0)
-			//otherwise, no related filename exists, and we can proceed with the bare filename
-			if (File.Exists(fname)) { }
-			else if (File.Exists(fname_bare))
-				File.Move(fname_bare, fname);
-			else fname = fname_bare;
-			int seq = 0;
-			while (File.Exists(fname))
-			{
-				var sequence = string.Format(" ({0})", seq++);
-				fname = string.Format(fmt, prefix, ts, sequence);
-			}
-
-			TakeScreenshot(fname);
-		}
-
-		public void TakeScreenshot(string path)
-		{
-			var fi = new FileInfo(path);
-			if (fi.Directory != null && fi.Directory.Exists == false)
-			{
-				fi.Directory.Create();
-			}
-
-			using (var bb = Global.Config.Screenshot_CaptureOSD ? CaptureOSD() : MakeScreenshotImage())
-			{
-				using (var img = bb.ToSysdrawingBitmap())
-					img.Save(fi.FullName, ImageFormat.Png);
-			}
-			/*
-			using (var fs = new FileStream(path + "_test.bmp", FileMode.OpenOrCreate, FileAccess.Write))
-				QuickBmpFile.Save(Emulator.VideoProvider(), fs, r.Next(50, 500), r.Next(50, 500));
-			*/
-			GlobalWin.OSD.AddMessage(fi.Name + " saved.");
-		}
-		//static Random r = new Random();
-
-		public void FrameBufferResized()
-		{
-			// run this entire thing exactly twice, since the first resize may adjust the menu stacking
-			for (int i = 0; i < 2; i++)
-			{
-				int zoom = Global.Config.TargetZoomFactors[Emulator.SystemId];
-				var area = Screen.FromControl(this).WorkingArea;
-
-				int borderWidth = Size.Width - PresentationPanel.Control.Size.Width;
-				int borderHeight = Size.Height - PresentationPanel.Control.Size.Height;
-
-				// start at target zoom and work way down until we find acceptable zoom
-				Size lastComputedSize = new Size(1, 1);
-				for (; zoom >= 1; zoom--)
-				{
-					lastComputedSize = GlobalWin.DisplayManager.CalculateClientSize(_currentVideoProvider, zoom);
-					if ((((lastComputedSize.Width) + borderWidth) < area.Width)
-						&& (((lastComputedSize.Height) + borderHeight) < area.Height))
-					{
-						break;
-					}
-				}
-				Console.WriteLine("Selecting display size " + lastComputedSize.ToString());
-
-				// Change size
-				Size = new Size((lastComputedSize.Width) + borderWidth, ((lastComputedSize.Height) + borderHeight));
-				PerformLayout();
-				PresentationPanel.Resized = true;
-
-				// Is window off the screen at this size?
-				if (area.Contains(Bounds) == false)
-				{
-					if (Bounds.Right > area.Right) // Window is off the right edge
-					{
-						Location = new Point(area.Right - Size.Width, Location.Y);
-					}
-
-					if (Bounds.Bottom > area.Bottom) // Window is off the bottom edge
-					{
-						Location = new Point(Location.X, area.Bottom - Size.Height);
-					}
-				}
-			}
-		}
-
-		public bool IsInFullscreen
-		{
-			get { return _inFullscreen; }
-		}
-
-		public void SynchChrome()
-		{
-			if (_inFullscreen)
-			{
-				//TODO - maybe apply a hack tracked during fullscreen here to override it
-				FormBorderStyle = FormBorderStyle.None;
-				MainMenuStrip.Visible = Global.Config.DispChrome_MenuFullscreen && !_chromeless;
-				MainStatusBar.Visible = Global.Config.DispChrome_StatusBarFullscreen && !_chromeless;
-			}
-			else
-			{
-				MainStatusBar.Visible = Global.Config.DispChrome_StatusBarWindowed && !_chromeless;
-				MainMenuStrip.Visible = Global.Config.DispChrome_MenuWindowed && !_chromeless;
-				MaximizeBox = MinimizeBox = Global.Config.DispChrome_CaptionWindowed && !_chromeless;
-				if (Global.Config.DispChrome_FrameWindowed == 0 || _chromeless)
-					FormBorderStyle = System.Windows.Forms.FormBorderStyle.None;
-				else if (Global.Config.DispChrome_FrameWindowed == 1)
-					FormBorderStyle = System.Windows.Forms.FormBorderStyle.SizableToolWindow;
-				else if (Global.Config.DispChrome_FrameWindowed == 2)
-					FormBorderStyle = System.Windows.Forms.FormBorderStyle.Sizable;
-			}
-		}
-
-		public void ToggleFullscreen(bool allowSuppress = false)
-		{
-			AutohideCursor(false);
-
-			//prohibit this operation if the current controls include LMouse
-			if (allowSuppress)
-			{
-				if (Global.ActiveController.HasBinding("WMouse L"))
-					return;
-			}
-
-			if (_inFullscreen == false)
-			{
-				SuspendLayout();
-#if WINDOWS
-				//Work around an AMD driver bug in >= vista:
-				//It seems windows will activate opengl fullscreen mode when a GL control is occupying the exact space of a screen (0,0 and dimensions=screensize)
-				//AMD cards manifest a problem under these circumstances, flickering other monitors. 
-				//It isnt clear whether nvidia cards are failing to employ this optimization, or just not flickering.
-				//(this could be determined with more work; other side affects of the fullscreen mode include: corrupted taskbar, no modal boxes on top of GL control, no screenshots)
-				//At any rate, we can solve this by adding a 1px black border around the GL control
-				//Please note: It is important to do this before resizing things, otherwise momentarily a GL control without WS_BORDER will be at the magic dimensions and cause the flakeout
-				if (Global.Config.DispFullscreenHacks && Global.Config.DispMethod == Config.EDispMethod.OpenGL)
-				{
-					//ATTENTION: this causes the statusbar to not work well, since the backcolor is now set to black instead of SystemColors.Control.
-					//It seems that some statusbar elements composite with the backcolor. 
-					//Maybe we could add another control under the statusbar. with a different backcolor
-					Padding = new Padding(1);
-					BackColor = Color.Black;
-
-					//FUTURE WORK:
-					//re-add this padding back into the display manager (so the image will get cut off a little but, but a few more resolutions will fully fit into the screen)
-				}
-#endif
-
-				_windowedLocation = Location;
-
-				_inFullscreen = true;
-				SynchChrome();
-				WindowState = FormWindowState.Maximized; //be sure to do this after setting the chrome, otherwise it wont work fully
-				ResumeLayout();
-
-				PresentationPanel.Resized = true;
-			}
-			else
-			{
-				SuspendLayout();
-
-				WindowState = FormWindowState.Normal;
-
-#if WINDOWS
-				//do this even if DispFullscreenHacks arent enabled, to restore it in case it changed underneath us or something
-				Padding = new Padding(0);
-				//it's important that we set the form color back to this, because the statusbar icons blend onto the mainform, not onto the statusbar--
-				//so we need the statusbar and mainform backdrop color to match
-				BackColor = SystemColors.Control;
-#endif
-
-				_inFullscreen = false;
-
-				SynchChrome();
-				Location = _windowedLocation;
-				ResumeLayout();
-
-				FrameBufferResized();
-			}
-		}
-
-		public void OpenLuaConsole()
-		{
-#if WINDOWS
-			GlobalWin.Tools.Load<LuaConsole>();
-#else
-			MessageBox.Show("Sorry, Lua is not supported on this platform.", "Lua not supported", MessageBoxButtons.OK, MessageBoxIcon.Error);
-#endif
-		}
-
-		public void NotifyLogWindowClosing()
-		{
-			DisplayLogWindowMenuItem.Checked = false;
-		}
-
-		public void ClickSpeedItem(int num)
-		{
-			if ((ModifierKeys & Keys.Control) != 0)
-			{
-				SetSpeedPercentAlternate(num);
-			}
-			else
-			{
-				SetSpeedPercent(num);
-			}
-		}
-
-		public void Unthrottle()
-		{
-			_unthrottled = true;
-		}
-
-		public void Throttle()
-		{
-			_unthrottled = false;
-		}
-
-		void ThrottleMessage()
-		{
-			string ttype = ":(none)";
-			if (Global.Config.SoundThrottle) { ttype = ":Sound"; }
-			if (Global.Config.VSyncThrottle) { ttype = string.Format(":Vsync{0}", Global.Config.VSync ? "[ena]" : "[dis]"); }
-			if (Global.Config.ClockThrottle) { ttype = ":Clock"; }
-			string xtype = _unthrottled ? "Unthrottled" : "Throttled";
-			string msg = string.Format("{0}{1} ", xtype, ttype);
-
-			GlobalWin.OSD.AddMessage(msg);
-		}
-
-		public void FrameSkipMessage()
-		{
-			GlobalWin.OSD.AddMessage("Frameskipping set to " + Global.Config.FrameSkip);
-		}
-
-		public void UpdateCheatStatus()
-		{
-			if (Global.CheatList.ActiveCount > 0)
-			{
-				CheatStatusButton.ToolTipText = "Cheats are currently active";
-				CheatStatusButton.Image = Properties.Resources.Freeze;
-				CheatStatusButton.Visible = true;
-			}
-			else
-			{
-				CheatStatusButton.ToolTipText = string.Empty;
-				CheatStatusButton.Image = Properties.Resources.Blank;
-				CheatStatusButton.Visible = false;
-			}
-		}
-
-		private LibsnesCore AsSNES { get { return Emulator as LibsnesCore; } }
-
-		// TODO: Clean Me!
-
-		public void SNES_ToggleBG1(bool? setto = null)
-		{
-			if (!(Emulator is LibsnesCore)) return;
-			var s = AsSNES.GetSettings();
-			if (setto.HasValue)
-			{
-				s.ShowBG1_1 = s.ShowBG1_0 = setto.Value;
-			}
-			else
-			{
-				s.ShowBG1_1 = s.ShowBG1_0 ^= true;
-			}
-
-			AsSNES.PutSettings(s);
-			GlobalWin.OSD.AddMessage(s.ShowBG1_1 ? "BG 1 Layer On" : "BG 1 Layer Off");
-		}
-
-		public void SNES_ToggleBG2(bool? setto = null)
-		{
-			if (!(Emulator is LibsnesCore)) return;
-			var s = AsSNES.GetSettings();
-			if (setto.HasValue)
-			{
-				s.ShowBG2_1 = s.ShowBG2_0 = setto.Value;
-			}
-			else
-			{
-				s.ShowBG2_1 = s.ShowBG2_0 ^= true;
-			}
-
-			AsSNES.PutSettings(s);
-			GlobalWin.OSD.AddMessage(s.ShowBG2_1 ? "BG 2 Layer On" : "BG 2 Layer Off");
-		}
-
-		public void SNES_ToggleBG3(bool? setto = null)
-		{
-			if (!(Emulator is LibsnesCore)) return;
-			var s = AsSNES.GetSettings();
-			if (setto.HasValue)
-			{
-				s.ShowBG3_1 = s.ShowBG3_0 = setto.Value;
-			}
-			else
-			{
-				s.ShowBG3_1 = s.ShowBG3_0 ^= true;
-			}
-
-			AsSNES.PutSettings(s);
-			GlobalWin.OSD.AddMessage(s.ShowBG3_1 ? "BG 3 Layer On" : "BG 3 Layer Off");
-		}
-
-		public void SNES_ToggleBG4(bool? setto = null)
-		{
-			if (!(Emulator is LibsnesCore)) return;
-			var s = AsSNES.GetSettings();
-			if (setto.HasValue)
-			{
-				s.ShowBG4_1 = s.ShowBG4_0 = setto.Value;
-			}
-			else
-			{
-				s.ShowBG4_1 = s.ShowBG4_0 ^= true;
-			}
-
-			AsSNES.PutSettings(s);
-			GlobalWin.OSD.AddMessage(s.ShowBG4_1 ? "BG 4 Layer On" : "BG 4 Layer Off");
-		}
-
-		public void SNES_ToggleObj1(bool? setto = null)
-		{
-			if (!(Emulator is LibsnesCore)) return;
-			var s = AsSNES.GetSettings();
-			if (setto.HasValue)
-			{
-				s.ShowOBJ_0 = setto.Value;
-			}
-			else
-			{
-				s.ShowOBJ_0 ^= true;
-			}
-
-			AsSNES.PutSettings(s);
-			GlobalWin.OSD.AddMessage(s.ShowOBJ_0 ? "OBJ 1 Layer On" : "OBJ 1 Layer Off");
-		}
-
-		public void SNES_ToggleObj2(bool? setto = null)
-		{
-			if (!(Emulator is LibsnesCore)) return;
-			var s = AsSNES.GetSettings();
-			if (setto.HasValue)
-			{
-				s.ShowOBJ_1 = setto.Value;
-			}
-			else
-			{
-				s.ShowOBJ_1 ^= true;
-			}
-			AsSNES.PutSettings(s);
-			GlobalWin.OSD.AddMessage(s.ShowOBJ_1 ? "OBJ 2 Layer On" : "OBJ 2 Layer Off");
-		}
-
-		public void SNES_ToggleOBJ3(bool? setto = null)
-		{
-			if (!(Emulator is LibsnesCore)) return;
-			var s = AsSNES.GetSettings();
-			if (setto.HasValue)
-			{
-				s.ShowOBJ_2 = setto.Value;
-			}
-			else
-			{
-				s.ShowOBJ_2 ^= true;
-			}
-
-			AsSNES.PutSettings(s);
-			GlobalWin.OSD.AddMessage(s.ShowOBJ_2 ? "OBJ 3 Layer On" : "OBJ 3 Layer Off");
-		}
-
-		public void SNES_ToggleOBJ4(bool? setto = null)
-		{
-			if (!(Emulator is LibsnesCore)) return;
-			var s = AsSNES.GetSettings();
-			if (setto.HasValue)
-			{
-				s.ShowOBJ_3 = setto.Value;
-			}
-			else
-			{
-				s.ShowOBJ_3 ^= true;
-			}
-
-			AsSNES.PutSettings(s);
-			GlobalWin.OSD.AddMessage(s.ShowOBJ_3 ? "OBJ 4 Layer On" : "OBJ 4 Layer Off");
-		}
-
-		#endregion
-
-		#region Private variables
-
-		private Size _lastVideoSize = new Size(-1, -1), _lastVirtualSize = new Size(-1, -1);
-		private readonly SaveSlotManager _stateSlots = new SaveSlotManager();
-
-		// AVI/WAV state
-		private IVideoWriter _currAviWriter;
-		private HashSet<int> _currAviWriterFrameList;
-
-		// Sound refator TODO: we can enforce async mode here with a property that gets/sets this but does an async check
-		private ISoundProvider _aviSoundInputAsync; // Note: This sound provider must be in async mode!
-
-		private SimpleSyncSoundProvider _dumpProxy; // an audio proxy used for dumping
-		private bool _dumpaudiosync; // set true to for experimental AV dumping
-		private int _avwriterResizew;
-		private int _avwriterResizeh;
-		private bool _avwriterpad;
-
-		private bool _exit;
-		private int _exitCode;
-		private bool _exitRequestPending;
-		private bool _runloopFrameProgress;
-		private long _frameAdvanceTimestamp;
-		private long _frameRewindTimestamp;
-		private bool _frameRewindWasPaused;
-		private bool _runloopFrameadvance;
-		private bool _lastFastForwardingOrRewinding;
-		private bool _inResizeLoop;
-
-		private readonly double _fpsUpdatesPerSecond = 4.0;
-		private readonly double _fpsSmoothing = 8.0;
-		private double _lastFps;
-		private int _framesSinceLastFpsUpdate;
-		private long _timestampLastFpsUpdate;
-
-		private readonly Throttle _throttle;
-		private bool _unthrottled;
-
-		// For handling automatic pausing when entering the menu
-		private bool _wasPaused;
-		private bool _didMenuPause;
-
-		private Cursor _blankCursor;
-		private bool _cursorHidden;
-		private bool _inFullscreen;
-		private Point _windowedLocation;
-		private bool _needsFullscreenOnLoad;
-
-		private int _autoDumpLength;
-		private readonly bool _autoCloseOnDump;
-		private int _lastOpenRomFilter;
-
-		//chrome is never shown, even in windowed mode
-		private readonly bool _chromeless;
-
-		// Resources
-		Bitmap StatusBarDiskLightOnImage, StatusBarDiskLightOffImage;
-		Bitmap LinkCableOn, LinkCableOff;
-
-		// input state which has been destined for game controller inputs are coalesced here
-		// public static ControllerInputCoalescer ControllerInputCoalescer = new ControllerInputCoalescer();
-		// input state which has been destined for client hotkey consumption are colesced here
-		private readonly InputCoalescer HotkeyCoalescer = new InputCoalescer();
-
-		public PresentationPanel PresentationPanel { get; set; }
-
-		#endregion
-
-		#region Private methods
-
-		private void SetWindowText()
-		{
-			string str = string.Empty;
-
-			if (_inResizeLoop)
-			{
-				var size = PresentationPanel.NativeSize;
-				float AR = (float)size.Width / size.Height;
-				str = str + string.Format("({0}x{1})={2} - ", size.Width, size.Height, AR);
-			}
-
-			//we need to display FPS somewhere, in this case
-			if (Global.Config.DispSpeedupFeatures == 0)
-			{
-				str = str + string.Format("({0:0} fps) -", _lastFps);
-			}
-
-			if (!string.IsNullOrEmpty(VersionInfo.CustomBuildString))
-				str += VersionInfo.CustomBuildString + " ";
-
-			if (Emulator.IsNull())
-			{
-				str = str + "BizHawk" + (VersionInfo.DeveloperBuild ? " (interim) " : string.Empty);
-			}
-			else
-			{
-				str = str + Global.SystemInfo.DisplayName;
-
-				if (VersionInfo.DeveloperBuild)
-				{
-					str += " (interim)";
-				}
-
-				if (Global.MovieSession.Movie.IsActive)
-				{
-					str = str + " - " + Global.Game.Name + " - " + Path.GetFileName(Global.MovieSession.Movie.Filename);
-				}
-				else
-				{
-					str = str + " - " + Global.Game.Name;
-				}
-			}
-
-			if (!Global.Config.DispChrome_CaptionWindowed || _chromeless)
-				str = "";
-
-			Text = str;
-		}
-
-		private void ClearAutohold()
-		{
-			ClearHolds();
-			GlobalWin.OSD.AddMessage("Autohold keys cleared");
-		}
-
-		private static void UpdateToolsLoadstate()
-		{
-			if (GlobalWin.Tools.Has<SNESGraphicsDebugger>())
-			{
-				GlobalWin.Tools.SNESGraphicsDebugger.UpdateToolsLoadstate();
-			}
-		}
-
-		private void UpdateToolsAfter(bool fromLua = false)
-		{
-			GlobalWin.Tools.UpdateToolsAfter(fromLua);
-			HandleToggleLightAndLink();
-		}
-
-		public void UpdateDumpIcon()
-		{
-			DumpStatusButton.Image = Properties.Resources.Blank;
-			DumpStatusButton.ToolTipText = string.Empty;
-
-			if (Emulator.IsNull())
-			{
-				return;
-			}
-			else if (Global.Game == null)
-			{
-				return;
-			}
-
-			var status = Global.Game.Status;
-			string annotation;
-			if (status == RomStatus.BadDump)
-			{
-				DumpStatusButton.Image = Properties.Resources.ExclamationRed;
-				annotation = "Warning: Bad ROM Dump";
-			}
-			else if (status == RomStatus.Overdump)
-			{
-				DumpStatusButton.Image = Properties.Resources.ExclamationRed;
-				annotation = "Warning: Overdump";
-			}
-			else if (status == RomStatus.NotInDatabase)
-			{
-				DumpStatusButton.Image = Properties.Resources.RetroQuestion;
-				annotation = "Warning: Unknown ROM";
-			}
-			else if (status == RomStatus.TranslatedRom)
-			{
-				DumpStatusButton.Image = Properties.Resources.Translation;
-				annotation = "Translated ROM";
-			}
-			else if (status == RomStatus.Homebrew)
-			{
-				DumpStatusButton.Image = Properties.Resources.HomeBrew;
-				annotation = "Homebrew ROM";
-			}
-			else if (Global.Game.Status == RomStatus.Hack)
-			{
-				DumpStatusButton.Image = Properties.Resources.Hack;
-				annotation = "Hacked ROM";
-			}
-			else if (Global.Game.Status == RomStatus.Unknown)
-			{
-				DumpStatusButton.Image = Properties.Resources.Hack;
-				annotation = "Warning: ROM of Unknown Character";
-			}
-			else
-			{
-				DumpStatusButton.Image = Properties.Resources.GreenCheck;
-				annotation = "Verified good dump";
-			}
-
-			if (!string.IsNullOrEmpty(Emulator.CoreComm.RomStatusAnnotation))
-			{
-				annotation = Emulator.CoreComm.RomStatusAnnotation;
-			}
-
-			DumpStatusButton.ToolTipText = annotation;
-		}
-
-		private void LoadSaveRam()
-		{
-			if (Emulator.HasSaveRam())
-			{
-				try // zero says: this is sort of sketchy... but this is no time for rearchitecting
-				{
-					byte[] sram;
-
-					// GBA meteor core might not know how big the saveram ought to be, so just send it the whole file
-					// GBA vba-next core will try to eat anything, regardless of size
-					if (Emulator is GBA || Emulator is VBANext || Emulator is MGBAHawk)
-					{
-						sram = File.ReadAllBytes(PathManager.SaveRamPath(Global.Game));
-					}
-					else
-					{
-						var oldram = Emulator.AsSaveRam().CloneSaveRam();
-						if (oldram == null)
-						{
-							// we're eating this one now.  the possible negative consequence is that a user could lose
-							// their saveram and not know why
-							// MessageBox.Show("Error: tried to load saveram, but core would not accept it?");
-							return;
-						}
-						// why do we silently truncate\pad here instead of warning\erroring?
-						sram = new byte[oldram.Length];
-						using (var reader = new BinaryReader(
-								new FileStream(PathManager.SaveRamPath(Global.Game), FileMode.Open, FileAccess.Read)))
-						{
-							reader.Read(sram, 0, sram.Length);
-						}
-					}
-
-					Emulator.AsSaveRam().StoreSaveRam(sram);
-				}
-				catch (IOException)
-				{
-					GlobalWin.OSD.AddMessage("An error occurred while loading Sram");
-				}
-			}
-		}
-
-		private void SaveRam()
-		{
-			if (Emulator.HasSaveRam())
-			{
-				var path = PathManager.SaveRamPath(Global.Game);
-				var f = new FileInfo(path);
-				if (f.Directory != null && f.Directory.Exists == false)
-				{
-					f.Directory.Create();
-				}
-
-				// Make backup first
-				if (Global.Config.BackupSaveram && f.Exists)
-				{
-					var backup = path + ".bak";
-					var backupFile = new FileInfo(backup);
-					if (backupFile.Exists)
-					{
-						backupFile.Delete();
-					}
-
-					f.CopyTo(backup);
-				}
-
-				var writer = new BinaryWriter(new FileStream(path, FileMode.Create, FileAccess.Write));
-				var saveram = Emulator.AsSaveRam().CloneSaveRam();
-
-				writer.Write(saveram, 0, saveram.Length);
-				writer.Close();
-			}
-		}
-
-		private void RewireSound()
-		{
-			if (_dumpProxy != null)
-			{
-				// we're video dumping, so async mode only and use the DumpProxy.
-				// note that the avi dumper has already rewired the emulator itself in this case.
-				GlobalWin.Sound.SetInputPin(_dumpProxy);
-			}
-			else
-			{
-				bool useAsyncMode = _currentSoundProvider.CanProvideAsync && !Global.Config.SoundThrottle;
-				_currentSoundProvider.SetSyncMode(useAsyncMode ? SyncSoundMode.Async : SyncSoundMode.Sync);
-				GlobalWin.Sound.SetInputPin(_currentSoundProvider);
-			}
-		}
-
-		private void HandlePlatformMenus()
-		{
-			var system = string.Empty;
-			if (!Global.Game.IsNullInstance)
-			{
-				//New Code
-				//We use SystemID as that has the system we are playing on.
-				system = Emulator.SystemId;
-				//Old Code below.
-				//system = Global.Game.System;
-
-			}
-
-			TI83SubMenu.Visible = false;
-			NESSubMenu.Visible = false;
-			PCESubMenu.Visible = false;
-			SMSSubMenu.Visible = false;
-			GBSubMenu.Visible = false;
-			GBASubMenu.Visible = false;
-			AtariSubMenu.Visible = false;
-			SNESSubMenu.Visible = false;
-			PSXSubMenu.Visible = false;
-			ColecoSubMenu.Visible = false;
-			N64SubMenu.Visible = false;
-			SaturnSubMenu.Visible = false;
-			DGBSubMenu.Visible = false;
-			GenesisSubMenu.Visible = false;
-			wonderSwanToolStripMenuItem.Visible = false;
-			AppleSubMenu.Visible = false;
-			C64SubMenu.Visible = false;
-			IntvSubMenu.Visible = false;
-
-			switch (system)
-			{
-				case "GEN":
-					GenesisSubMenu.Visible = true;
-					break;
-				case "TI83":
-					TI83SubMenu.Visible = true;
-					break;
-				case "NES":
-					NESSubMenu.Visible = true;
-					break;
-				case "PCE":
-				case "PCECD":
-				case "SGX":
-					PCESubMenu.Visible = true;
-					break;
-				case "SMS":
-					SMSSubMenu.Text = "&SMS";
-					SMSSubMenu.Visible = true;
-					break;
-				case "SG":
-					SMSSubMenu.Text = "&SG";
-					SMSSubMenu.Visible = true;
-					break;
-				case "GG":
-					SMSSubMenu.Text = "&GG";
-					SMSSubMenu.Visible = true;
-					break;
-				case "GB":
-				case "GBC":
-					GBSubMenu.Visible = true;
-					break;
-				case "GBA":
-					GBASubMenu.Visible = true;
-					break;
-				case "A26":
-					AtariSubMenu.Visible = true;
-					break;
-				case "PSX":
-					PSXSubMenu.Visible = true;
-					break;
-				case "SNES":
-				case "SGB":
-					// TODO: fix SNES9x here
-					if (Emulator is LibsnesCore)
-					{
-						if ((Emulator as LibsnesCore).IsSGB)
-						{
-							SNESSubMenu.Text = "&SGB";
-						}
-						else
-						{
-							SNESSubMenu.Text = "&SNES";
-						}
-						SNESSubMenu.Visible = true;
-					}
-					else
-					{
-						SNESSubMenu.Visible = false;
-					}
-					break;
-				case "Coleco":
-					ColecoSubMenu.Visible = true;
-					break;
-				case "N64":
-					N64SubMenu.Visible = true;
-					break;
-				case "SAT":
-					SaturnSubMenu.Visible = true;
-					break;
-				case "DGB":
-					DGBSubMenu.Visible = true;
-					break;
-				case "WSWAN":
-					wonderSwanToolStripMenuItem.Visible = true;
-					break;
-				case "AppleII":
-					AppleSubMenu.Visible = true;
-					break;
-				case "C64":
-					C64SubMenu.Visible = true;
-					break;
-				case "INTV":
-					IntvSubMenu.Visible = true;
-					break;
-			}
-		}
-
-		private void InitControls()
-		{
-			var controls = new Controller(
-				new ControllerDefinition
-				{
-					Name = "Emulator Frontend Controls",
-					BoolButtons = Global.Config.HotkeyBindings.Select(x => x.DisplayName).ToList()
-				});
-
-			foreach (var b in Global.Config.HotkeyBindings)
-			{
-				controls.BindMulti(b.DisplayName, b.Bindings);
-			}
-
-			Global.ClientControls = controls;
-			Global.AutofireNullControls = new AutofireController(NullController.Instance.Definition, Emulator);
-
-		}
-
-		private void LoadMoviesFromRecent(string path)
-		{
-			if (File.Exists(path))
-			{
-				var movie = MovieService.Get(path);
-				Global.MovieSession.ReadOnly = true;
-				StartNewMovie(movie, false);
-			}
-			else
-			{
-				Global.Config.RecentMovies.HandleLoadError(path);
-			}
-		}
-
-		private void LoadRomFromRecent(string rom)
-		{
-
-			var ioa = OpenAdvancedSerializer.ParseWithLegacy(rom);
-
-			LoadRomArgs args = new LoadRomArgs()
-			{
-				OpenAdvanced = ioa
-			};
-
-			//if(ioa is this or that) - for more complex behaviour
-			string romPath = ioa.SimplePath;
-
-			if (!LoadRom(romPath, args))
-			{
-				Global.Config.RecentRoms.HandleLoadError(romPath, rom);
-			}
-		}
-
-		private void SetPauseStatusbarIcon()
-		{
-			if (IsTurboSeeking)
-			{
-				PauseStatusButton.Image = Properties.Resources.Lightning;
-				PauseStatusButton.Visible = true;
-				PauseStatusButton.ToolTipText = "Emulator is turbo seeking to frame " + PauseOnFrame.Value + " click to stop seek";
-			}
-			else if (PauseOnFrame.HasValue)
-			{
-				PauseStatusButton.Image = Properties.Resources.YellowRight;
-				PauseStatusButton.Visible = true;
-				PauseStatusButton.ToolTipText = "Emulator is playing to frame " + PauseOnFrame.Value + " click to stop seek";
-			}
-			else if (EmulatorPaused)
-			{
-				PauseStatusButton.Image = Properties.Resources.Pause;
-				PauseStatusButton.Visible = true;
-				PauseStatusButton.ToolTipText = "Emulator Paused";
-			}
-			else
-			{
-				PauseStatusButton.Image = Properties.Resources.Blank;
-				PauseStatusButton.Visible = false;
-				PauseStatusButton.ToolTipText = string.Empty;
-			}
-		}
-
-		private void SyncThrottle()
-		{
-			// "unthrottled" = throttle was turned off with "Toggle Throttle" hotkey
-			// "turbo" = throttle is off due to the "Turbo" hotkey being held
-			// They are basically the same thing but one is a toggle and the other requires a
-			// hotkey to be held. There is however slightly different behavior in that turbo
-			// skips outputting the audio. There's also a third way which is when no throttle
-			// method is selected, but the clock throttle determines that by itself and
-			// everything appears normal here.
-
-			var rewind = Global.Rewinder.RewindActive && (Global.ClientControls["Rewind"] || PressRewind);
-			var fastForward = Global.ClientControls["Fast Forward"] || FastForward;
-			var turbo = IsTurboing;
-
-			int speedPercent = fastForward ? Global.Config.SpeedPercentAlternate : Global.Config.SpeedPercent;
-
-			if (rewind)
-			{
-				speedPercent = Math.Max(speedPercent * Global.Config.RewindSpeedMultiplier / Global.Rewinder.RewindFrequency, 5);
-			}
-
-			Global.DisableSecondaryThrottling = _unthrottled || turbo || fastForward || rewind;
-
-			// realtime throttle is never going to be so exact that using a double here is wrong
-			_throttle.SetCoreFps(Emulator.CoreComm.VsyncRate);
-			_throttle.signal_paused = EmulatorPaused;
-			_throttle.signal_unthrottle = _unthrottled || turbo;
-			//zero 26-mar-2016 - vsync and vsync throttle here both is odd, but see comments elsewhere about triple buffering
-			_throttle.signal_overrideSecondaryThrottle = (fastForward || rewind) && (Global.Config.SoundThrottle || Global.Config.VSyncThrottle || Global.Config.VSync);
-			_throttle.SetSpeedPercent(speedPercent);
-		}
-
-		private void SetSpeedPercentAlternate(int value)
-		{
-			Global.Config.SpeedPercentAlternate = value;
-			SyncThrottle();
-			GlobalWin.OSD.AddMessage("Alternate Speed: " + value + "%");
-		}
-
-		private void SetSpeedPercent(int value)
-		{
-			Global.Config.SpeedPercent = value;
-			SyncThrottle();
-			GlobalWin.OSD.AddMessage("Speed: " + value + "%");
-		}
-
-		private void Shutdown()
-		{
-			if (_currAviWriter != null)
-			{
-				_currAviWriter.CloseFile();
-				_currAviWriter = null;
-			}
-		}
-
-		private static void CheckMessages()
-		{
-			Application.DoEvents();
-			if (ActiveForm != null)
-			{
-				ScreenSaver.ResetTimerPeriodically();
-			}
-		}
-
-		void AutohideCursor(bool hide)
-		{
-			if (hide && !_cursorHidden)
-			{
-				if (_blankCursor == null)
-				{
-					var ms = new System.IO.MemoryStream(BizHawk.Client.EmuHawk.Properties.Resources.BlankCursor);
-					_blankCursor = new Cursor(ms);
-				}
-				PresentationPanel.Control.Cursor = _blankCursor;
-				_cursorHidden = true;
-			}
-			else if (!hide && _cursorHidden)
-			{
-				PresentationPanel.Control.Cursor = Cursors.Default;
-				timerMouseIdle.Stop();
-				timerMouseIdle.Start();
-				_cursorHidden = false;
-			}
-		}
-
-		private BitmapBuffer MakeScreenshotImage()
-		{
-			return GlobalWin.DisplayManager.RenderVideoProvider(_currentVideoProvider);
-		}
-
-		private void SaveSlotSelectedMessage()
-		{
-			int slot = Global.Config.SaveSlot;
-			string emptypart = _stateSlots.HasSlot(slot) ? "" : " (empty)";
-			string message = string.Format("Slot {0}{1} selected.", slot, emptypart);
-			GlobalWin.OSD.AddMessage(message);
-		}
-
-		private void Render()
-		{
-			if (Global.Config.DispSpeedupFeatures == 0)
-			{
-				return;
-			}
-			//private Size _lastVideoSize = new Size(-1, -1), _lastVirtualSize = new Size(-1, -1);
-			var video = _currentVideoProvider;
-			//bool change = false;
-			Size currVideoSize = new Size(video.BufferWidth, video.BufferHeight);
-			Size currVirtualSize = new Size(video.VirtualWidth, video.VirtualHeight);
-			if (currVideoSize != _lastVideoSize || currVirtualSize != _lastVirtualSize)
-			{
-				_lastVideoSize = currVideoSize;
-				_lastVirtualSize = currVirtualSize;
-				FrameBufferResized();
-			}
-
-			GlobalWin.DisplayManager.UpdateSource(video);
-		}
-
-		// sends a simulation of a plain alt key keystroke
-		private void SendPlainAltKey(int lparam)
-		{
-			var m = new Message { WParam = new IntPtr(0xF100), LParam = new IntPtr(lparam), Msg = 0x0112, HWnd = Handle };
-			base.WndProc(ref m);
-		}
-
-		// sends an alt+mnemonic combination
-		private void SendAltKeyChar(char c)
-		{
-			typeof(ToolStrip).InvokeMember("ProcessMnemonicInternal", System.Reflection.BindingFlags.NonPublic | System.Reflection.BindingFlags.InvokeMethod | System.Reflection.BindingFlags.Instance, null, MainformMenu, new object[] { c });
-		}
-
-		public static string FormatFilter(params string[] args)
-		{
-			var sb = new StringBuilder();
-			if (args.Length % 2 != 0)
-			{
-				throw new ArgumentException();
-			}
-
-			var num = args.Length / 2;
-			for (int i = 0; i < num; i++)
-			{
-				sb.AppendFormat("{0} ({1})|{1}", args[i * 2], args[i * 2 + 1]);
-				if (i != num - 1)
-				{
-					sb.Append('|');
-				}
-			}
-
-			var str = sb.ToString().Replace("%ARCH%", "*.zip;*.rar;*.7z;*.gz");
-			str = str.Replace(";", "; ");
-			return str;
-		}
-
-		public static string RomFilter
-		{
-			get
-			{
-				if (VersionInfo.DeveloperBuild)
-				{
-					return FormatFilter(
-						"Rom Files", "*.nes;*.fds;*.unf;*.sms;*.gg;*.sg;*.pce;*.sgx;*.bin;*.smd;*.rom;*.a26;*.a78;*.lnx;*.m3u;*.cue;*.ccd;*.exe;*.gb;*.gbc;*.gba;*.gen;*.md;*.col;*.int;*.smc;*.sfc;*.prg;*.d64;*.g64;*.crt;*.tap;*.sgb;*.xml;*.z64;*.v64;*.n64;*.ws;*.wsc;*.dsk;*.do;*.po;*.psf;*.minipsf;*.nsf;%ARCH%",
-						"Music Files", "*.psf;*.minipsf;*.sid;*.nsf",
-						"Disc Images", "*.cue;*.ccd;*.m3u",
-						"NES", "*.nes;*.fds;*.unf;*.nsf;%ARCH%",
-						"Super NES", "*.smc;*.sfc;*.xml;%ARCH%",
-						"Master System", "*.sms;*.gg;*.sg;%ARCH%",
-						"PC Engine", "*.pce;*.sgx;*.cue;*.ccd;%ARCH%",
-						"TI-83", "*.rom;%ARCH%",
-						"Archive Files", "%ARCH%",
-						"Savestate", "*.state",
-						"Atari 2600", "*.a26;*.bin;%ARCH%",
-						"Atari 7800", "*.a78;*.bin;%ARCH%",
-						"Atari Lynx", "*.lnx;%ARCH%",
-						"Genesis", "*.gen;*.smd;*.bin;*.md;*.cue;*.ccd;%ARCH%",
-						"Gameboy", "*.gb;*.gbc;*.sgb;%ARCH%",
-						"Gameboy Advance", "*.gba;%ARCH%",
-						"Colecovision", "*.col;%ARCH%",
-						"Intellivision", "*.int;*.bin;*.rom;%ARCH%",
-						"PlayStation", "*.cue;*.ccd;*.m3u",
-						"PSX Executables (experimental)", "*.exe",
-						"PSF Playstation Sound File", "*.psf;*.minipsf",
-						"Commodore 64 (experimental)", "*.prg; *.d64, *.g64; *.crt; *.tap;%ARCH%",
-						"SID Commodore 64 Music File", "*.sid;%ARCH%",
-						"Nintendo 64", "*.z64;*.v64;*.n64",
-						"WonderSwan", "*.ws;*.wsc;%ARCH%",
-						"Apple II", "*.dsk;*.do;*.po;%ARCH%",
-						"All Files", "*.*");
-				}
-
-				return FormatFilter(
-					"Rom Files", "*.nes;*.fds;*.unf;*.sms;*.gg;*.sg;*.gb;*.gbc;*.gba;*.pce;*.sgx;*.bin;*.smd;*.gen;*.md;*.smc;*.sfc;*.a26;*.a78;*.lnx;*.col;*.int;*.rom;*.m3u;*.cue;*.ccd;*.sgb;*.z64;*.v64;*.n64;*.ws;*.wsc;*.xml;*.dsk;*.do;*.po;*.psf;*.minipsf;*.nsf;%ARCH%",
-					"Disc Images", "*.cue;*.ccd;*.m3u",
-					"NES", "*.nes;*.fds;*.unf;*.nsf;%ARCH%",
-					"Super NES", "*.smc;*.sfc;*.xml;%ARCH%",
-					"PlayStation", "*.cue;*.ccd;*.m3u",
-					"PSF Playstation Sound File", "*.psf;*.minipsf",
-					"Nintendo 64", "*.z64;*.v64;*.n64",
-					"Gameboy", "*.gb;*.gbc;*.sgb;%ARCH%",
-					"Gameboy Advance", "*.gba;%ARCH%",
-					"Master System", "*.sms;*.gg;*.sg;%ARCH%",
-					"PC Engine", "*.pce;*.sgx;*.cue;*.ccd;%ARCH%",
-					"Atari 2600", "*.a26;%ARCH%",
-					"Atari 7800", "*.a78;%ARCH%",
-					"Atari Lynx", "*.lnx;%ARCH%",
-					"Colecovision", "*.col;%ARCH%",
-					"Intellivision", "*.int;*.bin;*.rom;%ARCH%",
-					"TI-83", "*.rom;%ARCH%",
-					"Archive Files", "%ARCH%",
-					"Savestate", "*.state",
-					"Genesis", "*.gen;*.md;*.smd;*.bin;*.cue;*.ccd;%ARCH%",
-					"WonderSwan", "*.ws;*.wsc;%ARCH%",
-					"Apple II", "*.dsk;*.do;*.po;%ARCH%",
-					"All Files", "*.*");
-			}
-		}
-
-		private void OpenRom()
-		{
-			var ofd = HawkDialogFactory.CreateOpenFileDialog();
-			ofd.InitialDirectory = PathManager.GetRomsPath(Global.Emulator.SystemId);
-			ofd.InitialDirectory = PathManager.GetRomsPath(Emulator.SystemId);
-			ofd.RestoreDirectory = false;
-			ofd.FilterIndex = _lastOpenRomFilter;
-
-			var result = ofd.ShowHawkDialog();
-			if (result != DialogResult.OK)
-			{
-				return;
-			}
-
-			var file = new FileInfo(ofd.FileName);
-			Global.Config.LastRomPath = file.DirectoryName;
-			_lastOpenRomFilter = ofd.FilterIndex;
-
-			var lra = new LoadRomArgs { OpenAdvanced = new OpenAdvanced_OpenRom { Path = file.FullName } };
-			LoadRom(file.FullName, lra);
-		}
-
-		private void CoreSyncSettings(object sender, RomLoader.SettingsLoadArgs e)
-		{
-			if (Global.MovieSession.QueuedMovie != null)
-			{
-				if (!string.IsNullOrWhiteSpace(Global.MovieSession.QueuedMovie.SyncSettingsJson))
-				{
-					e.Settings = ConfigService.LoadWithType(Global.MovieSession.QueuedMovie.SyncSettingsJson);
-				}
-				else
-				{
-					e.Settings = Global.Config.GetCoreSyncSettings(e.Core);
-
-					// adelikat: only show this nag if the core actually has sync settings, not all cores do
-					if (e.Settings != null && !_supressSyncSettingsWarning)
-					{
-						MessageBox.Show(
-						"No sync settings found, using currently configured settings for this core.",
-						"No sync settings found",
-						MessageBoxButtons.OK,
-						MessageBoxIcon.Warning
-						);
-					}
-				}
-			}
-			else
-			{
-				e.Settings = Global.Config.GetCoreSyncSettings(e.Core);
-			}
-
-		}
-
-		private static void CoreSettings(object sender, RomLoader.SettingsLoadArgs e)
-		{
-			e.Settings = Global.Config.GetCoreSettings(e.Core);
-		}
-
-		/// <summary>
-		/// send core settings to emu, setting reboot flag if needed
-		/// </summary>
-		public void PutCoreSettings(object o)
-		{
-			var settable = new SettingsAdapter(Emulator);
-			if (settable.HasSettings && settable.PutSettings(o))
-			{
-				FlagNeedsReboot();
-			}
-		}
-
-		/// <summary>
-		/// send core sync settings to emu, setting reboot flag if needed
-		/// </summary>
-		public void PutCoreSyncSettings(object o)
-		{
-			var settable = new SettingsAdapter(Emulator);
-			if (Global.MovieSession.Movie.IsActive)
-			{
-				GlobalWin.OSD.AddMessage("Attempt to change sync-relevant settings while recording BLOCKED.");
-			}
-			else if (settable.HasSyncSettings && settable.PutSyncSettings(o))
-			{
-				FlagNeedsReboot();
-			}
-		}
-
-		private void SaveConfig(string path = "")
-		{
-			if (Global.Config.SaveWindowPosition)
-			{
-				if (Global.Config.MainWndx != -32000) // When minimized location is -32000, don't save this into the config file!
-				{
-					Global.Config.MainWndx = Location.X;
-				}
-
-				if (Global.Config.MainWndy != -32000)
-				{
-					Global.Config.MainWndy = Location.Y;
-				}
-			}
-			else
-			{
-				Global.Config.MainWndx = -1;
-				Global.Config.MainWndy = -1;
-			}
-
-			if (Global.Config.ShowLogWindow)
-			{
-				LogConsole.SaveConfigSettings();
-			}
-
-			if (string.IsNullOrEmpty(path))
-				path = PathManager.DefaultIniPath;
-
-			ConfigService.Save(path, Global.Config);
-		}
-
-		private static void ToggleFPS()
-		{
-			Global.Config.DisplayFPS ^= true;
-		}
-
-		private static void ToggleFrameCounter()
-		{
-			Global.Config.DisplayFrameCounter ^= true;
-		}
-
-		private static void ToggleLagCounter()
-		{
-			Global.Config.DisplayLagCounter ^= true;
-		}
-
-		private static void ToggleInputDisplay()
-		{
-			Global.Config.DisplayInput ^= true;
-		}
-
-		public static void ToggleSound()
-		{
-			Global.Config.SoundEnabled ^= true;
-			GlobalWin.Sound.StopSound();
-			GlobalWin.Sound.StartSound();
-		}
-
-		private static void VolumeUp()
-		{
-			Global.Config.SoundVolume += 10;
-			if (Global.Config.SoundVolume > 100)
-			{
-				Global.Config.SoundVolume = 100;
-			}
-
-			//GlobalWin.Sound.ApplyVolumeSettings();
-			GlobalWin.OSD.AddMessage("Volume " + Global.Config.SoundVolume);
-		}
-
-		private static void VolumeDown()
-		{
-			Global.Config.SoundVolume -= 10;
-			if (Global.Config.SoundVolume < 0)
-			{
-				Global.Config.SoundVolume = 0;
-			}
-
-			//GlobalWin.Sound.ApplyVolumeSettings();
-			GlobalWin.OSD.AddMessage("Volume " + Global.Config.SoundVolume);
-		}
-
-		private void SoftReset()
-		{
-			// is it enough to run this for one frame? maybe..
-			if (Emulator.ControllerDefinition.BoolButtons.Contains("Reset"))
-			{
-				if (!Global.MovieSession.Movie.IsPlaying || Global.MovieSession.Movie.IsFinished)
-				{
-					Global.ClickyVirtualPadController.Click("Reset");
-					GlobalWin.OSD.AddMessage("Reset button pressed.");
-				}
-			}
-		}
-
-		private void HardReset()
-		{
-			// is it enough to run this for one frame? maybe..
-			if (Emulator.ControllerDefinition.BoolButtons.Contains("Power"))
-			{
-				if (!Global.MovieSession.Movie.IsPlaying || Global.MovieSession.Movie.IsFinished)
-				{
-					Global.ClickyVirtualPadController.Click("Power");
-					GlobalWin.OSD.AddMessage("Power button pressed.");
-				}
-			}
-		}
-
-		private void UpdateStatusSlots()
-		{
-			_stateSlots.Update();
-
-			Slot0StatusButton.ForeColor = _stateSlots.HasSlot(0) ? Global.Config.SaveSlot == 0 ? SystemColors.HighlightText : SystemColors.WindowText : SystemColors.GrayText;
-			Slot1StatusButton.ForeColor = _stateSlots.HasSlot(1) ? Global.Config.SaveSlot == 1 ? SystemColors.HighlightText : SystemColors.WindowText : SystemColors.GrayText;
-			Slot2StatusButton.ForeColor = _stateSlots.HasSlot(2) ? Global.Config.SaveSlot == 2 ? SystemColors.HighlightText : SystemColors.WindowText : SystemColors.GrayText;
-			Slot3StatusButton.ForeColor = _stateSlots.HasSlot(3) ? Global.Config.SaveSlot == 3 ? SystemColors.HighlightText : SystemColors.WindowText : SystemColors.GrayText;
-			Slot4StatusButton.ForeColor = _stateSlots.HasSlot(4) ? Global.Config.SaveSlot == 4 ? SystemColors.HighlightText : SystemColors.WindowText : SystemColors.GrayText;
-			Slot5StatusButton.ForeColor = _stateSlots.HasSlot(5) ? Global.Config.SaveSlot == 5 ? SystemColors.HighlightText : SystemColors.WindowText : SystemColors.GrayText;
-			Slot6StatusButton.ForeColor = _stateSlots.HasSlot(6) ? Global.Config.SaveSlot == 6 ? SystemColors.HighlightText : SystemColors.WindowText : SystemColors.GrayText;
-			Slot7StatusButton.ForeColor = _stateSlots.HasSlot(7) ? Global.Config.SaveSlot == 7 ? SystemColors.HighlightText : SystemColors.WindowText : SystemColors.GrayText;
-			Slot8StatusButton.ForeColor = _stateSlots.HasSlot(8) ? Global.Config.SaveSlot == 8 ? SystemColors.HighlightText : SystemColors.WindowText : SystemColors.GrayText;
-			Slot9StatusButton.ForeColor = _stateSlots.HasSlot(9) ? Global.Config.SaveSlot == 9 ? SystemColors.HighlightText : SystemColors.WindowText : SystemColors.GrayText;
-
-			Slot0StatusButton.BackColor = Global.Config.SaveSlot == 0 ? SystemColors.Highlight : SystemColors.Control;
-			Slot1StatusButton.BackColor = Global.Config.SaveSlot == 1 ? SystemColors.Highlight : SystemColors.Control;
-			Slot2StatusButton.BackColor = Global.Config.SaveSlot == 2 ? SystemColors.Highlight : SystemColors.Control;
-			Slot3StatusButton.BackColor = Global.Config.SaveSlot == 3 ? SystemColors.Highlight : SystemColors.Control;
-			Slot4StatusButton.BackColor = Global.Config.SaveSlot == 4 ? SystemColors.Highlight : SystemColors.Control;
-			Slot5StatusButton.BackColor = Global.Config.SaveSlot == 5 ? SystemColors.Highlight : SystemColors.Control;
-			Slot6StatusButton.BackColor = Global.Config.SaveSlot == 6 ? SystemColors.Highlight : SystemColors.Control;
-			Slot7StatusButton.BackColor = Global.Config.SaveSlot == 7 ? SystemColors.Highlight : SystemColors.Control;
-			Slot8StatusButton.BackColor = Global.Config.SaveSlot == 8 ? SystemColors.Highlight : SystemColors.Control;
-			Slot9StatusButton.BackColor = Global.Config.SaveSlot == 9 ? SystemColors.Highlight : SystemColors.Control;
-
-			SaveSlotsStatusLabel.Visible =
-				Slot0StatusButton.Visible =
-				Slot1StatusButton.Visible =
-				Slot2StatusButton.Visible =
-				Slot3StatusButton.Visible =
-				Slot4StatusButton.Visible =
-				Slot5StatusButton.Visible =
-				Slot6StatusButton.Visible =
-				Slot7StatusButton.Visible =
-				Slot8StatusButton.Visible =
-				Slot9StatusButton.Visible =
-				Emulator.HasSavestates();
-		}
-
-		public BitmapBuffer CaptureOSD()
-		{
-			var bb = GlobalWin.DisplayManager.RenderOffscreen(_currentVideoProvider, true);
-			bb.DiscardAlpha();
-			return bb;
-		}
-
-		private void IncreaseWindowSize()
-		{
-			switch (Global.Config.TargetZoomFactors[Emulator.SystemId])
-			{
-				case 1:
-					Global.Config.TargetZoomFactors[Emulator.SystemId] = 2;
-					break;
-				case 2:
-					Global.Config.TargetZoomFactors[Emulator.SystemId] = 3;
-					break;
-				case 3:
-					Global.Config.TargetZoomFactors[Emulator.SystemId] = 4;
-					break;
-				case 4:
-					Global.Config.TargetZoomFactors[Emulator.SystemId] = 5;
-					break;
-				case 5:
-					Global.Config.TargetZoomFactors[Emulator.SystemId] = 10;
-					break;
-				case 10:
-					return;
-			}
-
-			GlobalWin.OSD.AddMessage("Screensize set to " + Global.Config.TargetZoomFactors[Emulator.SystemId] + "x");
-			FrameBufferResized();
-		}
-
-		private void DecreaseWindowSize()
-		{
-			switch (Global.Config.TargetZoomFactors[Emulator.SystemId])
-			{
-				case 1:
-					return;
-				case 2:
-					Global.Config.TargetZoomFactors[Emulator.SystemId] = 1;
-					break;
-				case 3:
-					Global.Config.TargetZoomFactors[Emulator.SystemId] = 2;
-					break;
-				case 4:
-					Global.Config.TargetZoomFactors[Emulator.SystemId] = 3;
-					break;
-				case 5:
-					Global.Config.TargetZoomFactors[Emulator.SystemId] = 4;
-					break;
-				case 10:
-					Global.Config.TargetZoomFactors[Emulator.SystemId] = 5;
-					return;
-			}
-
-			GlobalWin.OSD.AddMessage("Screensize set to " + Global.Config.TargetZoomFactors[Emulator.SystemId] + "x");
-			FrameBufferResized();
-		}
-
-		private void IncreaseSpeed()
-		{
-			if (!Global.Config.ClockThrottle)
-			{
-				GlobalWin.OSD.AddMessage("Unable to change speed, please switch to clock throttle");
-				return;
-			}
-
-			var oldp = Global.Config.SpeedPercent;
-			int newp;
-
-			if (oldp < 3)
-			{
-				newp = 3;
-			}
-			else if (oldp < 6)
-			{
-				newp = 6;
-			}
-			else if (oldp < 12)
-			{
-				newp = 12;
-			}
-			else if (oldp < 25)
-			{
-				newp = 25;
-			}
-			else if (oldp < 50)
-			{
-				newp = 50;
-			}
-			else if (oldp < 75)
-			{
-				newp = 75;
-			}
-			else if (oldp < 100)
-			{
-				newp = 100;
-			}
-			else if (oldp < 150)
-			{
-				newp = 150;
-			}
-			else if (oldp < 200)
-			{
-				newp = 200;
-			}
-			else if (oldp < 300)
-			{
-				newp = 300;
-			}
-			else if (oldp < 400)
-			{
-				newp = 400;
-			}
-			else if (oldp < 800)
-			{
-				newp = 800;
-			}
-			else if (oldp < 1600)
-			{
-				newp = 1600;
-			}
-			else if (oldp < 3200)
-			{
-				newp = 3200;
-			}
-			else
-			{
-				newp = 6400;
-			}
-
-			SetSpeedPercent(newp);
-		}
-
-		private void DecreaseSpeed()
-		{
-			if (!Global.Config.ClockThrottle)
-			{
-				GlobalWin.OSD.AddMessage("Unable to change speed, please switch to clock throttle");
-				return;
-			}
-
-			var oldp = Global.Config.SpeedPercent;
-			int newp;
-
-			if (oldp > 3200)
-			{
-				newp = 3200;
-			}
-			else if (oldp > 1600)
-			{
-				newp = 1600;
-			}
-			else if (oldp > 800)
-			{
-				newp = 800;
-			}
-			else if (oldp > 400)
-			{
-				newp = 400;
-			}
-			else if (oldp > 300)
-			{
-				newp = 300;
-			}
-			else if (oldp > 200)
-			{
-				newp = 200;
-			}
-			else if (oldp > 150)
-			{
-				newp = 150;
-			}
-			else if (oldp > 100)
-			{
-				newp = 100;
-			}
-			else if (oldp > 75)
-			{
-				newp = 75;
-			}
-			else if (oldp > 50)
-			{
-				newp = 50;
-			}
-			else if (oldp > 25)
-			{
-				newp = 25;
-			}
-			else if (oldp > 12)
-			{
-				newp = 12;
-			}
-			else if (oldp > 6)
-			{
-				newp = 6;
-			}
-			else if (oldp > 3)
-			{
-				newp = 3;
-			}
-			else
-			{
-				newp = 1;
-			}
-
-			SetSpeedPercent(newp);
-		}
-
-		private static void SaveMovie()
-		{
-			if (Global.MovieSession.Movie.IsActive)
-			{
-				Global.MovieSession.Movie.Save();
-				GlobalWin.OSD.AddMessage(Global.MovieSession.Movie.Filename + " saved.");
-			}
-		}
-
-		private void HandleToggleLightAndLink()
-		{
-			if (MainStatusBar.Visible)
-			{
-				var hasDriveLight = Emulator.HasDriveLight() && Emulator.AsDriveLight().DriveLightEnabled;
-
-				if (hasDriveLight)
-				{
-					if (!LedLightStatusLabel.Visible)
-					{
-						LedLightStatusLabel.Visible = true;
-					}
-
-					LedLightStatusLabel.Image = Emulator.AsDriveLight().DriveLightOn
-						? StatusBarDiskLightOnImage
-						: StatusBarDiskLightOffImage;
-				}
-				else
-				{
-					if (LedLightStatusLabel.Visible)
-					{
-						LedLightStatusLabel.Visible = false;
-					}
-				}
-
-				if (Emulator.UsesLinkCable())
-				{
-					if (!LinkConnectStatusBarButton.Visible)
-					{
-						LinkConnectStatusBarButton.Visible = true;
-					}
-
-					LinkConnectStatusBarButton.Image = Emulator.AsLinkable().LinkConnected
-						? LinkCableOn
-						: LinkCableOff;
-				}
-				else
-				{
-					if (LinkConnectStatusBarButton.Visible)
-					{
-						LinkConnectStatusBarButton.Visible = false;
-					}
-				}
-			}
-		}
-
-		private void UpdateKeyPriorityIcon()
-		{
-			switch (Global.Config.Input_Hotkey_OverrideOptions)
-			{
-				default:
-				case 0:
-					KeyPriorityStatusLabel.Image = Properties.Resources.Both;
-					KeyPriorityStatusLabel.ToolTipText = "Key priority: Allow both hotkeys and controller buttons";
-					break;
-				case 1:
-					KeyPriorityStatusLabel.Image = Properties.Resources.GameController;
-					KeyPriorityStatusLabel.ToolTipText = "Key priority: Controller buttons will override hotkeys";
-					break;
-				case 2:
-					KeyPriorityStatusLabel.Image = Properties.Resources.HotKeys;
-					KeyPriorityStatusLabel.ToolTipText = "Key priority: Hotkeys will override controller buttons";
-					break;
-			}
-		}
-
-		private static void ToggleModePokeMode()
-		{
-			Global.Config.MoviePlaybackPokeMode ^= true;
-			GlobalWin.OSD.AddMessage(Global.Config.MoviePlaybackPokeMode ? "Movie Poke mode enabled" : "Movie Poke mode disabled");
-		}
-
-		private static void ToggleBackgroundInput()
-		{
-			Global.Config.AcceptBackgroundInput ^= true;
-			GlobalWin.OSD.AddMessage(Global.Config.AcceptBackgroundInput
-										 ? "Background Input enabled"
-										 : "Background Input disabled");
-		}
-
-		private static void LimitFrameRateMessage()
-		{
-			GlobalWin.OSD.AddMessage(Global.Config.ClockThrottle ? "Framerate limiting on" : "Framerate limiting off");
-		}
-
-		private static void VsyncMessage()
-		{
-			GlobalWin.OSD.AddMessage(
-				"Display Vsync set to " + (Global.Config.VSync ? "on" : "off")
-			);
-		}
-
-		private static bool StateErrorAskUser(string title, string message)
-		{
-			var result = MessageBox.Show(
-				message,
-				title,
-				MessageBoxButtons.YesNo,
-				MessageBoxIcon.Question
-			);
-
-			return result == DialogResult.Yes;
-		}
-
-		private void FdsInsertDiskMenuAdd(string name, string button, string msg)
-		{
-			FDSControlsMenuItem.DropDownItems.Add(name, null, delegate
-			{
-				if (Emulator.ControllerDefinition.BoolButtons.Contains(button))
-				{
-					if (!Global.MovieSession.Movie.IsPlaying || Global.MovieSession.Movie.IsFinished)
-					{
-						Global.ClickyVirtualPadController.Click(button);
-						GlobalWin.OSD.AddMessage(msg);
-					}
-				}
-			});
-		}
-
-		private const int WM_DEVICECHANGE = 0x0219;
-
-		// Alt key hacks
-		protected override void WndProc(ref Message m)
-		{
-#if WINDOWS
-			switch (m.Msg)
-			{
-				case WM_DEVICECHANGE:
-					GamePad.Initialize();
-					GamePad360.Initialize();
-					break;
-			}
-#endif
-
-			// this is necessary to trap plain alt keypresses so that only our hotkey system gets them
-			if (m.Msg == 0x0112) // WM_SYSCOMMAND
-			{
-				if (m.WParam.ToInt32() == 0xF100) // SC_KEYMENU
-				{
-					return;
-				}
-			}
-
-			base.WndProc(ref m);
-		}
-
-		protected override bool ProcessDialogChar(char charCode)
-		{
-			// this is necessary to trap alt+char combinations so that only our hotkey system gets them
-			return (ModifierKeys & Keys.Alt) != 0 || base.ProcessDialogChar(charCode);
-		}
-
-		private void UpdateCoreStatusBarButton()
-		{
-			if (Emulator.IsNull())
-			{
-				CoreNameStatusBarButton.Visible = false;
-				return;
-			}
-
-			CoreNameStatusBarButton.Visible = true;
-			var attributes = Emulator.Attributes();
-
-			CoreNameStatusBarButton.Text = Emulator.DisplayName();
-			CoreNameStatusBarButton.Image = Emulator.Icon();
-			CoreNameStatusBarButton.ToolTipText = attributes.Ported ? "(ported) " : string.Empty;
-		}
-
-		#endregion
-
-		#region Frame Loop
-
-		private void StepRunLoop_Throttle()
-		{
-			SyncThrottle();
-			_throttle.signal_frameAdvance = _runloopFrameadvance;
-			_throttle.signal_continuousframeAdvancing = _runloopFrameProgress;
-
-			_throttle.Step(true, -1);
-		}
-
-		public void FrameAdvance()
-		{
-			PressFrameAdvance = true;
-			StepRunLoop_Core(true);
-		}
-
-		public void SeekFrameAdvance()
-		{
-			PressFrameAdvance = true;
-			StepRunLoop_Core(true);
-			PressFrameAdvance = false;
-		}
-
-		public bool IsLagFrame
-		{
-			get
-			{
-				if (Emulator.CanPollInput())
-				{
-					return Emulator.AsInputPollable().IsLagFrame;
-				}
-
-				return false;
-			}
-		}
-
-		private void StepRunLoop_Core(bool force = false)
-		{
-			var runFrame = false;
-			_runloopFrameadvance = false;
-			var currentTimestamp = Stopwatch.GetTimestamp();
-			var suppressCaptureRewind = false;
-
-			double frameAdvanceTimestampDeltaMs = (double)(currentTimestamp - _frameAdvanceTimestamp) / Stopwatch.Frequency * 1000.0;
-			bool frameProgressTimeElapsed = frameAdvanceTimestampDeltaMs >= Global.Config.FrameProgressDelayMs;
-
-			if (Global.Config.SkipLagFrame && IsLagFrame && frameProgressTimeElapsed && Emulator.Frame > 0)
-			{
-				runFrame = true;
-			}
-
-			if (Global.ClientControls["Frame Advance"] || PressFrameAdvance || HoldFrameAdvance)
-			{
-				_runloopFrameadvance = true;
-				// handle the initial trigger of a frame advance
-				if (_frameAdvanceTimestamp == 0)
-				{
-					PauseEmulator();
-					runFrame = true;
-					_frameAdvanceTimestamp = currentTimestamp;
-				}
-				else
-				{
-					// handle the timed transition from countdown to FrameProgress
-					if (frameProgressTimeElapsed)
-					{
-						runFrame = true;
-						_runloopFrameProgress = true;
-						UnpauseEmulator();
-					}
-				}
-			}
-			else
-			{
-				// handle release of frame advance: do we need to deactivate FrameProgress?
-				if (_runloopFrameProgress)
-				{
-					_runloopFrameProgress = false;
-					PauseEmulator();
-				}
-
-				_frameAdvanceTimestamp = 0;
-			}
-
-			if (!EmulatorPaused)
-			{
-				runFrame = true;
-			}
-
-			bool isRewinding = suppressCaptureRewind = Rewind(ref runFrame, currentTimestamp);
-			
-			float atten = 0;
-
-			if (runFrame || force)
-			{
-				var isFastForwarding = Global.ClientControls["Fast Forward"] || IsTurboing;
-				var isFastForwardingOrRewinding = isFastForwarding || isRewinding || _unthrottled;
-
-				if (isFastForwardingOrRewinding != _lastFastForwardingOrRewinding)
-				{
-					InitializeFpsData();
-				}
-				_lastFastForwardingOrRewinding = isFastForwardingOrRewinding;
-
-				// client input-related duties
-				GlobalWin.OSD.ClearGUIText();
-
-				Global.CheatList.Pulse();
-
-				//zero 03-may-2014 - moved this before call to UpdateToolsBefore(), since it seems to clear the state which a lua event.framestart is going to want to alter
-				Global.ClickyVirtualPadController.FrameTick();
-				Global.LuaAndAdaptor.FrameTick();
-
-				if (GlobalWin.Tools.Has<LuaConsole>() && !SuppressLua)
-				{
-					GlobalWin.Tools.LuaConsole.LuaImp.CallFrameBeforeEvent();
-				}
-
-				if (IsTurboing)
-				{
-					GlobalWin.Tools.FastUpdateBefore();
-				}
-				else
-				{
-					GlobalWin.Tools.UpdateToolsBefore();
-				}
-
-				_framesSinceLastFpsUpdate++;
-
-				UpdateFpsDisplay(currentTimestamp, isRewinding, isFastForwarding);
-
-				CaptureRewind(suppressCaptureRewind);
-
-				// Set volume, if enabled
-				if (Global.Config.SoundEnabledNormal)
-				{
-					atten = Global.Config.SoundVolume / 100.0f;
-
-					if (isFastForwardingOrRewinding)
-					{
-						if (Global.Config.SoundEnabledRWFF)
-							atten *= Global.Config.SoundVolumeRWFF / 100.0f;
-						else
-							atten = 0;
-					}
-
-					// Mute if using Frame Advance/Frame Progress
-					if (_runloopFrameadvance && Global.Config.MuteFrameAdvance)
-					{
-						atten = 0;
-					}
-				}
-				
-				Global.MovieSession.HandleMovieOnFrameLoop();
-
-				//why not skip audio if the user doesnt want sound
-				bool renderSound = Global.Config.SoundEnabled && !IsTurboing;
-				renderSound |= (_currAviWriter != null && _currAviWriter.UsesAudio);
-				if (!renderSound) atten = 0;
-
-				bool render = !_throttle.skipnextframe || (_currAviWriter != null && _currAviWriter.UsesVideo);
-				Emulator.FrameAdvance(render, renderSound);
-
-
-				Global.MovieSession.HandleMovieAfterFrameLoop();
-
-				Global.CheatList.Pulse();
-
-				if (!PauseAVI)
-				{
-					AvFrameAdvance();
-				}
-
-				if (IsLagFrame && Global.Config.AutofireLagFrames)
-				{
-					Global.AutoFireController.IncrementStarts();
-				}
-				Global.AutofireStickyXORAdapter.IncrementLoops(IsLagFrame);
-
-				PressFrameAdvance = false;
-
-				if (GlobalWin.Tools.Has<LuaConsole>() && !SuppressLua)
-				{
-					GlobalWin.Tools.LuaConsole.LuaImp.CallFrameAfterEvent();
-				}
-
-				if (IsTurboing)
-				{
-					GlobalWin.Tools.FastUpdateAfter();
-				}
-				else
-				{
-					UpdateToolsAfter(SuppressLua);
-				}
-
-				if (GlobalWin.Tools.IsLoaded<TAStudio>() &&
-					GlobalWin.Tools.TAStudio.LastPositionFrame == Emulator.Frame)
-				{
-					if (PauseOnFrame.HasValue &&
-						PauseOnFrame.Value <= GlobalWin.Tools.TAStudio.LastPositionFrame)
-					{
-						TasMovieRecord record = (Global.MovieSession.Movie as TasMovie)[Emulator.Frame];
-						if (!record.Lagged.HasValue && IsSeeking)
-							// haven't yet greenzoned the frame, hence it's after editing
-							// then we want to pause here. taseditor fasion
-							PauseEmulator();
-					}
-				}
-
-				if (IsSeeking && Emulator.Frame == PauseOnFrame.Value)
-				{
-					PauseEmulator();
-					PauseOnFrame = null;
-					if (GlobalWin.Tools.IsLoaded<TAStudio>())
-					{
-						GlobalWin.Tools.TAStudio.StopSeeking();
-					}
-				}
-			}
-
-			if (Global.ClientControls["Rewind"] || PressRewind)
-			{
-				UpdateToolsAfter();
-				//PressRewind = false;
-			}
-
-			GlobalWin.Sound.UpdateSound(atten);
-		}
-
-		private void UpdateFpsDisplay(long currentTimestamp, bool isRewinding, bool isFastForwarding)
-		{
-			double elapsedSeconds = (currentTimestamp - _timestampLastFpsUpdate) / (double)Stopwatch.Frequency;
-
-			if (elapsedSeconds < 1.0 / _fpsUpdatesPerSecond)
-			{
-				return;
-			}
-
-			if (_lastFps == 0) // Initial calculation
-			{
-				_lastFps = (_framesSinceLastFpsUpdate - 1) / elapsedSeconds;
-			}
-			else
-			{
-				_lastFps = (_lastFps + (_framesSinceLastFpsUpdate * _fpsSmoothing)) / (1.0 + (elapsedSeconds * _fpsSmoothing));
-			}
-			_framesSinceLastFpsUpdate = 0;
-			_timestampLastFpsUpdate = currentTimestamp;
-
-			var fps_string = string.Format("{0:0} fps", _lastFps);
-			if (isRewinding)
-			{
-				fps_string += IsTurboing || isFastForwarding ?
-					" <<<<" :
-					" <<";
-			}
-			else if (isFastForwarding)
-			{
-				fps_string += IsTurboing ?
-					" >>>>" :
-					" >>";
-			}
-
-			GlobalWin.OSD.FPS = fps_string;
-
-			//need to refresh window caption in this case
-			if (Global.Config.DispSpeedupFeatures == 0)
-				SetWindowText();
-		}
-
-		private void InitializeFpsData()
-		{
-			_lastFps = 0;
-			_timestampLastFpsUpdate = Stopwatch.GetTimestamp();
-			_framesSinceLastFpsUpdate = 0;
-		}
-
-		#endregion
-
-		#region AVI Stuff
-
-		/// <summary>
-		/// start avi recording, unattended
-		/// </summary>
-		/// <param name="videowritername">match the short name of an ivideowriter</param>
-		/// <param name="filename">filename to save to</param>
-		private void RecordAv(string videowritername, string filename)
-		{
-			_RecordAv(videowritername, filename, true);
-		}
-
-		/// <summary>
-		/// start avi recording, asking user for filename and options
-		/// </summary>
-		private void RecordAv()
-		{
-			_RecordAv(null, null, false);
-		}
-
-		/// <summary>
-		/// start AV recording
-		/// </summary>
-		private void _RecordAv(string videowritername, string filename, bool unattended)
-		{
-			if (_currAviWriter != null)
-			{
-				return;
-			}
-
-			// select IVideoWriter to use
-			IVideoWriter aw = null;
-
-			if (string.IsNullOrEmpty(videowritername) && !string.IsNullOrEmpty(Global.Config.VideoWriter))
-				videowritername = Global.Config.VideoWriter;
-
-			if (unattended && !string.IsNullOrEmpty(videowritername))
-			{
-				aw = VideoWriterInventory.GetVideoWriter(videowritername);
-			}
-			else
-			{
-				aw = VideoWriterChooserForm.DoVideoWriterChoserDlg(VideoWriterInventory.GetAllWriters(), this,
-					out _avwriterResizew, out _avwriterResizeh, out _avwriterpad, out _dumpaudiosync);
-			}
-
-			if (aw == null)
-			{
-				GlobalWin.OSD.AddMessage(
-					unattended ? string.Format("Couldn't start video writer \"{0}\"", videowritername) : "A/V capture canceled.");
-
-				return;
-			}
-
-			try
-			{
-				bool usingAvi = aw is AviWriter; //SO GROSS!
-
-				if (_dumpaudiosync)
-				{
-					aw = new VideoStretcher(aw);
-				}
-				else
-				{
-					aw = new AudioStretcher(aw);
-				}
-
-				aw.SetMovieParameters(Emulator.CoreComm.VsyncNum, Emulator.CoreComm.VsyncDen);
-				if (_avwriterResizew > 0 && _avwriterResizeh > 0)
-				{
-					aw.SetVideoParameters(_avwriterResizew, _avwriterResizeh);
-				}
-				else
-				{
-					aw.SetVideoParameters(_currentVideoProvider.BufferWidth, _currentVideoProvider.BufferHeight);
-				}
-
-				aw.SetAudioParameters(44100, 2, 16);
-
-				// select codec token
-				// do this before save dialog because ffmpeg won't know what extension it wants until it's been configured
-				if (unattended && !string.IsNullOrEmpty(filename))
-				{
-					aw.SetDefaultVideoCodecToken();
-				}
-				else
-				{
-					//THIS IS REALLY SLOPPY!
-					//PLEASE REDO ME TO NOT CARE WHICH AVWRITER IS USED!
-					if(usingAvi && !string.IsNullOrEmpty(Global.Config.AVICodecToken))
-						aw.SetDefaultVideoCodecToken();
-
-					var token = aw.AcquireVideoCodecToken(this);
-					if (token == null)
-					{
-						GlobalWin.OSD.AddMessage("A/V capture canceled.");
-						aw.Dispose();
-						return;
-					}
-
-					aw.SetVideoCodecToken(token);
-				}
-
-				// select file to save to
-				if (unattended && !string.IsNullOrEmpty(filename))
-				{
-					aw.OpenFile(filename);
-				}
-				else
-				{
-					string ext = aw.DesiredExtension();
-					string pathForOpenFile;
-
-					//handle directories first
-					if (ext == "<directory>")
-					{
-						var fbd = new FolderBrowserEx();
-						if (fbd.ShowDialog() == DialogResult.Cancel)
-						{
-							aw.Dispose();
-							return;
-						}
-						pathForOpenFile = fbd.SelectedPath;
-					}
-					else
-					{
-						var sfd = HawkDialogFactory.CreateSaveFileDialog();
-						if (Global.Game != null)
-						{
-							sfd.FileName = PathManager.FilesystemSafeName(Global.Game) + "." + ext; //dont use Path.ChangeExtension, it might wreck game names with dots in them
-							sfd.InitialDirectory = PathManager.MakeAbsolutePath(Global.Config.PathEntries.AvPathFragment, null);
-						}
-						else
-						{
-							sfd.FileName = "NULL";
-							sfd.InitialDirectory = PathManager.MakeAbsolutePath(Global.Config.PathEntries.AvPathFragment, null);
-						}
-
-						sfd.Filter = string.Format("{0} (*.{0})|*.{0}|All Files|*.*", ext);
-
-						var result = sfd.ShowHawkDialog();
-						if (result == DialogResult.Cancel)
-						{
-							aw.Dispose();
-							return;
-						}
-
-						pathForOpenFile = sfd.FileName;
-					}
-
-					aw.OpenFile(pathForOpenFile);
-				}
-
-				// commit the avi writing last, in case there were any errors earlier
-				_currAviWriter = aw;
-				GlobalWin.OSD.AddMessage("A/V capture started");
-				AVIStatusLabel.Image = Properties.Resources.AVI;
-				AVIStatusLabel.ToolTipText = "A/V capture in progress";
-				AVIStatusLabel.Visible = true;
-			}
-			catch
-			{
-				GlobalWin.OSD.AddMessage("A/V capture failed!");
-				aw.Dispose();
-				throw;
-			}
-
-			if (_dumpaudiosync)
-			{
-				_currentSoundProvider.SetSyncMode(SyncSoundMode.Sync);
-			}
-			else
-			{
-				if (_currentSoundProvider.CanProvideAsync)
-				{
-					_currentSoundProvider.SetSyncMode(SyncSoundMode.Async);
-					_aviSoundInputAsync = _currentSoundProvider;
-				}
-				else
-				{
-					_currentSoundProvider.SetSyncMode(SyncSoundMode.Sync);
-					_aviSoundInputAsync = new MetaspuAsync(_currentSoundProvider, ESynchMethod.ESynchMethod_V);
-				}					
-			}
-			_dumpProxy = new SimpleSyncSoundProvider();
-			RewireSound();
-		}
-
-		private void AbortAv()
-		{
-			if (_currAviWriter == null)
-			{
-				_dumpProxy = null;
-				RewireSound();
-				return;
-			}
-
-			_currAviWriter.Dispose();
-			_currAviWriter = null;
-			GlobalWin.OSD.AddMessage("A/V capture aborted");
-			AVIStatusLabel.Image = Properties.Resources.Blank;
-			AVIStatusLabel.ToolTipText = string.Empty;
-			AVIStatusLabel.Visible = false;
-			_aviSoundInputAsync = null;
-			_dumpProxy = null; // return to normal sound output
-			RewireSound();
-		}
-
-		private void StopAv()
-		{
-			if (_currAviWriter == null)
-			{
-				_dumpProxy = null;
-				RewireSound();
-				return;
-			}
-
-			_currAviWriter.CloseFile();
-			_currAviWriter.Dispose();
-			_currAviWriter = null;
-			GlobalWin.OSD.AddMessage("A/V capture stopped");
-			AVIStatusLabel.Image = Properties.Resources.Blank;
-			AVIStatusLabel.ToolTipText = string.Empty;
-			AVIStatusLabel.Visible = false;
-			_aviSoundInputAsync = null;
-			_dumpProxy = null; // return to normal sound output
-			RewireSound();
-		}
-
-		private void AvFrameAdvance()
-		{
-			if (_currAviWriter != null)
-			{
-				//TODO ZERO - this code is pretty jacked. we'll want to frugalize buffers better for speedier dumping, and we might want to rely on the GL layer for padding
-				try
-				{
-					//is this the best time to handle this? or deeper inside?
-					if (_currAviWriterFrameList != null)
-					{
-						if (!_currAviWriterFrameList.Contains(Emulator.Frame))
-							goto HANDLE_AUTODUMP;
-					}
-
-					IVideoProvider output;
-					IDisposable disposableOutput = null;
-					if (_avwriterResizew > 0 && _avwriterResizeh > 0)
-					{
-						BitmapBuffer bbin = null;
-						Bitmap bmpin = null;
-						Bitmap bmpout = null;
-						try
-						{
-							if (Global.Config.AVI_CaptureOSD)
-							{
-								bbin = CaptureOSD();
-							}
-							else
-							{
-								bbin = new BitmapBuffer(_currentVideoProvider.BufferWidth, _currentVideoProvider.BufferHeight, _currentVideoProvider.GetVideoBuffer());
-							}
-
-							bbin.DiscardAlpha();
-
-							bmpout = new Bitmap(_avwriterResizew, _avwriterResizeh, PixelFormat.Format32bppArgb);
-							bmpin = bbin.ToSysdrawingBitmap();
-							using (var g = Graphics.FromImage(bmpout))
-							{
-								if (_avwriterpad)
-								{
-									g.Clear(Color.FromArgb(_currentVideoProvider.BackgroundColor));
-									g.DrawImageUnscaled(bmpin, (bmpout.Width - bmpin.Width) / 2, (bmpout.Height - bmpin.Height) / 2);
-								}
-								else
-								{
-									g.InterpolationMode = System.Drawing.Drawing2D.InterpolationMode.NearestNeighbor;
-									g.PixelOffsetMode = System.Drawing.Drawing2D.PixelOffsetMode.Half;
-									g.DrawImage(bmpin, new Rectangle(0, 0, bmpout.Width, bmpout.Height));
-								}
-							}
-
-							output = new BmpVideoProvider(bmpout);
-							disposableOutput = (IDisposable)output;
-						}
-						finally
-						{
-							if (bbin != null) bbin.Dispose();
-							if (bmpin != null) bmpin.Dispose();
-						}
-					}
-					else
-					{
-						if (Global.Config.AVI_CaptureOSD)
-						{
-							output = new BitmapBufferVideoProvider(CaptureOSD());
-							disposableOutput = (IDisposable)output;
-						}
-						else
-							output = _currentVideoProvider;
-					}
-
-					_currAviWriter.SetFrame(Emulator.Frame);
-
-					short[] samp;
-					int nsamp;
-					if (_dumpaudiosync)
-					{
-						(_currAviWriter as VideoStretcher).DumpAV(output, _currentSoundProvider, out samp, out nsamp);
-					}
-					else
-					{
-						(_currAviWriter as AudioStretcher).DumpAV(output, _aviSoundInputAsync, out samp, out nsamp);
-					}
-
-					if (disposableOutput != null)
-					{
-						disposableOutput.Dispose();
-					}
-
-					_dumpProxy.PutSamples(samp, nsamp);
-				}
-				catch (Exception e)
-				{
-					MessageBox.Show("Video dumping died:\n\n" + e);
-					AbortAv();
-				}
-
-			HANDLE_AUTODUMP:
-				if (_autoDumpLength > 0)
-				{
-					_autoDumpLength--;
-					if (_autoDumpLength == 0) // finish
-					{
-						StopAv();
-						if (_autoCloseOnDump)
-						{
-							_exit = true;
-						}
-					}
-				}
-			}
-		}
-
-		private int? LoadArhiveChooser(HawkFile file)
-		{
-			var ac = new ArchiveChooser(file);
-			if (ac.ShowDialog(this) == DialogResult.OK)
-			{
-				return ac.SelectedMemberIndex;
-			}
-			else
-			{
-				return null;
-			}
-		}
-
-		#endregion
-
-		#region Scheduled for refactor
-
-		private void ShowMessageCoreComm(string message)
-		{
-			MessageBox.Show(this, message, "Warning", MessageBoxButtons.OK, MessageBoxIcon.Warning);
-		}
-
-		private void ShowLoadError(object sender, RomLoader.RomErrorArgs e)
-		{
-			if (e.Type == RomLoader.LoadErrorType.MissingFirmware)
-			{
-				var result = MessageBox.Show(
-					"You are missing the needed firmware files to load this Rom\n\nWould you like to open the firmware manager now and configure your firmwares?",
-					e.Message,
-					MessageBoxButtons.YesNo,
-					MessageBoxIcon.Error);
-				if (result == DialogResult.Yes)
-				{
-					FirmwaresMenuItem_Click(null, e);
-					if (e.Retry)
-					{
-						// Retry loading the ROM here. This leads to recursion, as the original call to LoadRom has not exited yet,
-						// but unless the user tries and fails to set his firmware a lot of times, nothing should happen.
-						// Refer to how RomLoader implemented its LoadRom method for a potential fix on this.
-						LoadRom(e.RomPath, CurrentLoadRomArgs);
-					}
-				}
-			}
-			else
-			{
-				string title = "load error";
-				if (e.AttemptedCoreLoad != null)
-				{
-					title = e.AttemptedCoreLoad + " load error";
-				}
-
-				MessageBox.Show(this, e.Message, title, MessageBoxButtons.OK, MessageBoxIcon.Error);
-			}
-		}
-
-		private void NotifyCoreComm(string message)
-		{
-			GlobalWin.OSD.AddMessage(message);
-		}
-
-		private string ChoosePlatformForRom(RomGame rom)
-		{
-			var platformChooser = new PlatformChooser
-			{
-				RomGame = rom
-			};
-
-			platformChooser.ShowDialog();
-			return platformChooser.PlatformChoice;
-		}
-
-		public class LoadRomArgs
-		{
-			public bool? Deterministic;
-			public IOpenAdvanced OpenAdvanced;
-		}
-
-		LoadRomArgs CurrentLoadRomArgs;
-
-		// Still needs a good bit of refactoring
-		public bool LoadRom(string path, LoadRomArgs args)
-		{
-			//default args
-			if (args == null) args = new LoadRomArgs();
-
-			//if this is the first call to LoadRom (they will come in recursively) then stash the args
-			bool firstCall = false;
-			if (CurrentLoadRomArgs == null)
-			{
-				firstCall = true;
-				CurrentLoadRomArgs = args;
-			}
-			else
-			{
-				args = CurrentLoadRomArgs;
-			}
-
-			try
-			{
-				// If deterministic emulation is passed in, respect that value regardless, else determine a good value (currently that simply means movies require deterministic emulaton)
-				bool deterministic = args.Deterministic.HasValue ?
-					args.Deterministic.Value :
-					Global.MovieSession.QueuedMovie != null;
-				//Global.MovieSession.Movie.IsActive;
-
-				if (!GlobalWin.Tools.AskSave())
-				{
-					return false;
-				}
-
-				bool asLibretro = (args.OpenAdvanced is OpenAdvanced_Libretro || args.OpenAdvanced is OpenAdvanced_LibretroNoGame);
-
-				var loader = new RomLoader
-				{
-					ChooseArchive = LoadArhiveChooser,
-					ChoosePlatform = ChoosePlatformForRom,
-					Deterministic = deterministic,
-					MessageCallback = GlobalWin.OSD.AddMessage,
-					AsLibretro = asLibretro
-				};
-				Global.FirmwareManager.RecentlyServed.Clear();
-
-				loader.OnLoadError += ShowLoadError;
-				loader.OnLoadSettings += CoreSettings;
-				loader.OnLoadSyncSettings += CoreSyncSettings;
-
-				// this also happens in CloseGame().  but it needs to happen here since if we're restarting with the same core,
-				// any settings changes that we made need to make it back to config before we try to instantiate that core with
-				// the new settings objects
-				CommitCoreSettingsToConfig(); // adelikat: I Think by reordering things, this isn't necessary anymore
-				CloseGame();
-
-				var nextComm = CreateCoreComm();
-
-				//we need to inform LoadRom which Libretro core to use...
-				IOpenAdvanced ioa = args.OpenAdvanced;
-				if (ioa is IOpenAdvancedLibretro)
-				{
-					var ioaretro = ioa as IOpenAdvancedLibretro;
-
-					//prepare a core specification
-					//if it wasnt already specified, use the current default
-					if (ioaretro.CorePath == null) ioaretro.CorePath = Global.Config.LibretroCore;
-					nextComm.LaunchLibretroCore = ioaretro.CorePath;
-					if (nextComm.LaunchLibretroCore == null)
-						throw new InvalidOperationException("Can't load a file via Libretro until a core is specified");
-				}
-
-				CoreFileProvider.SyncCoreCommInputSignals(nextComm);
-				var result = loader.LoadRom(path, nextComm);
-
-				//we need to replace the path in the OpenAdvanced with the canonical one the user chose.
-				//It can't be done until loder.LoadRom happens (for CanonicalFullPath)
-				//i'm not sure this needs to be more abstractly engineered yet until we have more OpenAdvanced examples
-				if (ioa is OpenAdvanced_Libretro)
-				{
-					var oaretro = ioa as OpenAdvanced_Libretro;
-					oaretro.token.Path = loader.CanonicalFullPath;
-				}
-				if (ioa is OpenAdvanced_OpenRom) ((OpenAdvanced_OpenRom)ioa).Path = loader.CanonicalFullPath;
-				string loaderName = "*" + OpenAdvancedSerializer.Serialize(ioa);
-
-				if (result)
-				{
-					Emulator = loader.LoadedEmulator;
-					Global.Game = loader.Game;
-					CoreFileProvider.SyncCoreCommInputSignals(nextComm);
-					InputManager.SyncControls();
-
-					if (Emulator is TI83 && Global.Config.TI83autoloadKeyPad)
-					{
-						GlobalWin.Tools.Load<TI83KeyPad>();
-					}
-
-					if (loader.LoadedEmulator is NES)
-					{
-						var nes = loader.LoadedEmulator as NES;
-						if (!string.IsNullOrWhiteSpace(nes.GameName))
-						{
-							Global.Game.Name = nes.GameName;
-						}
-
-						Global.Game.Status = nes.RomStatus;
-					}
-					else if (loader.LoadedEmulator is QuickNES)
-					{
-						var qns = loader.LoadedEmulator as QuickNES;
-						if (!string.IsNullOrWhiteSpace(qns.BootGodName))
-						{
-							Global.Game.Name = qns.BootGodName;
-						}
-						if (qns.BootGodStatus.HasValue)
-						{
-							Global.Game.Status = qns.BootGodStatus.Value;
-						}
-					}
-
-					Global.Rewinder.ResetRewindBuffer();
-
-					if (Emulator.CoreComm.RomStatusDetails == null && loader.Rom != null)
-					{
-						Emulator.CoreComm.RomStatusDetails = string.Format(
-							"{0}\r\nSHA1:{1}\r\nMD5:{2}\r\n",
-							loader.Game.Name,
-							loader.Rom.RomData.HashSHA1(),
-							loader.Rom.RomData.HashMD5());
-					}
-
-					if (Emulator.BoardName != null)
-					{
-						Console.WriteLine("Core reported BoardID: \"{0}\"", Emulator.BoardName);
-					}
-
-					// restarts the lua console if a different rom is loaded.
-					// im not really a fan of how this is done..
-					if (Global.Config.RecentRoms.Empty || Global.Config.RecentRoms.MostRecent != loaderName)
-					{
-						GlobalWin.Tools.Restart<LuaConsole>();
-					}
-
-					Global.Config.RecentRoms.Add(loaderName);
-					#if WINDOWS
-					JumpLists.AddRecentItem(loaderName, ioa.DisplayName);
-					#endif
-
-					// Don't load Save Ram if a movie is being loaded
-					if (!Global.MovieSession.MovieIsQueued && File.Exists(PathManager.SaveRamPath(loader.Game)))
-					{
-						LoadSaveRam();
-					}
-
-					GlobalWin.Tools.Restart();
-
-					if (Global.Config.LoadCheatFileByGame)
-					{
-						Global.CheatList.SetDefaultFileName(ToolManager.GenerateDefaultCheatFilename());
-						if (Global.CheatList.AttemptToLoadCheatFile())
-						{
-							GlobalWin.OSD.AddMessage("Cheats file loaded");
-						}
-						else if (Global.CheatList.Any())
-						{
-							Global.CheatList.Clear();
-						}
-					}
-
-					SetWindowText();
-					CurrentlyOpenRomPoopForAdvancedLoaderPleaseRefactorME = loaderName;
-					CurrentlyOpenRom = loaderName.Replace("*OpenRom*", ""); // POOP
-					HandlePlatformMenus();
-					_stateSlots.Clear();
-					UpdateCoreStatusBarButton();
-					UpdateDumpIcon();
-					SetMainformMovieInfo();
-					CurrentlyOpenRomArgs = args;
-
-					Global.Rewinder.CaptureRewindState();
-
-					Global.StickyXORAdapter.ClearStickies();
-					Global.StickyXORAdapter.ClearStickyFloats();
-					Global.AutofireStickyXORAdapter.ClearStickies();
-
-					RewireSound();
-					ToolFormBase.UpdateCheatRelatedTools(null, null);
-					if (Global.Config.AutoLoadLastSaveSlot && _stateSlots.HasSlot(Global.Config.SaveSlot))
-					{
-						LoadQuickSave("QuickSave" + Global.Config.SaveSlot);
-					}
-
-					if (Global.FirmwareManager.RecentlyServed.Count > 0)
-					{
-						Console.WriteLine("Active Firmwares:");
-						foreach (var f in Global.FirmwareManager.RecentlyServed)
-						{
-							Console.WriteLine("  {0} : {1}", f.FirmwareId, f.Hash);
-						}
-					}
-					ApiHawk.ClientApi.OnRomLoaded();
-					return true;
-				}
-				else
-				{
-					//This shows up if there's a problem
-					// TODO: put all these in a single method or something
-
-					//The ROM has been loaded by a recursive invocation of the LoadROM method.
-					if (!(Emulator is NullEmulator))
-					{
-						ApiHawk.ClientApi.OnRomLoaded();
-						return true;
-					}
-
-					HandlePlatformMenus();
-					_stateSlots.Clear();
-					UpdateStatusSlots();
-					UpdateCoreStatusBarButton();
-					UpdateDumpIcon();
-					SetMainformMovieInfo();
-					SetWindowText();
-					return false;
-				}
-			}
-			finally
-			{
-				if (firstCall)
-				{
-					CurrentLoadRomArgs = null;
-				}
-			}
-		}
-
-		private string CurrentlyOpenRomPoopForAdvancedLoaderPleaseRefactorME = "";
-
-		private void CommitCoreSettingsToConfig()
-		{
-			// save settings object
-			var t = Emulator.GetType();
-			var settable = new SettingsAdapter(Emulator);
-
-			if (settable.HasSettings)
-			{
-				Global.Config.PutCoreSettings(settable.GetSettings(), t);
-			}
-
-			if (settable.HasSyncSettings && !Global.MovieSession.Movie.IsActive)
-			{
-				// don't trample config with loaded-from-movie settings
-				Global.Config.PutCoreSyncSettings(settable.GetSyncSettings(), t);
-			}
-		}
-
-		// whats the difference between these two methods??
-		// its very tricky. rename to be more clear or combine them.
-		// This gets called whenever a core related thing is changed.
-		// Like reboot core.
-		private void CloseGame(bool clearSram = false)
-		{
-			GameIsClosing = true;
-			if (clearSram)
-			{
-				var path = PathManager.SaveRamPath(Global.Game);
-				if (File.Exists(path))
-				{
-					File.Delete(path);
-					GlobalWin.OSD.AddMessage("SRAM cleared.");
-				}
-			}
-			else if (Emulator.HasSaveRam() && Emulator.AsSaveRam().SaveRamModified)
-			{
-				SaveRam();
-			}
-
-			StopAv();
-
-			CommitCoreSettingsToConfig();
-			if (Global.MovieSession.Movie.IsActive) // Note: this must be called after CommitCoreSettingsToConfig()
-			{
-				StopMovie(true);
-			}
-
-			if (GlobalWin.Tools.IsLoaded<TraceLogger>())
-				GlobalWin.Tools.Get<TraceLogger>().Restart();
-
-			Global.CheatList.SaveOnClose();
-			Emulator.Dispose();
-			var coreComm = CreateCoreComm();
-			CoreFileProvider.SyncCoreCommInputSignals(coreComm);
-			Emulator = new NullEmulator(coreComm, Global.Config.GetCoreSettings<NullEmulator>());
-			Global.ActiveController = new Controller(NullController.Instance.Definition);
-			Global.AutoFireController = Global.AutofireNullControls;
-			RewireSound();
-			RebootStatusBarIcon.Visible = false;
-			GameIsClosing = false;
-		}
-
-		public bool GameIsClosing { get; set; } // Lets tools make better decisions when being called by CloseGame
-
-		public void CloseRom(bool clearSram = false)
-		{
-			//This gets called after Close Game gets called.
-			//Tested with NESHawk and SMB3 (U)
-			if (GlobalWin.Tools.AskSave())
-			{
-				CloseGame(clearSram);
-				var coreComm = CreateCoreComm();
-				CoreFileProvider.SyncCoreCommInputSignals(coreComm);
-				Emulator = new NullEmulator(coreComm, Global.Config.GetCoreSettings<NullEmulator>());
-				Global.Game = GameInfo.NullInstance;
-
-				GlobalWin.Tools.Restart();
-				RewireSound();
-				Global.Rewinder.ResetRewindBuffer();
-				Text = "BizHawk" + (VersionInfo.DeveloperBuild ? " (interim) " : string.Empty);
-				HandlePlatformMenus();
-				_stateSlots.Clear();
-				UpdateDumpIcon();
-				UpdateCoreStatusBarButton();
-				ClearHolds();
-				PauseOnFrame = null;
-				ToolFormBase.UpdateCheatRelatedTools(null, null);
-				UpdateStatusSlots();
-				CurrentlyOpenRom = null;
-				CurrentlyOpenRomArgs = null;
-			}
-		}
-
-		private static void ShowConversionError(string errorMsg)
-		{
-			MessageBox.Show(errorMsg, "Conversion error", MessageBoxButtons.OK, MessageBoxIcon.Error);
-		}
-
-		private static void ProcessMovieImport(string fn)
-		{
-			MovieImport.ProcessMovieImport(fn, ShowConversionError, GlobalWin.OSD.AddMessage);
-		}
-
-		public void EnableRewind(bool enabled)
-		{
-			if (enabled)
-			{
-				Global.Rewinder.RewindActive = true;
-				GlobalWin.OSD.AddMessage("Rewind enabled");
-			}
-			else
-			{
-				Global.Rewinder.RewindActive = false;
-				GlobalWin.OSD.AddMessage("Rewind suspended");
-			}
-		}
-
-		public void ClearRewindData()
-		{
-			Global.Rewinder.ResetRewindBuffer();
-		}
-
-		#endregion
-
-		#region Tool Control API
-
-		// TODO: move me
-		public IControlMainform master { get; private set; }
-
-		public void RelinquishControl(IControlMainform master)
-		{
-			this.master = master;
-		}
-
-		private bool IsSlave
-		{
-			get { return master != null; }
-		}
-
-		public void TakeBackControl()
-		{
-			master = null;
-		}
-
-		private int SlotToInt(string slot)
-		{
-			return int.Parse(slot.Substring(slot.Length - 1, 1));
-		}
-
-		public void LoadState(string path, string userFriendlyStateName, bool fromLua = false, bool supressOSD = false) // Move to client.common
-		{
-			if (!Emulator.HasSavestates())
-			{
-				return;
-			}
-
-			if (IsSlave && master.WantsToControlSavestates)
-			{
-				master.LoadState();
-				return;
-			}
-
-			// If from lua, disable counting rerecords
-			bool wasCountingRerecords = Global.MovieSession.Movie.IsCountingRerecords;
-
-			if (fromLua)
-				Global.MovieSession.Movie.IsCountingRerecords = false;
-
-			if (SavestateManager.LoadStateFile(path, userFriendlyStateName))
-			{
-				GlobalWin.OSD.ClearGUIText();
-				ClientApi.OnStateLoaded(this, userFriendlyStateName);
-
-				if (GlobalWin.Tools.Has<LuaConsole>())
-				{
-					GlobalWin.Tools.LuaConsole.LuaImp.CallLoadStateEvent(userFriendlyStateName);
-				}
-
-				SetMainformMovieInfo();
-				GlobalWin.Tools.UpdateToolsBefore(fromLua);
-				UpdateToolsAfter(fromLua);
-				UpdateToolsLoadstate();
-				Global.AutoFireController.ClearStarts();
-
-				if (!supressOSD)
-				{
-					GlobalWin.OSD.AddMessage("Loaded state: " + userFriendlyStateName);
-				}
-			}
-			else
-			{
-				GlobalWin.OSD.AddMessage("Loadstate error!");
-			}
-
-			Global.MovieSession.Movie.IsCountingRerecords = wasCountingRerecords;
-		}
-
-		public void LoadQuickSave(string quickSlotName, bool fromLua = false, bool supressOSD = false)
-		{
-			if (!Emulator.HasSavestates())
-			{
-				return;
-			}
-
-			bool handled;
-			ClientApi.OnBeforeQuickLoad(this, quickSlotName, out handled);
-			if (handled)
-			{
-				return;
-			}
-
-			if (IsSlave && master.WantsToControlSavestates)
-			{
-				master.LoadQuickSave(SlotToInt(quickSlotName));
-				return;
-			}
-
-			var path = PathManager.SaveStatePrefix(Global.Game) + "." + quickSlotName + ".State";
-			if (File.Exists(path) == false)
-			{
-				GlobalWin.OSD.AddMessage("Unable to load " + quickSlotName + ".State");
-
-				return;
-			}
-
-			LoadState(path, quickSlotName, fromLua, supressOSD);
-		}
-
-		public void SaveState(string path, string userFriendlyStateName, bool fromLua)
-		{
-			if (!Emulator.HasSavestates())
-			{
-				return;
-			}
-
-			if (IsSlave && master.WantsToControlSavestates)
-			{
-				master.SaveState();
-				return;
-			}
-
-			try
-			{
-				SavestateManager.SaveStateFile(path, userFriendlyStateName);
-
-				ClientApi.OnStateSaved(this, userFriendlyStateName);
-
-				GlobalWin.OSD.AddMessage("Saved state: " + userFriendlyStateName);
-			}
-			catch (IOException)
-			{
-				GlobalWin.OSD.AddMessage("Unable to save state " + path);
-			}
-			if (!fromLua)
-			{
-				UpdateStatusSlots();
-			}
-		}
-
-		// TODO: should backup logic be stuffed in into Client.Common.SaveStateManager?
-		public void SaveQuickSave(string quickSlotName)
-		{
-			if (!Emulator.HasSavestates())
-			{
-				return;
-			}
-
-			bool handled;
-			ClientApi.OnBeforeQuickSave(this, quickSlotName, out handled);
-			if(handled)
-			{
-				return;
-			}
-
-			if (IsSlave && master.WantsToControlSavestates)
-			{
-				master.SaveQuickSave(SlotToInt(quickSlotName));
-				return;
-			}
-
-			var path = PathManager.SaveStatePrefix(Global.Game) + "." + quickSlotName + ".State";
-
-			var file = new FileInfo(path);
-			if (file.Directory != null && file.Directory.Exists == false)
-			{
-				file.Directory.Create();
-			}
-
-			// Make backup first
-			if (Global.Config.BackupSavestates)
-				BizHawk.Common.Util.TryMoveBackupFile(path, path + ".bak");
-
-			SaveState(path, quickSlotName, false);
-
-			if (GlobalWin.Tools.Has<LuaConsole>())
-			{
-				GlobalWin.Tools.LuaConsole.LuaImp.CallSaveStateEvent(quickSlotName);
-			}
-		}
-
-		private void SaveStateAs()
-		{
-			if (!Emulator.HasSavestates())
-			{
-				return;
-			}
-
-			if (IsSlave && master.WantsToControlSavestates)
-			{
-				master.SaveStateAs();
-				return;
-			}
-
-			var path = PathManager.GetSaveStatePath(Global.Game);
-
-			var file = new FileInfo(path);
-			if (file.Directory != null && file.Directory.Exists == false)
-			{
-				file.Directory.Create();
-			}
-
-			var sfd = HawkDialogFactory.CreateSaveFileDialog ();
-			sfd.AddExtension = true;
-			sfd.DefaultExt = "State";
-			sfd.Filter = "Save States (*.State)|*.State|All Files|*.*";
-			sfd.InitialDirectory = path;
-			sfd.FileName = PathManager.SaveStatePrefix (Global.Game) + "." + "QuickSave0.State";
-
-			var result = sfd.ShowHawkDialog();
-			if (result == DialogResult.OK)
-			{
-				SaveState(sfd.FileName, sfd.FileName, false);
-			}
-		}
-
-		private void LoadStateAs()
-		{
-			if (!Emulator.HasSavestates())
-			{
-				return;
-			}
-
-			if (IsSlave && master.WantsToControlSavestates)
-			{
-				master.LoadStateAs();
-				return;
-			}
-
-			var ofd = HawkDialogFactory.CreateOpenFileDialog ();
-			ofd.InitialDirectory = PathManager.GetSaveStatePath (Global.Game);
-			ofd.Filter = "Save States (*.State)|*.State|All Files|*.*";
-			ofd.RestoreDirectory = true;
-
-			var result = ofd.ShowHawkDialog();
-			if (result != DialogResult.OK)
-			{
-				return;
-			}
-
-			if (File.Exists(ofd.FileName) == false)
-			{
-				return;
-			}
-
-			LoadState(ofd.FileName, Path.GetFileName(ofd.FileName));
-		}
-
-		private void SelectSlot(int slot)
-		{
-			if (Emulator.HasSavestates())
-			{
-				if (IsSlave && master.WantsToControlSavestates)
-				{
-					master.SelectSlot(slot);
-					return;
-				}
-
-				Global.Config.SaveSlot = slot;
-				SaveSlotSelectedMessage();
-				UpdateStatusSlots();
-			}
-		}
-
-		private void PreviousSlot()
-		{
-			if (Emulator.HasSavestates())
-			{
-				if (IsSlave && master.WantsToControlSavestates)
-				{
-					master.PreviousSlot();
-					return;
-				}
-
-				if (Global.Config.SaveSlot == 0)
-				{
-					Global.Config.SaveSlot = 9; // Wrap to end of slot list
-				}
-				else if (Global.Config.SaveSlot > 9)
-				{
-					Global.Config.SaveSlot = 9; // Meh, just in case
-				}
-				else
-				{
-					Global.Config.SaveSlot--;
-				}
-
-				SaveSlotSelectedMessage();
-				UpdateStatusSlots();
-			}
-		}
-
-		private void NextSlot()
-		{
-			if (Emulator.HasSavestates())
-			{
-				if (IsSlave && master.WantsToControlSavestates)
-				{
-					master.NextSlot();
-					return;
-				}
-
-				if (Global.Config.SaveSlot >= 9)
-				{
-					Global.Config.SaveSlot = 0; // Wrap to beginning of slot list
-				}
-				else if (Global.Config.SaveSlot < 0)
-				{
-					Global.Config.SaveSlot = 0; // Meh, just in case
-				}
-				else
-				{
-					Global.Config.SaveSlot++;
-				}
-
-				SaveSlotSelectedMessage();
-				UpdateStatusSlots();
-			}
-		}
-
-		private void ToggleReadOnly()
-		{
-			if (IsSlave && master.WantsToControlReadOnly)
-			{
-				master.ToggleReadOnly();
-			}
-			else
-			{
-				if (Global.MovieSession.Movie.IsActive)
-				{
-					Global.MovieSession.ReadOnly ^= true;
-					GlobalWin.OSD.AddMessage(Global.MovieSession.ReadOnly ? "Movie read-only mode" : "Movie read+write mode");
-				}
-				else
-				{
-					GlobalWin.OSD.AddMessage("No movie active");
-				}
-			}
-		}
-
-		public void StopMovie(bool saveChanges = true)
-		{
-			if (IsSlave && master.WantsToControlStopMovie)
-			{
-				master.StopMovie(!saveChanges);
-			}
-			else
-			{
-				Global.MovieSession.StopMovie(saveChanges);
-				SetMainformMovieInfo();
-				UpdateStatusSlots();
-			}
-		}
-
-		private void GBAcoresettingsToolStripMenuItem1_Click(object sender, EventArgs e)
-		{
-			GenericCoreConfig.DoDialog(this, "Gameboy Advance Settings");
-		}
-
-
-		private void CaptureRewind(bool suppressCaptureRewind)
-		{
-			if (IsSlave && master.WantsToControlRewind)
-			{
-				master.CaptureRewind();
-			}
-			else if (!suppressCaptureRewind && Global.Rewinder.RewindActive)
-			{
-				Global.Rewinder.CaptureRewindState();
-			}
-		}
-
-		private bool Rewind(ref bool runFrame, long currentTimestamp)
-		{
-			var isRewinding = false;
-
-			if (IsSlave && master.WantsToControlRewind)
-			{
-				if (Global.ClientControls["Rewind"] || PressRewind)
-				{
-					if (_frameRewindTimestamp == 0)
-					{
-						isRewinding = true;
-						_frameRewindTimestamp = currentTimestamp;
-						_frameRewindWasPaused = EmulatorPaused;
-					}
-					else
-					{
-						double timestampDeltaMs = (double)(currentTimestamp - _frameRewindTimestamp) / Stopwatch.Frequency * 1000.0;
-						isRewinding = timestampDeltaMs >= Global.Config.FrameProgressDelayMs;
-
-						//clear this flag once we get out of the progress stage
-						if (isRewinding)
-							_frameRewindWasPaused = false;
-
-						//if we're freely running, there's no need for reverse frame progress semantics (that may be debateable though)
-						if (!EmulatorPaused) isRewinding = true;
-
-						if (_frameRewindWasPaused)
-							if (IsSeeking) isRewinding = false;
-					}
-
-
-					if (isRewinding)
-					{
-						runFrame = true; // TODO: the master should be deciding this!
-						master.Rewind();
-					}
-				}
-				else
-				{
-					_frameRewindTimestamp = 0;
-				}
-
-				return isRewinding;
-			}
-
-			if (Global.Rewinder.RewindActive && (Global.ClientControls["Rewind"] || PressRewind)
-				&& !Global.MovieSession.Movie.IsRecording) // Rewind isn't "bulletproof" and can desync a recording movie!
-			{
-				if (EmulatorPaused)
-				{
-					if (_frameRewindTimestamp == 0)
-					{
-						isRewinding = true;
-						_frameRewindTimestamp = currentTimestamp;
-					}
-					else
-					{
-						double timestampDeltaMs = (double)(currentTimestamp - _frameRewindTimestamp) / Stopwatch.Frequency * 1000.0;
-						isRewinding = timestampDeltaMs >= Global.Config.FrameProgressDelayMs;
-					}
-				}
-				else
-				{
-					isRewinding = true;
-				}
-
-				if (isRewinding)
-				{
-					Global.Rewinder.Rewind(1);
-					runFrame = Global.Rewinder.Count != 0;
-				}
-			}
-			else
-			{
-				_frameRewindTimestamp = 0;
-			}
-
-			return isRewinding;
-		}
-
-		#endregion
-
-		private void FeaturesMenuItem_Click(object sender, EventArgs e)
-		{
-			GlobalWin.Tools.Load<CoreFeatureAnalysis>();
-		}
-
-		private void BasicBotMenuItem_Click(object sender, EventArgs e)
-		{
-			GlobalWin.Tools.Load<BasicBot>();
-		}
-
-		private void DisplayMessagesMenuItem_Click(object sender, EventArgs e)
-		{
-			Global.Config.DisplayMessages ^= true;
-		}
-
-		private void gameSharkConverterToolStripMenuItem_Click(object sender, EventArgs e)
-		{
-			GlobalWin.Tools.Load<GameShark>();
-		}
-
-		private void HelpSubMenu_DropDownOpened(object sender, EventArgs e)
-		{
-			FeaturesMenuItem.Visible = VersionInfo.DeveloperBuild;
-		}
-
-		private void CreateMultigameFileMenuItem_Click(object sender, EventArgs e)
-		{
-			GlobalWin.Tools.Load<MultiDiskBundler>();
-		}
-
-		private void coreToolStripMenuItem_DropDownOpened(object sender, EventArgs e)
-		{
-			quickNESToolStripMenuItem.Checked = Global.Config.NES_InQuickNES == true;
-			nesHawkToolStripMenuItem.Checked = Global.Config.NES_InQuickNES == false;
-		}
-
-		private void allowGameDBCoreOverridesToolStripMenuItem_Click(object sender, EventArgs e)
-		{
-			Global.Config.CoreForcingViaGameDB ^= true;
-		}
-	}
-}
+using System;
+using System.Collections.Generic;
+using System.Diagnostics;
+using System.Drawing;
+using System.Drawing.Imaging;
+using System.IO;
+using System.Linq;
+using System.Text;
+using System.Threading;
+using System.Windows.Forms;
+
+using BizHawk.Common;
+using BizHawk.Common.BufferExtensions;
+using BizHawk.Common.IOExtensions;
+
+using BizHawk.Client.Common;
+using BizHawk.Bizware.BizwareGL;
+
+using BizHawk.Emulation.Common;
+using BizHawk.Emulation.Common.IEmulatorExtensions;
+using BizHawk.Emulation.Cores.Atari.Atari2600;
+using BizHawk.Emulation.Cores.Calculators;
+using BizHawk.Emulation.Cores.Consoles.Nintendo.QuickNES;
+using BizHawk.Emulation.Cores.Consoles.Sega.gpgx;
+using BizHawk.Emulation.Cores.Nintendo.Gameboy;
+using BizHawk.Emulation.Cores.Nintendo.GBA;
+using BizHawk.Emulation.Cores.Nintendo.NES;
+using BizHawk.Emulation.Cores.Nintendo.SNES;
+using BizHawk.Emulation.Cores.PCEngine;
+using BizHawk.Emulation.Cores.Sega.MasterSystem;
+using BizHawk.Emulation.DiscSystem;
+using BizHawk.Emulation.Cores.Nintendo.N64;
+
+using BizHawk.Client.EmuHawk.WinFormExtensions;
+using BizHawk.Client.EmuHawk.ToolExtensions;
+using BizHawk.Client.EmuHawk.CoreExtensions;
+using BizHawk.Client.ApiHawk;
+using BizHawk.Emulation.Common.Base_Implementations;
+
+namespace BizHawk.Client.EmuHawk
+{
+	public partial class MainForm : Form
+	{
+		#region Constructors and Initialization, and Tear down
+
+		private void MainForm_Load(object sender, EventArgs e)
+		{
+			SetWindowText();
+
+			// Hide Status bar icons and general statusbar prep
+			MainStatusBar.Padding = new Padding(MainStatusBar.Padding.Left, MainStatusBar.Padding.Top, MainStatusBar.Padding.Left, MainStatusBar.Padding.Bottom); // Workaround to remove extra padding on right
+			PlayRecordStatusButton.Visible = false;
+			AVIStatusLabel.Visible = false;
+			SetPauseStatusbarIcon();
+			ToolFormBase.UpdateCheatRelatedTools(null, null);
+			RebootStatusBarIcon.Visible = false;
+			UpdateNotification.Visible = false;
+			StatusBarDiskLightOnImage = Properties.Resources.LightOn;
+			StatusBarDiskLightOffImage = Properties.Resources.LightOff;
+			LinkCableOn = Properties.Resources.connect_16x16;
+			LinkCableOff = Properties.Resources.noconnect_16x16;
+			UpdateCoreStatusBarButton();
+			if (Global.Config.FirstBoot == true)
+			{
+				ProfileFirstBootLabel.Visible = true;
+			}
+
+			HandleToggleLightAndLink();
+			SetStatusBar();
+
+			// New version notification
+			UpdateChecker.CheckComplete += (s2, e2) =>
+			{
+				if (IsDisposed) return;
+				this.BeginInvoke(() => { UpdateNotification.Visible = UpdateChecker.IsNewVersionAvailable; });
+			};
+			UpdateChecker.BeginCheck(); // Won't actually check unless enabled by user
+		}
+
+		static MainForm()
+		{
+			// If this isnt here, then our assemblyresolving hacks wont work due to the check for MainForm.INTERIM
+			// its.. weird. dont ask.
+		}
+
+		CoreComm CreateCoreComm()
+		{
+			CoreComm ret = new CoreComm(ShowMessageCoreComm, NotifyCoreComm);
+			ret.ReleaseGLContext = (o) => GlobalWin.GLManager.ReleaseGLContext(o);
+			ret.RequestGLContext = (major,minor,forward) => GlobalWin.GLManager.CreateGLContext(major,minor,forward);
+			ret.ActivateGLContext = (gl) => GlobalWin.GLManager.Activate((GLManager.ContextRef)gl);
+			ret.DeactivateGLContext = () => GlobalWin.GLManager.Deactivate();
+			return ret;
+		}
+
+		public MainForm(string[] args)
+		{
+			GlobalWin.MainForm = this;
+			Global.Rewinder = new Rewinder
+			{
+				MessageCallback = GlobalWin.OSD.AddMessage
+			};
+
+			Global.ControllerInputCoalescer = new ControllerInputCoalescer();
+			Global.FirmwareManager = new FirmwareManager();
+			Global.MovieSession = new MovieSession
+			{
+				Movie = MovieService.DefaultInstance,
+				MovieControllerAdapter = MovieService.DefaultInstance.LogGeneratorInstance().MovieControllerAdapter,
+				MessageCallback = GlobalWin.OSD.AddMessage,
+				AskYesNoCallback = StateErrorAskUser,
+				PauseCallback = PauseEmulator,
+				ModeChangedCallback = SetMainformMovieInfo
+			};
+
+			new AutoResetEvent(false);
+			Icon = Properties.Resources.logo;
+			InitializeComponent();
+			Global.Game = GameInfo.NullInstance;
+			if (Global.Config.ShowLogWindow)
+			{
+				LogConsole.ShowConsole();
+				DisplayLogWindowMenuItem.Checked = true;
+			}
+
+			_throttle = new Throttle();
+
+
+			FFMpeg.FFMpegPath = Path.Combine(PathManager.GetExeDirectoryAbsolute(), "dll", "ffmpeg");
+			#if !WINDOWS
+			if (OpenTK.Configuration.RunningOnMacOS && File.Exists(FFMpeg.FFMpegPath+"_osx"))
+			{
+				FFMpeg.FFMpegPath += "_osx";
+			}
+			#endif
+
+			Global.CheatList = new CheatCollection();
+			Global.CheatList.Changed += ToolFormBase.UpdateCheatRelatedTools;
+
+			UpdateStatusSlots();
+			UpdateKeyPriorityIcon();
+
+			// In order to allow late construction of this database, we hook up a delegate here to dearchive the data and provide it on demand
+			// we could background thread this later instead if we wanted to be real clever
+			NES.BootGodDB.GetDatabaseBytes = () =>
+			{
+				string xmlPath = Path.Combine( PathManager.GetExeDirectoryAbsolute(), "gamedb", "NesCarts.xml" );
+				string x7zPath = Path.Combine( PathManager.GetExeDirectoryAbsolute(), "gamedb", "NesCarts.7z" );
+				bool loadXml = File.Exists( xmlPath );
+				using (var NesCartFile = new HawkFile(loadXml ? xmlPath : x7zPath))
+				{
+					if (!loadXml) { NesCartFile.BindFirst(); }
+					return NesCartFile
+						.GetStream()
+						.ReadAllBytes();
+				}
+			};
+
+			// TODO - replace this with some kind of standard dictionary-yielding parser in a separate component
+			string cmdRom = null;
+			string cmdLoadState = null;
+			string cmdLoadSlot = null;
+			string cmdMovie = null;
+			string cmdDumpType = null;
+			string cmdDumpName = null;
+			bool startFullscreen = false;
+			for (int i = 0; i < args.Length; i++)
+			{
+				// For some reason sometimes visual studio will pass this to us on the commandline. it makes no sense.
+				if (args[i] == ">")
+				{
+					i++;
+					var stdout = args[i];
+					Console.SetOut(new StreamWriter(stdout));
+					continue;
+				}
+
+				var arg = args[i].ToLower();
+				if (arg.StartsWith("--load-slot="))
+				{
+					cmdLoadSlot = arg.Substring(arg.IndexOf('=') + 1);
+				}
+				if (arg.StartsWith("--load-state="))
+				{
+					cmdLoadState = arg.Substring(arg.IndexOf('=') + 1);
+				}
+				else if (arg.StartsWith("--movie="))
+				{
+					cmdMovie = arg.Substring(arg.IndexOf('=') + 1);
+				}
+				else if (arg.StartsWith("--dump-type="))
+				{
+					cmdDumpType = arg.Substring(arg.IndexOf('=') + 1);
+				}
+				else if (arg.StartsWith("--dump-frames="))
+				{
+					var list = arg.Substring(arg.IndexOf('=') + 1);
+					var items = list.Split(',');
+					_currAviWriterFrameList = new HashSet<int>();
+					for (int j = 0; j < items.Length; j++)
+						_currAviWriterFrameList.Add(int.Parse(items[j]));
+					//automatically set dump length to maximum frame
+					_autoDumpLength = _currAviWriterFrameList.OrderBy(x => x).Last();
+				}
+				else if (arg.StartsWith("--dump-name="))
+				{
+					cmdDumpName = arg.Substring(arg.IndexOf('=') + 1);
+				}
+				else if (arg.StartsWith("--dump-length="))
+				{
+					int.TryParse(arg.Substring(arg.IndexOf('=') + 1), out _autoDumpLength);
+				}
+				else if (arg.StartsWith("--dump-close"))
+				{
+					_autoCloseOnDump = true;
+				}
+				else if (arg.StartsWith("--chromeless"))
+				{
+					_chromeless = true;
+				}
+				else if (arg.StartsWith("--fullscreen"))
+				{
+					startFullscreen = true;
+				}
+				else
+				{
+					cmdRom = arg;
+				}
+			}
+
+			Database.LoadDatabase(Path.Combine(PathManager.GetExeDirectoryAbsolute(), "gamedb", "gamedb.txt"));
+
+			//TODO GL - a lot of disorganized wiring-up here
+			CGC.CGCBinPath = Path.Combine(PathManager.GetDllDirectory(), "cgc");
+			#if !WINDOWS
+			if (OpenTK.Configuration.RunningOnMacOS && File.Exists(CGC.CGCBinPath+"_osx"))
+			{
+				CGC.CGCBinPath += "_osx";
+			}
+			#endif
+			PresentationPanel = new PresentationPanel();
+			PresentationPanel.GraphicsControl.MainWindow = true;
+			GlobalWin.DisplayManager = new DisplayManager(PresentationPanel);
+			Controls.Add(PresentationPanel);
+			Controls.SetChildIndex(PresentationPanel, 0);
+
+			//TODO GL - move these event handlers somewhere less obnoxious line in the On* overrides
+			Load += (o, e) =>
+			{
+				AllowDrop = true;
+				DragEnter += FormDragEnter;
+				DragDrop += FormDragDrop;
+			};
+
+			Closing += (o, e) =>
+			{
+				if (GlobalWin.Tools.AskSave())
+				{
+					//zero 03-nov-2015 - close game after other steps. tools might need to unhook themselves from a core.
+					Global.MovieSession.Movie.Stop();
+					GlobalWin.Tools.Close();
+					CloseGame();
+					//does this need to be last for any particular reason? do tool dialogs persist settings when closing?
+					SaveConfig();
+					_exitRequestPending = true;
+				}
+				else
+				{
+					e.Cancel = true;
+				}
+			};
+
+			ResizeBegin += (o, e) =>
+			{
+				_inResizeLoop = true;
+				if (GlobalWin.Sound != null)
+				{
+					GlobalWin.Sound.StopSound();
+				}
+			};
+
+			Resize += (o, e) =>
+			{
+				SetWindowText();
+			};
+
+			ResizeEnd += (o, e) =>
+			{
+				_inResizeLoop = false;
+				SetWindowText();
+
+				if (PresentationPanel != null)
+				{
+					PresentationPanel.Resized = true;
+				}
+
+				if (GlobalWin.Sound != null)
+				{
+					GlobalWin.Sound.StartSound();
+				}
+			};
+
+			Input.Initialize();
+			InitControls();
+
+			var comm = CreateCoreComm();
+			CoreFileProvider.SyncCoreCommInputSignals(comm);
+			Emulator = new NullEmulator(comm, Global.Config.GetCoreSettings<NullEmulator>());
+			Global.ActiveController = new Controller(NullController.Instance.Definition);
+			Global.AutoFireController = Global.AutofireNullControls;
+			Global.AutofireStickyXORAdapter.SetOnOffPatternFromConfig();
+			try { GlobalWin.Sound = new Sound(Handle); }
+			catch
+			{
+				string message = "Couldn't initialize sound device! Try changing the output method in Sound config.";
+				if (Global.Config.SoundOutputMethod == Config.ESoundOutputMethod.DirectSound)
+					message = "Couldn't initialize DirectSound! Things may go poorly for you. Try changing your sound driver to 44.1khz instead of 48khz in mmsys.cpl.";
+				MessageBox.Show(message, "Initialization Error", MessageBoxButtons.OK, MessageBoxIcon.Error);
+
+				Global.Config.SoundOutputMethod = Config.ESoundOutputMethod.Dummy;
+				GlobalWin.Sound = new Sound(Handle);
+			}
+			GlobalWin.Sound.StartSound();
+			InputManager.RewireInputChain();
+			GlobalWin.Tools = new ToolManager(this);
+			RewireSound();
+
+			// Workaround for windows, location is -32000 when minimized, if they close it during this time, that's what gets saved
+			if (Global.Config.MainWndx == -32000)
+			{
+				Global.Config.MainWndx = 0;
+			}
+
+			if (Global.Config.MainWndy == -32000)
+			{
+				Global.Config.MainWndy = 0;
+			}
+
+			if (Global.Config.MainWndx != -1 && Global.Config.MainWndy != -1 && Global.Config.SaveWindowPosition)
+			{
+				Location = new Point(Global.Config.MainWndx, Global.Config.MainWndy);
+			}
+
+			if (cmdRom != null)
+			{
+				// Commandline should always override auto-load
+				LoadRom(cmdRom, new MainForm.LoadRomArgs() { OpenAdvanced = new OpenAdvanced_OpenRom() });
+				if (Global.Game == null)
+				{
+					MessageBox.Show("Failed to load " + cmdRom + " specified on commandline");
+				}
+			}
+			else if (Global.Config.RecentRoms.AutoLoad && !Global.Config.RecentRoms.Empty)
+			{
+				LoadRomFromRecent(Global.Config.RecentRoms.MostRecent);
+			}
+
+			if (cmdMovie != null)
+			{
+				_supressSyncSettingsWarning = true; // We dont' want to be nagged if we are attempting to automate
+				if (Global.Game == null)
+				{
+					OpenRom();
+				}
+
+				// If user picked a game, then do the commandline logic
+				if (!Global.Game.IsNullInstance)
+				{
+					var movie = MovieService.Get(cmdMovie);
+					Global.MovieSession.ReadOnly = true;
+
+					// if user is dumping and didnt supply dump length, make it as long as the loaded movie
+					if (_autoDumpLength == 0)
+					{
+						_autoDumpLength = movie.InputLogLength;
+					}
+
+					// Copy pasta from drag & drop
+					string errorMsg;
+					string warningMsg;
+					if (MovieImport.IsValidMovieExtension(Path.GetExtension(cmdMovie)))
+					{
+						var imported = MovieImport.ImportFile(cmdMovie, out errorMsg, out warningMsg);
+						if (!string.IsNullOrEmpty(errorMsg))
+						{
+							MessageBox.Show(errorMsg, "Conversion error", MessageBoxButtons.OK, MessageBoxIcon.Error);
+						}
+						else
+						{
+							// fix movie extension to something palatable for these purposes. 
+							// for instance, something which doesnt clobber movies you already may have had.
+							// i'm evenly torn between this, and a file in %TEMP%, but since we dont really have a way to clean up this tempfile, i choose this:
+							StartNewMovie(imported, false);
+						}
+
+						GlobalWin.OSD.AddMessage(warningMsg);
+					}
+					else
+					{
+						StartNewMovie(movie, false);
+						Global.Config.RecentMovies.Add(cmdMovie);
+					}
+
+					_supressSyncSettingsWarning = false;
+				}
+			}
+			else if (Global.Config.RecentMovies.AutoLoad && !Global.Config.RecentMovies.Empty)
+			{
+				if (Global.Game.IsNullInstance)
+				{
+					OpenRom();
+				}
+
+				// If user picked a game, then do the autoload logic
+				if (!Global.Game.IsNullInstance)
+				{
+
+					if (File.Exists(Global.Config.RecentMovies.MostRecent))
+					{
+						StartNewMovie(MovieService.Get(Global.Config.RecentMovies.MostRecent), false);
+					}
+					else
+					{
+						Global.Config.RecentMovies.HandleLoadError(Global.Config.RecentMovies.MostRecent);
+					}
+				}
+			}
+
+			if (startFullscreen || Global.Config.StartFullscreen)
+			{
+				_needsFullscreenOnLoad = true;
+			}
+
+			if (!Global.Game.IsNullInstance)
+			{
+				if (cmdLoadState != null)
+				{
+					LoadState(cmdLoadState, Path.GetFileName(cmdLoadState));
+				}
+				else if (cmdLoadSlot != null)
+				{
+					LoadQuickSave("QuickSave" + cmdLoadSlot);
+				}
+				else if (Global.Config.AutoLoadLastSaveSlot)
+				{
+					LoadQuickSave("QuickSave" + Global.Config.SaveSlot);
+				}
+			}
+
+			GlobalWin.Tools.AutoLoad();
+
+			if (Global.Config.RecentWatches.AutoLoad)
+			{
+				GlobalWin.Tools.LoadRamWatch(!Global.Config.DisplayRamWatch);
+			}
+
+			if (Global.Config.RecentCheats.AutoLoad)
+			{
+				GlobalWin.Tools.Load<Cheats>();
+			}
+
+			SetStatusBar();
+
+			if (Global.Config.StartPaused)
+			{
+				PauseEmulator();
+			}
+
+			// start dumping, if appropriate
+			if (cmdDumpType != null && cmdDumpName != null)
+			{
+				RecordAv(cmdDumpType, cmdDumpName);
+			}
+
+			SetMainformMovieInfo();
+
+			SynchChrome();
+
+			PresentationPanel.Control.Paint += (o, e) =>
+			{
+				//I would like to trigger a repaint here, but this isnt done yet
+			};
+		}
+
+		private bool _supressSyncSettingsWarning = false;
+
+		public int ProgramRunLoop()
+		{
+			CheckMessages(); //can someone leave a note about why this is needed?
+			LogConsole.PositionConsole();
+
+			//needs to be done late, after the log console snaps on top
+			//fullscreen should snap on top even harder!
+			if (_needsFullscreenOnLoad)
+			{
+				_needsFullscreenOnLoad = false;
+				ToggleFullscreen();
+			}
+
+			//incantation required to get the program reliably on top of the console window
+			//we might want it in ToggleFullscreen later, but here, it needs to happen regardless
+			BringToFront();
+			Activate();
+			BringToFront();
+
+			InitializeFpsData();
+
+			for (; ; )
+			{
+				if (RunLoopCore())
+				{
+					Thread.Sleep(0);
+				}
+				else
+				{
+					Shutdown();
+					return _exitCode;
+				}
+			}
+		}
+
+
+		public bool RunLoopCore()
+		{
+			if (_exit)
+			{
+				return false;
+			}
+			Input.Instance.Update();
+
+			// handle events and dispatch as a hotkey action, or a hotkey button, or an input button
+			ProcessInput();
+			Global.ClientControls.LatchFromPhysical(HotkeyCoalescer);
+
+			Global.ActiveController.LatchFromPhysical(Global.ControllerInputCoalescer);
+
+			Global.ActiveController.ApplyAxisConstraints(
+				(Emulator is N64 && Global.Config.N64UseCircularAnalogConstraint) ? "Natural Circle" : null);
+
+			Global.ActiveController.OR_FromLogical(Global.ClickyVirtualPadController);
+			Global.AutoFireController.LatchFromPhysical(Global.ControllerInputCoalescer);
+
+			if (Global.ClientControls["Autohold"])
+			{
+				Global.StickyXORAdapter.MassToggleStickyState(Global.ActiveController.PressedButtons);
+				Global.AutofireStickyXORAdapter.MassToggleStickyState(Global.AutoFireController.PressedButtons);
+			}
+			else if (Global.ClientControls["Autofire"])
+			{
+				Global.AutofireStickyXORAdapter.MassToggleStickyState(Global.ActiveController.PressedButtons);
+			}
+
+			// autohold/autofire must not be affected by the following inputs
+			Global.ActiveController.Overrides(Global.LuaAndAdaptor);
+
+				if (GlobalWin.Tools.Has<LuaConsole>() && !SuppressLua)
+			{
+				GlobalWin.Tools.LuaConsole.ResumeScripts(false);
+			}
+
+			StepRunLoop_Core();
+			StepRunLoop_Throttle();
+
+			Render();
+
+			CheckMessages();
+
+			if (_exitRequestPending)
+			{
+				_exitRequestPending = false;
+				Close();
+				_exit = true;
+			}
+			if (Global.Config.DispSpeedupFeatures != 0)
+			{
+				Thread.Sleep(0);
+			}
+
+			return true;
+		}
+
+		/// <summary>
+		/// Clean up any resources being used.
+		/// </summary>
+		/// <param name="disposing">true if managed resources should be disposed; otherwise, false.</param>
+		protected override void Dispose(bool disposing)
+		{
+			//NOTE: this gets called twice sometimes. once by using() in Program.cs and once from winforms internals when the form is closed...
+
+			if (GlobalWin.DisplayManager != null)
+			{
+				GlobalWin.DisplayManager.Dispose();
+				GlobalWin.DisplayManager = null;
+			}
+
+			if (disposing && (components != null))
+			{
+				components.Dispose();
+			}
+
+			base.Dispose(disposing);
+		}
+
+		#endregion
+
+		#region Pause
+
+		private bool _emulatorPaused;
+		public bool EmulatorPaused
+		{
+			get
+			{
+				return _emulatorPaused;
+			}
+
+			private set
+			{
+				if (_emulatorPaused && !value) // Unpausing
+				{
+					InitializeFpsData();
+				}
+
+				_emulatorPaused = value;
+				if (OnPauseChanged != null)
+				{
+					OnPauseChanged(this, new PauseChangedEventArgs(_emulatorPaused));
+				}
+			}
+		}
+
+		public delegate void PauseChangedEventHandler(object sender, PauseChangedEventArgs e);
+		public event PauseChangedEventHandler OnPauseChanged;
+
+		public class PauseChangedEventArgs : EventArgs
+		{
+			public PauseChangedEventArgs(bool paused)
+			{
+				Paused = paused;
+			}
+
+			public bool Paused { get; private set; }
+		}
+
+		#endregion
+
+		#region Properties
+
+		public string CurrentlyOpenRom; //todo - delete me and use only args instead
+		public LoadRomArgs CurrentlyOpenRomArgs;
+		public bool PauseAVI = false;
+		public bool PressFrameAdvance = false;
+		public bool HoldFrameAdvance = false; // necessary for tastudio > button
+		public bool PressRewind = false; // necessary for tastudio < button
+		public bool FastForward = false;
+		public bool TurboFastForward = false;
+		public bool RestoreReadWriteOnStop = false;
+
+		//runloop won't exec lua
+		public bool SuppressLua;
+
+		public long MouseWheelTracker;
+
+		private int? _pauseOnFrame;
+		public int? PauseOnFrame // If set, upon completion of this frame, the client wil pause
+		{
+			get { return _pauseOnFrame; }
+			set
+			{
+				_pauseOnFrame = value;
+				SetPauseStatusbarIcon();
+
+				if (value == null) // TODO: make an Event handler instead, but the logic here is that after turbo seeking, tools will want to do a real update when the emulator finally pauses
+				{
+					bool skipScripts = !(Global.Config.TurboSeek && !Global.Config.RunLuaDuringTurbo && !SuppressLua);
+					GlobalWin.Tools.UpdateToolsBefore(skipScripts);
+					GlobalWin.Tools.UpdateToolsAfter(skipScripts);
+				}
+			}
+		}
+
+		public bool IsSeeking
+		{
+			get { return PauseOnFrame.HasValue; }
+		}
+
+		public bool IsTurboSeeking
+		{
+			get
+			{
+				return PauseOnFrame.HasValue && Global.Config.TurboSeek;
+			}
+		}
+
+		public bool IsTurboing
+		{
+			get
+			{
+				return Global.ClientControls["Turbo"] || IsTurboSeeking;
+			}
+		}
+
+		#endregion
+
+		#region Public Methods
+
+		public void ClearHolds()
+		{
+			Global.StickyXORAdapter.ClearStickies();
+			Global.AutofireStickyXORAdapter.ClearStickies();
+
+			if (GlobalWin.Tools.Has<VirtualpadTool>())
+			{
+				GlobalWin.Tools.VirtualPad.ClearVirtualPadHolds();
+			}
+		}
+
+		public void FlagNeedsReboot()
+		{
+			RebootStatusBarIcon.Visible = true;
+			GlobalWin.OSD.AddMessage("Core reboot needed for this setting");
+		}
+
+		/// <summary>
+		/// Controls whether the app generates input events. should be turned off for most modal dialogs
+		/// </summary>
+		public bool AllowInput(bool yield_alt)
+		{
+#if !WINDOWS
+			//On Windows, ActiveForm would be null if main form is not active.
+			//In Mono WinForms, ActiveForm retains the last active form when the app goes into the background.
+			//Thus we check up front if the App is active before letting everything else continue.
+			if (!GlobalWin.IsApplicationActive && !Global.Config.AcceptBackgroundInput) {
+				return false;
+			}
+#endif
+			// the main form gets input
+			if (ActiveForm == this)
+			{
+				return true;
+			}
+
+			//even more special logic for TAStudio:
+			//TODO - implement by event filter in TAStudio
+			if (ActiveForm is TAStudio)
+			{
+				if(yield_alt) return false;
+				var ts = ActiveForm as TAStudio;
+				if(ts.IsInMenuLoop)
+					return false;
+			}
+
+			// modals that need to capture input for binding purposes get input, of course
+			if (ActiveForm is HotkeyConfig ||
+				ActiveForm is ControllerConfig ||
+				ActiveForm is TAStudio ||
+				ActiveForm is VirtualpadTool)
+			{
+				return true;
+			}
+
+			// if no form is active on this process, then the background input setting applies
+			if (ActiveForm == null && Global.Config.AcceptBackgroundInput)
+			{
+				return true;
+			}
+
+			return false;
+		}
+
+		// TODO: make this an actual property, set it when loading a Rom, and pass it dialogs, etc
+		// This is a quick hack to reduce the dependency on Global.Emulator
+		public IEmulator Emulator
+		{
+			get { return Global.Emulator; }
+			set
+			{
+				Global.Emulator = value;
+				_currentVideoProvider = Global.Emulator.AsVideoProviderOrDefault();
+				_currentSoundProvider = Global.Emulator.AsSoundProviderOrDefault();
+			}
+		}
+
+		private IVideoProvider _currentVideoProvider = NullVideo.Instance;
+
+		private ISoundProvider _currentSoundProvider = new NullSound(44100 / 60); // Reasonable default until we have a core instance
+
+		protected override void OnActivated(EventArgs e)
+		{
+			base.OnActivated(e);
+			Input.Instance.ControlInputFocus(this, Input.InputFocus.Mouse, true);
+		}
+
+		protected override void OnDeactivate(EventArgs e)
+		{
+			Input.Instance.ControlInputFocus(this, Input.InputFocus.Mouse, false);
+			base.OnDeactivate(e);
+		}
+
+		public void ProcessInput()
+		{
+			ControllerInputCoalescer conInput = Global.ControllerInputCoalescer as ControllerInputCoalescer;
+
+			for (;;)
+			{
+
+				// loop through all available events
+				var ie = Input.Instance.DequeueEvent();
+				if (ie == null) { break; }
+
+				// useful debugging:
+				// Console.WriteLine(ie);
+
+				// TODO - wonder what happens if we pop up something interactive as a response to one of these hotkeys? may need to purge further processing
+
+				// look for hotkey bindings for this key
+				var triggers = Global.ClientControls.SearchBindings(ie.LogicalButton.ToString());
+				if (triggers.Count == 0)
+				{
+					// Maybe it is a system alt-key which hasnt been overridden
+					if (ie.EventType == Input.InputEventType.Press)
+					{
+						if (ie.LogicalButton.Alt && ie.LogicalButton.Button.Length == 1)
+						{
+							var c = ie.LogicalButton.Button.ToLower()[0];
+							if ((c >= 'a' && c <= 'z') || c == ' ')
+							{
+								SendAltKeyChar(c);
+							}
+						}
+						if (ie.LogicalButton.Alt && ie.LogicalButton.Button == "Space")
+						{
+							SendPlainAltKey(32);
+						}
+					}
+
+					// ordinarily, an alt release with nothing else would move focus to the menubar. but that is sort of useless, and hard to implement exactly right.
+				}
+
+				// zero 09-sep-2012 - all input is eligible for controller input. not sure why the above was done. 
+				// maybe because it doesnt make sense to me to bind hotkeys and controller inputs to the same keystrokes
+
+				// adelikat 02-dec-2012 - implemented options for how to handle controller vs hotkey conflicts.  This is primarily motivated by computer emulation and thus controller being nearly the entire keyboard
+				bool handled;
+				switch (Global.Config.Input_Hotkey_OverrideOptions)
+				{
+					default:
+					case 0: // Both allowed
+						conInput.Receive(ie);
+
+						handled = false;
+						if (ie.EventType == Input.InputEventType.Press)
+						{
+							handled = triggers.Aggregate(handled, (current, trigger) => current | CheckHotkey(trigger));
+						}
+
+						// hotkeys which arent handled as actions get coalesced as pollable virtual client buttons
+						if (!handled)
+						{
+							HotkeyCoalescer.Receive(ie);
+						}
+
+						break;
+					case 1: // Input overrides Hokeys
+						conInput.Receive(ie);
+						if (!Global.ActiveController.HasBinding(ie.LogicalButton.ToString()))
+						{
+							handled = false;
+							if (ie.EventType == Input.InputEventType.Press)
+							{
+								handled = triggers.Aggregate(handled, (current, trigger) => current | CheckHotkey(trigger));
+							}
+
+							// hotkeys which arent handled as actions get coalesced as pollable virtual client buttons
+							if (!handled)
+							{
+								HotkeyCoalescer.Receive(ie);
+							}
+						}
+						break;
+					case 2: // Hotkeys override Input
+						handled = false;
+						if (ie.EventType == Input.InputEventType.Press)
+						{
+							handled = triggers.Aggregate(handled, (current, trigger) => current | CheckHotkey(trigger));
+						}
+
+						// hotkeys which arent handled as actions get coalesced as pollable virtual client buttons
+						if (!handled)
+						{
+							HotkeyCoalescer.Receive(ie);
+							conInput.Receive(ie);
+						}
+
+						break;
+				}
+
+			} // foreach event
+
+			// also handle floats
+			conInput.AcceptNewFloats(Input.Instance.GetFloats().Select(o =>
+			{
+				// hackish
+				if (o.Item1 == "WMouse X")
+				{
+					var P = GlobalWin.DisplayManager.UntransformPoint(new Point((int)o.Item2, 0));
+					float x = P.X / (float)_currentVideoProvider.BufferWidth;
+					return new Tuple<string, float>("WMouse X", x * 20000 - 10000);
+				}
+
+				if (o.Item1 == "WMouse Y")
+				{
+					var P = GlobalWin.DisplayManager.UntransformPoint(new Point(0, (int)o.Item2));
+					float y = P.Y / (float)_currentVideoProvider.BufferHeight;
+					return new Tuple<string, float>("WMouse Y", y * 20000 - 10000);
+				}
+
+				return o;
+			}));
+		}
+
+		public void RebootCore()
+		{
+			var ioa = OpenAdvancedSerializer.ParseWithLegacy(CurrentlyOpenRomPoopForAdvancedLoaderPleaseRefactorME);
+			if (ioa is OpenAdvanced_LibretroNoGame)
+				LoadRom("", CurrentlyOpenRomArgs);
+			else
+				LoadRom(ioa.SimplePath, CurrentlyOpenRomArgs);
+		}
+
+		public void PauseEmulator()
+		{
+			EmulatorPaused = true;
+			SetPauseStatusbarIcon();
+		}
+
+		public void UnpauseEmulator()
+		{
+			EmulatorPaused = false;
+			SetPauseStatusbarIcon();
+		}
+
+		public void TogglePause()
+		{
+			EmulatorPaused ^= true;
+			SetPauseStatusbarIcon();
+
+			// TODO: have tastudio set a pause status change callback, or take control over pause
+			if (GlobalWin.Tools.Has<TAStudio>())
+			{
+				GlobalWin.Tools.UpdateValues<TAStudio>();
+			}
+		}
+
+		public byte[] CurrentFrameBuffer(bool captureOSD)
+		{
+			using (var bb = captureOSD ? CaptureOSD() : MakeScreenshotImage())
+			{
+				using (var img = bb.ToSysdrawingBitmap())
+				{
+					ImageConverter converter = new ImageConverter();
+					return (byte[])converter.ConvertTo(img, typeof(byte[]));
+				}
+			}
+		}
+
+		public void TakeScreenshotToClipboard()
+		{
+			using (var bb = Global.Config.Screenshot_CaptureOSD ? CaptureOSD() : MakeScreenshotImage())
+			{
+				using (var img = bb.ToSysdrawingBitmap())
+					Clipboard.SetImage(img);
+			}
+
+			GlobalWin.OSD.AddMessage("Screenshot (raw) saved to clipboard.");
+		}
+
+		public void TakeScreenshotClientToClipboard()
+		{
+			using (var bb = GlobalWin.DisplayManager.RenderOffscreen(_currentVideoProvider, Global.Config.Screenshot_CaptureOSD))
+			{
+				using (var img = bb.ToSysdrawingBitmap())
+					Clipboard.SetImage(img);
+			}
+
+			GlobalWin.OSD.AddMessage("Screenshot (client) saved to clipboard.");
+		}
+
+
+		public void TakeScreenshot()
+		{
+			string fmt = "{0}.{1:yyyy-MM-dd HH.mm.ss}{2}.png";
+			string prefix = PathManager.ScreenshotPrefix(Global.Game);
+			var ts = DateTime.Now;
+
+			string fname_bare = string.Format(fmt, prefix, ts, "");
+			string fname = string.Format(fmt, prefix, ts, " (0)");
+
+			//if the (0) filename exists, do nothing. we'll bump up the number later
+			//if the bare filename exists, move it to (0)
+			//otherwise, no related filename exists, and we can proceed with the bare filename
+			if (File.Exists(fname)) { }
+			else if (File.Exists(fname_bare))
+				File.Move(fname_bare, fname);
+			else fname = fname_bare;
+			int seq = 0;
+			while (File.Exists(fname))
+			{
+				var sequence = string.Format(" ({0})", seq++);
+				fname = string.Format(fmt, prefix, ts, sequence);
+			}
+
+			TakeScreenshot(fname);
+		}
+
+		public void TakeScreenshot(string path)
+		{
+			var fi = new FileInfo(path);
+			if (fi.Directory != null && fi.Directory.Exists == false)
+			{
+				fi.Directory.Create();
+			}
+
+			using (var bb = Global.Config.Screenshot_CaptureOSD ? CaptureOSD() : MakeScreenshotImage())
+			{
+				using (var img = bb.ToSysdrawingBitmap())
+					img.Save(fi.FullName, ImageFormat.Png);
+			}
+			/*
+			using (var fs = new FileStream(path + "_test.bmp", FileMode.OpenOrCreate, FileAccess.Write))
+				QuickBmpFile.Save(Emulator.VideoProvider(), fs, r.Next(50, 500), r.Next(50, 500));
+			*/
+			GlobalWin.OSD.AddMessage(fi.Name + " saved.");
+		}
+		//static Random r = new Random();
+
+		public void FrameBufferResized()
+		{
+			// run this entire thing exactly twice, since the first resize may adjust the menu stacking
+			for (int i = 0; i < 2; i++)
+			{
+				int zoom = Global.Config.TargetZoomFactors[Emulator.SystemId];
+				var area = Screen.FromControl(this).WorkingArea;
+
+				int borderWidth = Size.Width - PresentationPanel.Control.Size.Width;
+				int borderHeight = Size.Height - PresentationPanel.Control.Size.Height;
+
+				// start at target zoom and work way down until we find acceptable zoom
+				Size lastComputedSize = new Size(1, 1);
+				for (; zoom >= 1; zoom--)
+				{
+					lastComputedSize = GlobalWin.DisplayManager.CalculateClientSize(_currentVideoProvider, zoom);
+					if ((((lastComputedSize.Width) + borderWidth) < area.Width)
+						&& (((lastComputedSize.Height) + borderHeight) < area.Height))
+					{
+						break;
+					}
+				}
+				Console.WriteLine("Selecting display size " + lastComputedSize.ToString());
+
+				// Change size
+				Size = new Size((lastComputedSize.Width) + borderWidth, ((lastComputedSize.Height) + borderHeight));
+				PerformLayout();
+				PresentationPanel.Resized = true;
+
+				// Is window off the screen at this size?
+				if (area.Contains(Bounds) == false)
+				{
+					if (Bounds.Right > area.Right) // Window is off the right edge
+					{
+						Location = new Point(area.Right - Size.Width, Location.Y);
+					}
+
+					if (Bounds.Bottom > area.Bottom) // Window is off the bottom edge
+					{
+						Location = new Point(Location.X, area.Bottom - Size.Height);
+					}
+				}
+			}
+		}
+
+		public bool IsInFullscreen
+		{
+			get { return _inFullscreen; }
+		}
+
+		public void SynchChrome()
+		{
+			if (_inFullscreen)
+			{
+				//TODO - maybe apply a hack tracked during fullscreen here to override it
+				FormBorderStyle = FormBorderStyle.None;
+				MainMenuStrip.Visible = Global.Config.DispChrome_MenuFullscreen && !_chromeless;
+				MainStatusBar.Visible = Global.Config.DispChrome_StatusBarFullscreen && !_chromeless;
+			}
+			else
+			{
+				MainStatusBar.Visible = Global.Config.DispChrome_StatusBarWindowed && !_chromeless;
+				MainMenuStrip.Visible = Global.Config.DispChrome_MenuWindowed && !_chromeless;
+				MaximizeBox = MinimizeBox = Global.Config.DispChrome_CaptionWindowed && !_chromeless;
+				if (Global.Config.DispChrome_FrameWindowed == 0 || _chromeless)
+					FormBorderStyle = System.Windows.Forms.FormBorderStyle.None;
+				else if (Global.Config.DispChrome_FrameWindowed == 1)
+					FormBorderStyle = System.Windows.Forms.FormBorderStyle.SizableToolWindow;
+				else if (Global.Config.DispChrome_FrameWindowed == 2)
+					FormBorderStyle = System.Windows.Forms.FormBorderStyle.Sizable;
+			}
+		}
+
+		public void ToggleFullscreen(bool allowSuppress = false)
+		{
+			AutohideCursor(false);
+
+			//prohibit this operation if the current controls include LMouse
+			if (allowSuppress)
+			{
+				if (Global.ActiveController.HasBinding("WMouse L"))
+					return;
+			}
+
+			if (_inFullscreen == false)
+			{
+				SuspendLayout();
+#if WINDOWS
+				//Work around an AMD driver bug in >= vista:
+				//It seems windows will activate opengl fullscreen mode when a GL control is occupying the exact space of a screen (0,0 and dimensions=screensize)
+				//AMD cards manifest a problem under these circumstances, flickering other monitors. 
+				//It isnt clear whether nvidia cards are failing to employ this optimization, or just not flickering.
+				//(this could be determined with more work; other side affects of the fullscreen mode include: corrupted taskbar, no modal boxes on top of GL control, no screenshots)
+				//At any rate, we can solve this by adding a 1px black border around the GL control
+				//Please note: It is important to do this before resizing things, otherwise momentarily a GL control without WS_BORDER will be at the magic dimensions and cause the flakeout
+				if (Global.Config.DispFullscreenHacks && Global.Config.DispMethod == Config.EDispMethod.OpenGL)
+				{
+					//ATTENTION: this causes the statusbar to not work well, since the backcolor is now set to black instead of SystemColors.Control.
+					//It seems that some statusbar elements composite with the backcolor. 
+					//Maybe we could add another control under the statusbar. with a different backcolor
+					Padding = new Padding(1);
+					BackColor = Color.Black;
+
+					//FUTURE WORK:
+					//re-add this padding back into the display manager (so the image will get cut off a little but, but a few more resolutions will fully fit into the screen)
+				}
+#endif
+
+				_windowedLocation = Location;
+
+				_inFullscreen = true;
+				SynchChrome();
+				WindowState = FormWindowState.Maximized; //be sure to do this after setting the chrome, otherwise it wont work fully
+				ResumeLayout();
+
+				PresentationPanel.Resized = true;
+			}
+			else
+			{
+				SuspendLayout();
+
+				WindowState = FormWindowState.Normal;
+
+#if WINDOWS
+				//do this even if DispFullscreenHacks arent enabled, to restore it in case it changed underneath us or something
+				Padding = new Padding(0);
+				//it's important that we set the form color back to this, because the statusbar icons blend onto the mainform, not onto the statusbar--
+				//so we need the statusbar and mainform backdrop color to match
+				BackColor = SystemColors.Control;
+#endif
+
+				_inFullscreen = false;
+
+				SynchChrome();
+				Location = _windowedLocation;
+				ResumeLayout();
+
+				FrameBufferResized();
+			}
+		}
+
+		public void OpenLuaConsole()
+		{
+#if WINDOWS
+			GlobalWin.Tools.Load<LuaConsole>();
+#else
+			MessageBox.Show("Sorry, Lua is not supported on this platform.", "Lua not supported", MessageBoxButtons.OK, MessageBoxIcon.Error);
+#endif
+		}
+
+		public void NotifyLogWindowClosing()
+		{
+			DisplayLogWindowMenuItem.Checked = false;
+		}
+
+		public void ClickSpeedItem(int num)
+		{
+			if ((ModifierKeys & Keys.Control) != 0)
+			{
+				SetSpeedPercentAlternate(num);
+			}
+			else
+			{
+				SetSpeedPercent(num);
+			}
+		}
+
+		public void Unthrottle()
+		{
+			_unthrottled = true;
+		}
+
+		public void Throttle()
+		{
+			_unthrottled = false;
+		}
+
+		void ThrottleMessage()
+		{
+			string ttype = ":(none)";
+			if (Global.Config.SoundThrottle) { ttype = ":Sound"; }
+			if (Global.Config.VSyncThrottle) { ttype = string.Format(":Vsync{0}", Global.Config.VSync ? "[ena]" : "[dis]"); }
+			if (Global.Config.ClockThrottle) { ttype = ":Clock"; }
+			string xtype = _unthrottled ? "Unthrottled" : "Throttled";
+			string msg = string.Format("{0}{1} ", xtype, ttype);
+
+			GlobalWin.OSD.AddMessage(msg);
+		}
+
+		public void FrameSkipMessage()
+		{
+			GlobalWin.OSD.AddMessage("Frameskipping set to " + Global.Config.FrameSkip);
+		}
+
+		public void UpdateCheatStatus()
+		{
+			if (Global.CheatList.ActiveCount > 0)
+			{
+				CheatStatusButton.ToolTipText = "Cheats are currently active";
+				CheatStatusButton.Image = Properties.Resources.Freeze;
+				CheatStatusButton.Visible = true;
+			}
+			else
+			{
+				CheatStatusButton.ToolTipText = string.Empty;
+				CheatStatusButton.Image = Properties.Resources.Blank;
+				CheatStatusButton.Visible = false;
+			}
+		}
+
+		private LibsnesCore AsSNES { get { return Emulator as LibsnesCore; } }
+
+		// TODO: Clean Me!
+
+		public void SNES_ToggleBG1(bool? setto = null)
+		{
+			if (!(Emulator is LibsnesCore)) return;
+			var s = AsSNES.GetSettings();
+			if (setto.HasValue)
+			{
+				s.ShowBG1_1 = s.ShowBG1_0 = setto.Value;
+			}
+			else
+			{
+				s.ShowBG1_1 = s.ShowBG1_0 ^= true;
+			}
+
+			AsSNES.PutSettings(s);
+			GlobalWin.OSD.AddMessage(s.ShowBG1_1 ? "BG 1 Layer On" : "BG 1 Layer Off");
+		}
+
+		public void SNES_ToggleBG2(bool? setto = null)
+		{
+			if (!(Emulator is LibsnesCore)) return;
+			var s = AsSNES.GetSettings();
+			if (setto.HasValue)
+			{
+				s.ShowBG2_1 = s.ShowBG2_0 = setto.Value;
+			}
+			else
+			{
+				s.ShowBG2_1 = s.ShowBG2_0 ^= true;
+			}
+
+			AsSNES.PutSettings(s);
+			GlobalWin.OSD.AddMessage(s.ShowBG2_1 ? "BG 2 Layer On" : "BG 2 Layer Off");
+		}
+
+		public void SNES_ToggleBG3(bool? setto = null)
+		{
+			if (!(Emulator is LibsnesCore)) return;
+			var s = AsSNES.GetSettings();
+			if (setto.HasValue)
+			{
+				s.ShowBG3_1 = s.ShowBG3_0 = setto.Value;
+			}
+			else
+			{
+				s.ShowBG3_1 = s.ShowBG3_0 ^= true;
+			}
+
+			AsSNES.PutSettings(s);
+			GlobalWin.OSD.AddMessage(s.ShowBG3_1 ? "BG 3 Layer On" : "BG 3 Layer Off");
+		}
+
+		public void SNES_ToggleBG4(bool? setto = null)
+		{
+			if (!(Emulator is LibsnesCore)) return;
+			var s = AsSNES.GetSettings();
+			if (setto.HasValue)
+			{
+				s.ShowBG4_1 = s.ShowBG4_0 = setto.Value;
+			}
+			else
+			{
+				s.ShowBG4_1 = s.ShowBG4_0 ^= true;
+			}
+
+			AsSNES.PutSettings(s);
+			GlobalWin.OSD.AddMessage(s.ShowBG4_1 ? "BG 4 Layer On" : "BG 4 Layer Off");
+		}
+
+		public void SNES_ToggleObj1(bool? setto = null)
+		{
+			if (!(Emulator is LibsnesCore)) return;
+			var s = AsSNES.GetSettings();
+			if (setto.HasValue)
+			{
+				s.ShowOBJ_0 = setto.Value;
+			}
+			else
+			{
+				s.ShowOBJ_0 ^= true;
+			}
+
+			AsSNES.PutSettings(s);
+			GlobalWin.OSD.AddMessage(s.ShowOBJ_0 ? "OBJ 1 Layer On" : "OBJ 1 Layer Off");
+		}
+
+		public void SNES_ToggleObj2(bool? setto = null)
+		{
+			if (!(Emulator is LibsnesCore)) return;
+			var s = AsSNES.GetSettings();
+			if (setto.HasValue)
+			{
+				s.ShowOBJ_1 = setto.Value;
+			}
+			else
+			{
+				s.ShowOBJ_1 ^= true;
+			}
+			AsSNES.PutSettings(s);
+			GlobalWin.OSD.AddMessage(s.ShowOBJ_1 ? "OBJ 2 Layer On" : "OBJ 2 Layer Off");
+		}
+
+		public void SNES_ToggleOBJ3(bool? setto = null)
+		{
+			if (!(Emulator is LibsnesCore)) return;
+			var s = AsSNES.GetSettings();
+			if (setto.HasValue)
+			{
+				s.ShowOBJ_2 = setto.Value;
+			}
+			else
+			{
+				s.ShowOBJ_2 ^= true;
+			}
+
+			AsSNES.PutSettings(s);
+			GlobalWin.OSD.AddMessage(s.ShowOBJ_2 ? "OBJ 3 Layer On" : "OBJ 3 Layer Off");
+		}
+
+		public void SNES_ToggleOBJ4(bool? setto = null)
+		{
+			if (!(Emulator is LibsnesCore)) return;
+			var s = AsSNES.GetSettings();
+			if (setto.HasValue)
+			{
+				s.ShowOBJ_3 = setto.Value;
+			}
+			else
+			{
+				s.ShowOBJ_3 ^= true;
+			}
+
+			AsSNES.PutSettings(s);
+			GlobalWin.OSD.AddMessage(s.ShowOBJ_3 ? "OBJ 4 Layer On" : "OBJ 4 Layer Off");
+		}
+
+		#endregion
+
+		#region Private variables
+
+		private Size _lastVideoSize = new Size(-1, -1), _lastVirtualSize = new Size(-1, -1);
+		private readonly SaveSlotManager _stateSlots = new SaveSlotManager();
+
+		// AVI/WAV state
+		private IVideoWriter _currAviWriter;
+		private HashSet<int> _currAviWriterFrameList;
+
+		// Sound refator TODO: we can enforce async mode here with a property that gets/sets this but does an async check
+		private ISoundProvider _aviSoundInputAsync; // Note: This sound provider must be in async mode!
+
+		private SimpleSyncSoundProvider _dumpProxy; // an audio proxy used for dumping
+		private bool _dumpaudiosync; // set true to for experimental AV dumping
+		private int _avwriterResizew;
+		private int _avwriterResizeh;
+		private bool _avwriterpad;
+
+		private bool _exit;
+		private int _exitCode;
+		private bool _exitRequestPending;
+		private bool _runloopFrameProgress;
+		private long _frameAdvanceTimestamp;
+		private long _frameRewindTimestamp;
+		private bool _frameRewindWasPaused;
+		private bool _runloopFrameadvance;
+		private bool _lastFastForwardingOrRewinding;
+		private bool _inResizeLoop;
+
+		private readonly double _fpsUpdatesPerSecond = 4.0;
+		private readonly double _fpsSmoothing = 8.0;
+		private double _lastFps;
+		private int _framesSinceLastFpsUpdate;
+		private long _timestampLastFpsUpdate;
+
+		private readonly Throttle _throttle;
+		private bool _unthrottled;
+
+		// For handling automatic pausing when entering the menu
+		private bool _wasPaused;
+		private bool _didMenuPause;
+
+		private Cursor _blankCursor;
+		private bool _cursorHidden;
+		private bool _inFullscreen;
+		private Point _windowedLocation;
+		private bool _needsFullscreenOnLoad;
+
+		private int _autoDumpLength;
+		private readonly bool _autoCloseOnDump;
+		private int _lastOpenRomFilter;
+
+		//chrome is never shown, even in windowed mode
+		private readonly bool _chromeless;
+
+		// Resources
+		Bitmap StatusBarDiskLightOnImage, StatusBarDiskLightOffImage;
+		Bitmap LinkCableOn, LinkCableOff;
+
+		// input state which has been destined for game controller inputs are coalesced here
+		// public static ControllerInputCoalescer ControllerInputCoalescer = new ControllerInputCoalescer();
+		// input state which has been destined for client hotkey consumption are colesced here
+		private readonly InputCoalescer HotkeyCoalescer = new InputCoalescer();
+
+		public PresentationPanel PresentationPanel { get; set; }
+
+		#endregion
+
+		#region Private methods
+
+		private void SetWindowText()
+		{
+			string str = string.Empty;
+
+			if (_inResizeLoop)
+			{
+				var size = PresentationPanel.NativeSize;
+				float AR = (float)size.Width / size.Height;
+				str = str + string.Format("({0}x{1})={2} - ", size.Width, size.Height, AR);
+			}
+
+			//we need to display FPS somewhere, in this case
+			if (Global.Config.DispSpeedupFeatures == 0)
+			{
+				str = str + string.Format("({0:0} fps) -", _lastFps);
+			}
+
+			if (!string.IsNullOrEmpty(VersionInfo.CustomBuildString))
+				str += VersionInfo.CustomBuildString + " ";
+
+			if (Emulator.IsNull())
+			{
+				str = str + "BizHawk" + (VersionInfo.DeveloperBuild ? " (interim) " : string.Empty);
+			}
+			else
+			{
+				str = str + Global.SystemInfo.DisplayName;
+
+				if (VersionInfo.DeveloperBuild)
+				{
+					str += " (interim)";
+				}
+
+				if (Global.MovieSession.Movie.IsActive)
+				{
+					str = str + " - " + Global.Game.Name + " - " + Path.GetFileName(Global.MovieSession.Movie.Filename);
+				}
+				else
+				{
+					str = str + " - " + Global.Game.Name;
+				}
+			}
+
+			if (!Global.Config.DispChrome_CaptionWindowed || _chromeless)
+				str = "";
+
+			Text = str;
+		}
+
+		private void ClearAutohold()
+		{
+			ClearHolds();
+			GlobalWin.OSD.AddMessage("Autohold keys cleared");
+		}
+
+		private static void UpdateToolsLoadstate()
+		{
+			if (GlobalWin.Tools.Has<SNESGraphicsDebugger>())
+			{
+				GlobalWin.Tools.SNESGraphicsDebugger.UpdateToolsLoadstate();
+			}
+		}
+
+		private void UpdateToolsAfter(bool fromLua = false)
+		{
+			GlobalWin.Tools.UpdateToolsAfter(fromLua);
+			HandleToggleLightAndLink();
+		}
+
+		public void UpdateDumpIcon()
+		{
+			DumpStatusButton.Image = Properties.Resources.Blank;
+			DumpStatusButton.ToolTipText = string.Empty;
+
+			if (Emulator.IsNull())
+			{
+				return;
+			}
+			else if (Global.Game == null)
+			{
+				return;
+			}
+
+			var status = Global.Game.Status;
+			string annotation;
+			if (status == RomStatus.BadDump)
+			{
+				DumpStatusButton.Image = Properties.Resources.ExclamationRed;
+				annotation = "Warning: Bad ROM Dump";
+			}
+			else if (status == RomStatus.Overdump)
+			{
+				DumpStatusButton.Image = Properties.Resources.ExclamationRed;
+				annotation = "Warning: Overdump";
+			}
+			else if (status == RomStatus.NotInDatabase)
+			{
+				DumpStatusButton.Image = Properties.Resources.RetroQuestion;
+				annotation = "Warning: Unknown ROM";
+			}
+			else if (status == RomStatus.TranslatedRom)
+			{
+				DumpStatusButton.Image = Properties.Resources.Translation;
+				annotation = "Translated ROM";
+			}
+			else if (status == RomStatus.Homebrew)
+			{
+				DumpStatusButton.Image = Properties.Resources.HomeBrew;
+				annotation = "Homebrew ROM";
+			}
+			else if (Global.Game.Status == RomStatus.Hack)
+			{
+				DumpStatusButton.Image = Properties.Resources.Hack;
+				annotation = "Hacked ROM";
+			}
+			else if (Global.Game.Status == RomStatus.Unknown)
+			{
+				DumpStatusButton.Image = Properties.Resources.Hack;
+				annotation = "Warning: ROM of Unknown Character";
+			}
+			else
+			{
+				DumpStatusButton.Image = Properties.Resources.GreenCheck;
+				annotation = "Verified good dump";
+			}
+
+			if (!string.IsNullOrEmpty(Emulator.CoreComm.RomStatusAnnotation))
+			{
+				annotation = Emulator.CoreComm.RomStatusAnnotation;
+			}
+
+			DumpStatusButton.ToolTipText = annotation;
+		}
+
+		private void LoadSaveRam()
+		{
+			if (Emulator.HasSaveRam())
+			{
+				try // zero says: this is sort of sketchy... but this is no time for rearchitecting
+				{
+					byte[] sram;
+
+					// GBA meteor core might not know how big the saveram ought to be, so just send it the whole file
+					// GBA vba-next core will try to eat anything, regardless of size
+					if (Emulator is GBA || Emulator is VBANext || Emulator is MGBAHawk)
+					{
+						sram = File.ReadAllBytes(PathManager.SaveRamPath(Global.Game));
+					}
+					else
+					{
+						var oldram = Emulator.AsSaveRam().CloneSaveRam();
+						if (oldram == null)
+						{
+							// we're eating this one now.  the possible negative consequence is that a user could lose
+							// their saveram and not know why
+							// MessageBox.Show("Error: tried to load saveram, but core would not accept it?");
+							return;
+						}
+						// why do we silently truncate\pad here instead of warning\erroring?
+						sram = new byte[oldram.Length];
+						using (var reader = new BinaryReader(
+								new FileStream(PathManager.SaveRamPath(Global.Game), FileMode.Open, FileAccess.Read)))
+						{
+							reader.Read(sram, 0, sram.Length);
+						}
+					}
+
+					Emulator.AsSaveRam().StoreSaveRam(sram);
+				}
+				catch (IOException)
+				{
+					GlobalWin.OSD.AddMessage("An error occurred while loading Sram");
+				}
+			}
+		}
+
+		private void SaveRam()
+		{
+			if (Emulator.HasSaveRam())
+			{
+				var path = PathManager.SaveRamPath(Global.Game);
+				var f = new FileInfo(path);
+				if (f.Directory != null && f.Directory.Exists == false)
+				{
+					f.Directory.Create();
+				}
+
+				// Make backup first
+				if (Global.Config.BackupSaveram && f.Exists)
+				{
+					var backup = path + ".bak";
+					var backupFile = new FileInfo(backup);
+					if (backupFile.Exists)
+					{
+						backupFile.Delete();
+					}
+
+					f.CopyTo(backup);
+				}
+
+				var writer = new BinaryWriter(new FileStream(path, FileMode.Create, FileAccess.Write));
+				var saveram = Emulator.AsSaveRam().CloneSaveRam();
+
+				writer.Write(saveram, 0, saveram.Length);
+				writer.Close();
+			}
+		}
+
+		private void RewireSound()
+		{
+			if (_dumpProxy != null)
+			{
+				// we're video dumping, so async mode only and use the DumpProxy.
+				// note that the avi dumper has already rewired the emulator itself in this case.
+				GlobalWin.Sound.SetInputPin(_dumpProxy);
+			}
+			else
+			{
+				bool useAsyncMode = _currentSoundProvider.CanProvideAsync && !Global.Config.SoundThrottle;
+				_currentSoundProvider.SetSyncMode(useAsyncMode ? SyncSoundMode.Async : SyncSoundMode.Sync);
+				GlobalWin.Sound.SetInputPin(_currentSoundProvider);
+			}
+		}
+
+		private void HandlePlatformMenus()
+		{
+			var system = string.Empty;
+			if (!Global.Game.IsNullInstance)
+			{
+				//New Code
+				//We use SystemID as that has the system we are playing on.
+				system = Emulator.SystemId;
+				//Old Code below.
+				//system = Global.Game.System;
+
+			}
+
+			TI83SubMenu.Visible = false;
+			NESSubMenu.Visible = false;
+			PCESubMenu.Visible = false;
+			SMSSubMenu.Visible = false;
+			GBSubMenu.Visible = false;
+			GBASubMenu.Visible = false;
+			AtariSubMenu.Visible = false;
+			SNESSubMenu.Visible = false;
+			PSXSubMenu.Visible = false;
+			ColecoSubMenu.Visible = false;
+			N64SubMenu.Visible = false;
+			SaturnSubMenu.Visible = false;
+			DGBSubMenu.Visible = false;
+			GenesisSubMenu.Visible = false;
+			wonderSwanToolStripMenuItem.Visible = false;
+			AppleSubMenu.Visible = false;
+			C64SubMenu.Visible = false;
+			IntvSubMenu.Visible = false;
+
+			switch (system)
+			{
+				case "GEN":
+					GenesisSubMenu.Visible = true;
+					break;
+				case "TI83":
+					TI83SubMenu.Visible = true;
+					break;
+				case "NES":
+					NESSubMenu.Visible = true;
+					break;
+				case "PCE":
+				case "PCECD":
+				case "SGX":
+					PCESubMenu.Visible = true;
+					break;
+				case "SMS":
+					SMSSubMenu.Text = "&SMS";
+					SMSSubMenu.Visible = true;
+					break;
+				case "SG":
+					SMSSubMenu.Text = "&SG";
+					SMSSubMenu.Visible = true;
+					break;
+				case "GG":
+					SMSSubMenu.Text = "&GG";
+					SMSSubMenu.Visible = true;
+					break;
+				case "GB":
+				case "GBC":
+					GBSubMenu.Visible = true;
+					break;
+				case "GBA":
+					GBASubMenu.Visible = true;
+					break;
+				case "A26":
+					AtariSubMenu.Visible = true;
+					break;
+				case "PSX":
+					PSXSubMenu.Visible = true;
+					break;
+				case "SNES":
+				case "SGB":
+					// TODO: fix SNES9x here
+					if (Emulator is LibsnesCore)
+					{
+						if ((Emulator as LibsnesCore).IsSGB)
+						{
+							SNESSubMenu.Text = "&SGB";
+						}
+						else
+						{
+							SNESSubMenu.Text = "&SNES";
+						}
+						SNESSubMenu.Visible = true;
+					}
+					else
+					{
+						SNESSubMenu.Visible = false;
+					}
+					break;
+				case "Coleco":
+					ColecoSubMenu.Visible = true;
+					break;
+				case "N64":
+					N64SubMenu.Visible = true;
+					break;
+				case "SAT":
+					SaturnSubMenu.Visible = true;
+					break;
+				case "DGB":
+					DGBSubMenu.Visible = true;
+					break;
+				case "WSWAN":
+					wonderSwanToolStripMenuItem.Visible = true;
+					break;
+				case "AppleII":
+					AppleSubMenu.Visible = true;
+					break;
+				case "C64":
+					C64SubMenu.Visible = true;
+					break;
+				case "INTV":
+					IntvSubMenu.Visible = true;
+					break;
+			}
+		}
+
+		private void InitControls()
+		{
+			var controls = new Controller(
+				new ControllerDefinition
+				{
+					Name = "Emulator Frontend Controls",
+					BoolButtons = Global.Config.HotkeyBindings.Select(x => x.DisplayName).ToList()
+				});
+
+			foreach (var b in Global.Config.HotkeyBindings)
+			{
+				controls.BindMulti(b.DisplayName, b.Bindings);
+			}
+
+			Global.ClientControls = controls;
+			Global.AutofireNullControls = new AutofireController(NullController.Instance.Definition, Emulator);
+
+		}
+
+		private void LoadMoviesFromRecent(string path)
+		{
+			if (File.Exists(path))
+			{
+				var movie = MovieService.Get(path);
+				Global.MovieSession.ReadOnly = true;
+				StartNewMovie(movie, false);
+			}
+			else
+			{
+				Global.Config.RecentMovies.HandleLoadError(path);
+			}
+		}
+
+		private void LoadRomFromRecent(string rom)
+		{
+
+			var ioa = OpenAdvancedSerializer.ParseWithLegacy(rom);
+
+			LoadRomArgs args = new LoadRomArgs()
+			{
+				OpenAdvanced = ioa
+			};
+
+			//if(ioa is this or that) - for more complex behaviour
+			string romPath = ioa.SimplePath;
+
+			if (!LoadRom(romPath, args))
+			{
+				Global.Config.RecentRoms.HandleLoadError(romPath, rom);
+			}
+		}
+
+		private void SetPauseStatusbarIcon()
+		{
+			if (IsTurboSeeking)
+			{
+				PauseStatusButton.Image = Properties.Resources.Lightning;
+				PauseStatusButton.Visible = true;
+				PauseStatusButton.ToolTipText = "Emulator is turbo seeking to frame " + PauseOnFrame.Value + " click to stop seek";
+			}
+			else if (PauseOnFrame.HasValue)
+			{
+				PauseStatusButton.Image = Properties.Resources.YellowRight;
+				PauseStatusButton.Visible = true;
+				PauseStatusButton.ToolTipText = "Emulator is playing to frame " + PauseOnFrame.Value + " click to stop seek";
+			}
+			else if (EmulatorPaused)
+			{
+				PauseStatusButton.Image = Properties.Resources.Pause;
+				PauseStatusButton.Visible = true;
+				PauseStatusButton.ToolTipText = "Emulator Paused";
+			}
+			else
+			{
+				PauseStatusButton.Image = Properties.Resources.Blank;
+				PauseStatusButton.Visible = false;
+				PauseStatusButton.ToolTipText = string.Empty;
+			}
+		}
+
+		private void SyncThrottle()
+		{
+			// "unthrottled" = throttle was turned off with "Toggle Throttle" hotkey
+			// "turbo" = throttle is off due to the "Turbo" hotkey being held
+			// They are basically the same thing but one is a toggle and the other requires a
+			// hotkey to be held. There is however slightly different behavior in that turbo
+			// skips outputting the audio. There's also a third way which is when no throttle
+			// method is selected, but the clock throttle determines that by itself and
+			// everything appears normal here.
+
+			var rewind = Global.Rewinder.RewindActive && (Global.ClientControls["Rewind"] || PressRewind);
+			var fastForward = Global.ClientControls["Fast Forward"] || FastForward;
+			var turbo = IsTurboing;
+
+			int speedPercent = fastForward ? Global.Config.SpeedPercentAlternate : Global.Config.SpeedPercent;
+
+			if (rewind)
+			{
+				speedPercent = Math.Max(speedPercent * Global.Config.RewindSpeedMultiplier / Global.Rewinder.RewindFrequency, 5);
+			}
+
+			Global.DisableSecondaryThrottling = _unthrottled || turbo || fastForward || rewind;
+
+			// realtime throttle is never going to be so exact that using a double here is wrong
+			_throttle.SetCoreFps(Emulator.CoreComm.VsyncRate);
+			_throttle.signal_paused = EmulatorPaused;
+			_throttle.signal_unthrottle = _unthrottled || turbo;
+			//zero 26-mar-2016 - vsync and vsync throttle here both is odd, but see comments elsewhere about triple buffering
+			_throttle.signal_overrideSecondaryThrottle = (fastForward || rewind) && (Global.Config.SoundThrottle || Global.Config.VSyncThrottle || Global.Config.VSync);
+			_throttle.SetSpeedPercent(speedPercent);
+		}
+
+		private void SetSpeedPercentAlternate(int value)
+		{
+			Global.Config.SpeedPercentAlternate = value;
+			SyncThrottle();
+			GlobalWin.OSD.AddMessage("Alternate Speed: " + value + "%");
+		}
+
+		private void SetSpeedPercent(int value)
+		{
+			Global.Config.SpeedPercent = value;
+			SyncThrottle();
+			GlobalWin.OSD.AddMessage("Speed: " + value + "%");
+		}
+
+		private void Shutdown()
+		{
+			if (_currAviWriter != null)
+			{
+				_currAviWriter.CloseFile();
+				_currAviWriter = null;
+			}
+		}
+
+		private static void CheckMessages()
+		{
+			Application.DoEvents();
+			if (ActiveForm != null)
+			{
+				ScreenSaver.ResetTimerPeriodically();
+			}
+		}
+
+		void AutohideCursor(bool hide)
+		{
+			if (hide && !_cursorHidden)
+			{
+				if (_blankCursor == null)
+				{
+					var ms = new System.IO.MemoryStream(BizHawk.Client.EmuHawk.Properties.Resources.BlankCursor);
+					_blankCursor = new Cursor(ms);
+				}
+				PresentationPanel.Control.Cursor = _blankCursor;
+				_cursorHidden = true;
+			}
+			else if (!hide && _cursorHidden)
+			{
+				PresentationPanel.Control.Cursor = Cursors.Default;
+				timerMouseIdle.Stop();
+				timerMouseIdle.Start();
+				_cursorHidden = false;
+			}
+		}
+
+		private BitmapBuffer MakeScreenshotImage()
+		{
+			return GlobalWin.DisplayManager.RenderVideoProvider(_currentVideoProvider);
+		}
+
+		private void SaveSlotSelectedMessage()
+		{
+			int slot = Global.Config.SaveSlot;
+			string emptypart = _stateSlots.HasSlot(slot) ? "" : " (empty)";
+			string message = string.Format("Slot {0}{1} selected.", slot, emptypart);
+			GlobalWin.OSD.AddMessage(message);
+		}
+
+		private void Render()
+		{
+			if (Global.Config.DispSpeedupFeatures == 0)
+			{
+				return;
+			}
+			//private Size _lastVideoSize = new Size(-1, -1), _lastVirtualSize = new Size(-1, -1);
+			var video = _currentVideoProvider;
+			//bool change = false;
+			Size currVideoSize = new Size(video.BufferWidth, video.BufferHeight);
+			Size currVirtualSize = new Size(video.VirtualWidth, video.VirtualHeight);
+			if (currVideoSize != _lastVideoSize || currVirtualSize != _lastVirtualSize)
+			{
+				_lastVideoSize = currVideoSize;
+				_lastVirtualSize = currVirtualSize;
+				FrameBufferResized();
+			}
+
+			GlobalWin.DisplayManager.UpdateSource(video);
+		}
+
+		// sends a simulation of a plain alt key keystroke
+		private void SendPlainAltKey(int lparam)
+		{
+			var m = new Message { WParam = new IntPtr(0xF100), LParam = new IntPtr(lparam), Msg = 0x0112, HWnd = Handle };
+			base.WndProc(ref m);
+		}
+
+		// sends an alt+mnemonic combination
+		private void SendAltKeyChar(char c)
+		{
+			typeof(ToolStrip).InvokeMember("ProcessMnemonicInternal", System.Reflection.BindingFlags.NonPublic | System.Reflection.BindingFlags.InvokeMethod | System.Reflection.BindingFlags.Instance, null, MainformMenu, new object[] { c });
+		}
+
+		public static string FormatFilter(params string[] args)
+		{
+			var sb = new StringBuilder();
+			if (args.Length % 2 != 0)
+			{
+				throw new ArgumentException();
+			}
+
+			var num = args.Length / 2;
+			for (int i = 0; i < num; i++)
+			{
+				sb.AppendFormat("{0} ({1})|{1}", args[i * 2], args[i * 2 + 1]);
+				if (i != num - 1)
+				{
+					sb.Append('|');
+				}
+			}
+
+			var str = sb.ToString().Replace("%ARCH%", "*.zip;*.rar;*.7z;*.gz");
+			str = str.Replace(";", "; ");
+			return str;
+		}
+
+		public static string RomFilter
+		{
+			get
+			{
+				if (VersionInfo.DeveloperBuild)
+				{
+					return FormatFilter(
+						"Rom Files", "*.nes;*.fds;*.unf;*.sms;*.gg;*.sg;*.pce;*.sgx;*.bin;*.smd;*.rom;*.a26;*.a78;*.lnx;*.m3u;*.cue;*.ccd;*.exe;*.gb;*.gbc;*.gba;*.gen;*.md;*.col;*.int;*.smc;*.sfc;*.prg;*.d64;*.g64;*.crt;*.tap;*.sgb;*.xml;*.z64;*.v64;*.n64;*.ws;*.wsc;*.dsk;*.do;*.po;*.psf;*.minipsf;*.nsf;%ARCH%",
+						"Music Files", "*.psf;*.minipsf;*.sid;*.nsf",
+						"Disc Images", "*.cue;*.ccd;*.m3u",
+						"NES", "*.nes;*.fds;*.unf;*.nsf;%ARCH%",
+						"Super NES", "*.smc;*.sfc;*.xml;%ARCH%",
+						"Master System", "*.sms;*.gg;*.sg;%ARCH%",
+						"PC Engine", "*.pce;*.sgx;*.cue;*.ccd;%ARCH%",
+						"TI-83", "*.rom;%ARCH%",
+						"Archive Files", "%ARCH%",
+						"Savestate", "*.state",
+						"Atari 2600", "*.a26;*.bin;%ARCH%",
+						"Atari 7800", "*.a78;*.bin;%ARCH%",
+						"Atari Lynx", "*.lnx;%ARCH%",
+						"Genesis", "*.gen;*.smd;*.bin;*.md;*.cue;*.ccd;%ARCH%",
+						"Gameboy", "*.gb;*.gbc;*.sgb;%ARCH%",
+						"Gameboy Advance", "*.gba;%ARCH%",
+						"Colecovision", "*.col;%ARCH%",
+						"Intellivision", "*.int;*.bin;*.rom;%ARCH%",
+						"PlayStation", "*.cue;*.ccd;*.m3u",
+						"PSX Executables (experimental)", "*.exe",
+						"PSF Playstation Sound File", "*.psf;*.minipsf",
+						"Commodore 64 (experimental)", "*.prg; *.d64, *.g64; *.crt; *.tap;%ARCH%",
+						"SID Commodore 64 Music File", "*.sid;%ARCH%",
+						"Nintendo 64", "*.z64;*.v64;*.n64",
+						"WonderSwan", "*.ws;*.wsc;%ARCH%",
+						"Apple II", "*.dsk;*.do;*.po;%ARCH%",
+						"All Files", "*.*");
+				}
+
+				return FormatFilter(
+					"Rom Files", "*.nes;*.fds;*.unf;*.sms;*.gg;*.sg;*.gb;*.gbc;*.gba;*.pce;*.sgx;*.bin;*.smd;*.gen;*.md;*.smc;*.sfc;*.a26;*.a78;*.lnx;*.col;*.int;*.rom;*.m3u;*.cue;*.ccd;*.sgb;*.z64;*.v64;*.n64;*.ws;*.wsc;*.xml;*.dsk;*.do;*.po;*.psf;*.minipsf;*.nsf;%ARCH%",
+					"Disc Images", "*.cue;*.ccd;*.m3u",
+					"NES", "*.nes;*.fds;*.unf;*.nsf;%ARCH%",
+					"Super NES", "*.smc;*.sfc;*.xml;%ARCH%",
+					"PlayStation", "*.cue;*.ccd;*.m3u",
+					"PSF Playstation Sound File", "*.psf;*.minipsf",
+					"Nintendo 64", "*.z64;*.v64;*.n64",
+					"Gameboy", "*.gb;*.gbc;*.sgb;%ARCH%",
+					"Gameboy Advance", "*.gba;%ARCH%",
+					"Master System", "*.sms;*.gg;*.sg;%ARCH%",
+					"PC Engine", "*.pce;*.sgx;*.cue;*.ccd;%ARCH%",
+					"Atari 2600", "*.a26;%ARCH%",
+					"Atari 7800", "*.a78;%ARCH%",
+					"Atari Lynx", "*.lnx;%ARCH%",
+					"Colecovision", "*.col;%ARCH%",
+					"Intellivision", "*.int;*.bin;*.rom;%ARCH%",
+					"TI-83", "*.rom;%ARCH%",
+					"Archive Files", "%ARCH%",
+					"Savestate", "*.state",
+					"Genesis", "*.gen;*.md;*.smd;*.bin;*.cue;*.ccd;%ARCH%",
+					"WonderSwan", "*.ws;*.wsc;%ARCH%",
+					"Apple II", "*.dsk;*.do;*.po;%ARCH%",
+					"All Files", "*.*");
+			}
+		}
+
+		private void OpenRom()
+		{
+			var ofd = HawkDialogFactory.CreateOpenFileDialog();
+			ofd.InitialDirectory = PathManager.GetRomsPath(Global.Emulator.SystemId);
+			ofd.InitialDirectory = PathManager.GetRomsPath(Emulator.SystemId);
+			ofd.RestoreDirectory = false;
+			ofd.FilterIndex = _lastOpenRomFilter;
+
+			var result = ofd.ShowHawkDialog();
+			if (result != DialogResult.OK)
+			{
+				return;
+			}
+
+			var file = new FileInfo(ofd.FileName);
+			Global.Config.LastRomPath = file.DirectoryName;
+			_lastOpenRomFilter = ofd.FilterIndex;
+
+			var lra = new LoadRomArgs { OpenAdvanced = new OpenAdvanced_OpenRom { Path = file.FullName } };
+			LoadRom(file.FullName, lra);
+		}
+
+		private void CoreSyncSettings(object sender, RomLoader.SettingsLoadArgs e)
+		{
+			if (Global.MovieSession.QueuedMovie != null)
+			{
+				if (!string.IsNullOrWhiteSpace(Global.MovieSession.QueuedMovie.SyncSettingsJson))
+				{
+					e.Settings = ConfigService.LoadWithType(Global.MovieSession.QueuedMovie.SyncSettingsJson);
+				}
+				else
+				{
+					e.Settings = Global.Config.GetCoreSyncSettings(e.Core);
+
+					// adelikat: only show this nag if the core actually has sync settings, not all cores do
+					if (e.Settings != null && !_supressSyncSettingsWarning)
+					{
+						MessageBox.Show(
+						"No sync settings found, using currently configured settings for this core.",
+						"No sync settings found",
+						MessageBoxButtons.OK,
+						MessageBoxIcon.Warning
+						);
+					}
+				}
+			}
+			else
+			{
+				e.Settings = Global.Config.GetCoreSyncSettings(e.Core);
+			}
+
+		}
+
+		private static void CoreSettings(object sender, RomLoader.SettingsLoadArgs e)
+		{
+			e.Settings = Global.Config.GetCoreSettings(e.Core);
+		}
+
+		/// <summary>
+		/// send core settings to emu, setting reboot flag if needed
+		/// </summary>
+		public void PutCoreSettings(object o)
+		{
+			var settable = new SettingsAdapter(Emulator);
+			if (settable.HasSettings && settable.PutSettings(o))
+			{
+				FlagNeedsReboot();
+			}
+		}
+
+		/// <summary>
+		/// send core sync settings to emu, setting reboot flag if needed
+		/// </summary>
+		public void PutCoreSyncSettings(object o)
+		{
+			var settable = new SettingsAdapter(Emulator);
+			if (Global.MovieSession.Movie.IsActive)
+			{
+				GlobalWin.OSD.AddMessage("Attempt to change sync-relevant settings while recording BLOCKED.");
+			}
+			else if (settable.HasSyncSettings && settable.PutSyncSettings(o))
+			{
+				FlagNeedsReboot();
+			}
+		}
+
+		private void SaveConfig(string path = "")
+		{
+			if (Global.Config.SaveWindowPosition)
+			{
+				if (Global.Config.MainWndx != -32000) // When minimized location is -32000, don't save this into the config file!
+				{
+					Global.Config.MainWndx = Location.X;
+				}
+
+				if (Global.Config.MainWndy != -32000)
+				{
+					Global.Config.MainWndy = Location.Y;
+				}
+			}
+			else
+			{
+				Global.Config.MainWndx = -1;
+				Global.Config.MainWndy = -1;
+			}
+
+			if (Global.Config.ShowLogWindow)
+			{
+				LogConsole.SaveConfigSettings();
+			}
+
+			if (string.IsNullOrEmpty(path))
+				path = PathManager.DefaultIniPath;
+
+			ConfigService.Save(path, Global.Config);
+		}
+
+		private static void ToggleFPS()
+		{
+			Global.Config.DisplayFPS ^= true;
+		}
+
+		private static void ToggleFrameCounter()
+		{
+			Global.Config.DisplayFrameCounter ^= true;
+		}
+
+		private static void ToggleLagCounter()
+		{
+			Global.Config.DisplayLagCounter ^= true;
+		}
+
+		private static void ToggleInputDisplay()
+		{
+			Global.Config.DisplayInput ^= true;
+		}
+
+		public static void ToggleSound()
+		{
+			Global.Config.SoundEnabled ^= true;
+			GlobalWin.Sound.StopSound();
+			GlobalWin.Sound.StartSound();
+		}
+
+		private static void VolumeUp()
+		{
+			Global.Config.SoundVolume += 10;
+			if (Global.Config.SoundVolume > 100)
+			{
+				Global.Config.SoundVolume = 100;
+			}
+
+			//GlobalWin.Sound.ApplyVolumeSettings();
+			GlobalWin.OSD.AddMessage("Volume " + Global.Config.SoundVolume);
+		}
+
+		private static void VolumeDown()
+		{
+			Global.Config.SoundVolume -= 10;
+			if (Global.Config.SoundVolume < 0)
+			{
+				Global.Config.SoundVolume = 0;
+			}
+
+			//GlobalWin.Sound.ApplyVolumeSettings();
+			GlobalWin.OSD.AddMessage("Volume " + Global.Config.SoundVolume);
+		}
+
+		private void SoftReset()
+		{
+			// is it enough to run this for one frame? maybe..
+			if (Emulator.ControllerDefinition.BoolButtons.Contains("Reset"))
+			{
+				if (!Global.MovieSession.Movie.IsPlaying || Global.MovieSession.Movie.IsFinished)
+				{
+					Global.ClickyVirtualPadController.Click("Reset");
+					GlobalWin.OSD.AddMessage("Reset button pressed.");
+				}
+			}
+		}
+
+		private void HardReset()
+		{
+			// is it enough to run this for one frame? maybe..
+			if (Emulator.ControllerDefinition.BoolButtons.Contains("Power"))
+			{
+				if (!Global.MovieSession.Movie.IsPlaying || Global.MovieSession.Movie.IsFinished)
+				{
+					Global.ClickyVirtualPadController.Click("Power");
+					GlobalWin.OSD.AddMessage("Power button pressed.");
+				}
+			}
+		}
+
+		private void UpdateStatusSlots()
+		{
+			_stateSlots.Update();
+
+			Slot0StatusButton.ForeColor = _stateSlots.HasSlot(0) ? Global.Config.SaveSlot == 0 ? SystemColors.HighlightText : SystemColors.WindowText : SystemColors.GrayText;
+			Slot1StatusButton.ForeColor = _stateSlots.HasSlot(1) ? Global.Config.SaveSlot == 1 ? SystemColors.HighlightText : SystemColors.WindowText : SystemColors.GrayText;
+			Slot2StatusButton.ForeColor = _stateSlots.HasSlot(2) ? Global.Config.SaveSlot == 2 ? SystemColors.HighlightText : SystemColors.WindowText : SystemColors.GrayText;
+			Slot3StatusButton.ForeColor = _stateSlots.HasSlot(3) ? Global.Config.SaveSlot == 3 ? SystemColors.HighlightText : SystemColors.WindowText : SystemColors.GrayText;
+			Slot4StatusButton.ForeColor = _stateSlots.HasSlot(4) ? Global.Config.SaveSlot == 4 ? SystemColors.HighlightText : SystemColors.WindowText : SystemColors.GrayText;
+			Slot5StatusButton.ForeColor = _stateSlots.HasSlot(5) ? Global.Config.SaveSlot == 5 ? SystemColors.HighlightText : SystemColors.WindowText : SystemColors.GrayText;
+			Slot6StatusButton.ForeColor = _stateSlots.HasSlot(6) ? Global.Config.SaveSlot == 6 ? SystemColors.HighlightText : SystemColors.WindowText : SystemColors.GrayText;
+			Slot7StatusButton.ForeColor = _stateSlots.HasSlot(7) ? Global.Config.SaveSlot == 7 ? SystemColors.HighlightText : SystemColors.WindowText : SystemColors.GrayText;
+			Slot8StatusButton.ForeColor = _stateSlots.HasSlot(8) ? Global.Config.SaveSlot == 8 ? SystemColors.HighlightText : SystemColors.WindowText : SystemColors.GrayText;
+			Slot9StatusButton.ForeColor = _stateSlots.HasSlot(9) ? Global.Config.SaveSlot == 9 ? SystemColors.HighlightText : SystemColors.WindowText : SystemColors.GrayText;
+
+			Slot0StatusButton.BackColor = Global.Config.SaveSlot == 0 ? SystemColors.Highlight : SystemColors.Control;
+			Slot1StatusButton.BackColor = Global.Config.SaveSlot == 1 ? SystemColors.Highlight : SystemColors.Control;
+			Slot2StatusButton.BackColor = Global.Config.SaveSlot == 2 ? SystemColors.Highlight : SystemColors.Control;
+			Slot3StatusButton.BackColor = Global.Config.SaveSlot == 3 ? SystemColors.Highlight : SystemColors.Control;
+			Slot4StatusButton.BackColor = Global.Config.SaveSlot == 4 ? SystemColors.Highlight : SystemColors.Control;
+			Slot5StatusButton.BackColor = Global.Config.SaveSlot == 5 ? SystemColors.Highlight : SystemColors.Control;
+			Slot6StatusButton.BackColor = Global.Config.SaveSlot == 6 ? SystemColors.Highlight : SystemColors.Control;
+			Slot7StatusButton.BackColor = Global.Config.SaveSlot == 7 ? SystemColors.Highlight : SystemColors.Control;
+			Slot8StatusButton.BackColor = Global.Config.SaveSlot == 8 ? SystemColors.Highlight : SystemColors.Control;
+			Slot9StatusButton.BackColor = Global.Config.SaveSlot == 9 ? SystemColors.Highlight : SystemColors.Control;
+
+			SaveSlotsStatusLabel.Visible =
+				Slot0StatusButton.Visible =
+				Slot1StatusButton.Visible =
+				Slot2StatusButton.Visible =
+				Slot3StatusButton.Visible =
+				Slot4StatusButton.Visible =
+				Slot5StatusButton.Visible =
+				Slot6StatusButton.Visible =
+				Slot7StatusButton.Visible =
+				Slot8StatusButton.Visible =
+				Slot9StatusButton.Visible =
+				Emulator.HasSavestates();
+		}
+
+		public BitmapBuffer CaptureOSD()
+		{
+			var bb = GlobalWin.DisplayManager.RenderOffscreen(_currentVideoProvider, true);
+			bb.DiscardAlpha();
+			return bb;
+		}
+
+		private void IncreaseWindowSize()
+		{
+			switch (Global.Config.TargetZoomFactors[Emulator.SystemId])
+			{
+				case 1:
+					Global.Config.TargetZoomFactors[Emulator.SystemId] = 2;
+					break;
+				case 2:
+					Global.Config.TargetZoomFactors[Emulator.SystemId] = 3;
+					break;
+				case 3:
+					Global.Config.TargetZoomFactors[Emulator.SystemId] = 4;
+					break;
+				case 4:
+					Global.Config.TargetZoomFactors[Emulator.SystemId] = 5;
+					break;
+				case 5:
+					Global.Config.TargetZoomFactors[Emulator.SystemId] = 10;
+					break;
+				case 10:
+					return;
+			}
+
+			GlobalWin.OSD.AddMessage("Screensize set to " + Global.Config.TargetZoomFactors[Emulator.SystemId] + "x");
+			FrameBufferResized();
+		}
+
+		private void DecreaseWindowSize()
+		{
+			switch (Global.Config.TargetZoomFactors[Emulator.SystemId])
+			{
+				case 1:
+					return;
+				case 2:
+					Global.Config.TargetZoomFactors[Emulator.SystemId] = 1;
+					break;
+				case 3:
+					Global.Config.TargetZoomFactors[Emulator.SystemId] = 2;
+					break;
+				case 4:
+					Global.Config.TargetZoomFactors[Emulator.SystemId] = 3;
+					break;
+				case 5:
+					Global.Config.TargetZoomFactors[Emulator.SystemId] = 4;
+					break;
+				case 10:
+					Global.Config.TargetZoomFactors[Emulator.SystemId] = 5;
+					return;
+			}
+
+			GlobalWin.OSD.AddMessage("Screensize set to " + Global.Config.TargetZoomFactors[Emulator.SystemId] + "x");
+			FrameBufferResized();
+		}
+
+		private void IncreaseSpeed()
+		{
+			if (!Global.Config.ClockThrottle)
+			{
+				GlobalWin.OSD.AddMessage("Unable to change speed, please switch to clock throttle");
+				return;
+			}
+
+			var oldp = Global.Config.SpeedPercent;
+			int newp;
+
+			if (oldp < 3)
+			{
+				newp = 3;
+			}
+			else if (oldp < 6)
+			{
+				newp = 6;
+			}
+			else if (oldp < 12)
+			{
+				newp = 12;
+			}
+			else if (oldp < 25)
+			{
+				newp = 25;
+			}
+			else if (oldp < 50)
+			{
+				newp = 50;
+			}
+			else if (oldp < 75)
+			{
+				newp = 75;
+			}
+			else if (oldp < 100)
+			{
+				newp = 100;
+			}
+			else if (oldp < 150)
+			{
+				newp = 150;
+			}
+			else if (oldp < 200)
+			{
+				newp = 200;
+			}
+			else if (oldp < 300)
+			{
+				newp = 300;
+			}
+			else if (oldp < 400)
+			{
+				newp = 400;
+			}
+			else if (oldp < 800)
+			{
+				newp = 800;
+			}
+			else if (oldp < 1600)
+			{
+				newp = 1600;
+			}
+			else if (oldp < 3200)
+			{
+				newp = 3200;
+			}
+			else
+			{
+				newp = 6400;
+			}
+
+			SetSpeedPercent(newp);
+		}
+
+		private void DecreaseSpeed()
+		{
+			if (!Global.Config.ClockThrottle)
+			{
+				GlobalWin.OSD.AddMessage("Unable to change speed, please switch to clock throttle");
+				return;
+			}
+
+			var oldp = Global.Config.SpeedPercent;
+			int newp;
+
+			if (oldp > 3200)
+			{
+				newp = 3200;
+			}
+			else if (oldp > 1600)
+			{
+				newp = 1600;
+			}
+			else if (oldp > 800)
+			{
+				newp = 800;
+			}
+			else if (oldp > 400)
+			{
+				newp = 400;
+			}
+			else if (oldp > 300)
+			{
+				newp = 300;
+			}
+			else if (oldp > 200)
+			{
+				newp = 200;
+			}
+			else if (oldp > 150)
+			{
+				newp = 150;
+			}
+			else if (oldp > 100)
+			{
+				newp = 100;
+			}
+			else if (oldp > 75)
+			{
+				newp = 75;
+			}
+			else if (oldp > 50)
+			{
+				newp = 50;
+			}
+			else if (oldp > 25)
+			{
+				newp = 25;
+			}
+			else if (oldp > 12)
+			{
+				newp = 12;
+			}
+			else if (oldp > 6)
+			{
+				newp = 6;
+			}
+			else if (oldp > 3)
+			{
+				newp = 3;
+			}
+			else
+			{
+				newp = 1;
+			}
+
+			SetSpeedPercent(newp);
+		}
+
+		private static void SaveMovie()
+		{
+			if (Global.MovieSession.Movie.IsActive)
+			{
+				Global.MovieSession.Movie.Save();
+				GlobalWin.OSD.AddMessage(Global.MovieSession.Movie.Filename + " saved.");
+			}
+		}
+
+		private void HandleToggleLightAndLink()
+		{
+			if (MainStatusBar.Visible)
+			{
+				var hasDriveLight = Emulator.HasDriveLight() && Emulator.AsDriveLight().DriveLightEnabled;
+
+				if (hasDriveLight)
+				{
+					if (!LedLightStatusLabel.Visible)
+					{
+						LedLightStatusLabel.Visible = true;
+					}
+
+					LedLightStatusLabel.Image = Emulator.AsDriveLight().DriveLightOn
+						? StatusBarDiskLightOnImage
+						: StatusBarDiskLightOffImage;
+				}
+				else
+				{
+					if (LedLightStatusLabel.Visible)
+					{
+						LedLightStatusLabel.Visible = false;
+					}
+				}
+
+				if (Emulator.UsesLinkCable())
+				{
+					if (!LinkConnectStatusBarButton.Visible)
+					{
+						LinkConnectStatusBarButton.Visible = true;
+					}
+
+					LinkConnectStatusBarButton.Image = Emulator.AsLinkable().LinkConnected
+						? LinkCableOn
+						: LinkCableOff;
+				}
+				else
+				{
+					if (LinkConnectStatusBarButton.Visible)
+					{
+						LinkConnectStatusBarButton.Visible = false;
+					}
+				}
+			}
+		}
+
+		private void UpdateKeyPriorityIcon()
+		{
+			switch (Global.Config.Input_Hotkey_OverrideOptions)
+			{
+				default:
+				case 0:
+					KeyPriorityStatusLabel.Image = Properties.Resources.Both;
+					KeyPriorityStatusLabel.ToolTipText = "Key priority: Allow both hotkeys and controller buttons";
+					break;
+				case 1:
+					KeyPriorityStatusLabel.Image = Properties.Resources.GameController;
+					KeyPriorityStatusLabel.ToolTipText = "Key priority: Controller buttons will override hotkeys";
+					break;
+				case 2:
+					KeyPriorityStatusLabel.Image = Properties.Resources.HotKeys;
+					KeyPriorityStatusLabel.ToolTipText = "Key priority: Hotkeys will override controller buttons";
+					break;
+			}
+		}
+
+		private static void ToggleModePokeMode()
+		{
+			Global.Config.MoviePlaybackPokeMode ^= true;
+			GlobalWin.OSD.AddMessage(Global.Config.MoviePlaybackPokeMode ? "Movie Poke mode enabled" : "Movie Poke mode disabled");
+		}
+
+		private static void ToggleBackgroundInput()
+		{
+			Global.Config.AcceptBackgroundInput ^= true;
+			GlobalWin.OSD.AddMessage(Global.Config.AcceptBackgroundInput
+										 ? "Background Input enabled"
+										 : "Background Input disabled");
+		}
+
+		private static void LimitFrameRateMessage()
+		{
+			GlobalWin.OSD.AddMessage(Global.Config.ClockThrottle ? "Framerate limiting on" : "Framerate limiting off");
+		}
+
+		private static void VsyncMessage()
+		{
+			GlobalWin.OSD.AddMessage(
+				"Display Vsync set to " + (Global.Config.VSync ? "on" : "off")
+			);
+		}
+
+		private static bool StateErrorAskUser(string title, string message)
+		{
+			var result = MessageBox.Show(
+				message,
+				title,
+				MessageBoxButtons.YesNo,
+				MessageBoxIcon.Question
+			);
+
+			return result == DialogResult.Yes;
+		}
+
+		private void FdsInsertDiskMenuAdd(string name, string button, string msg)
+		{
+			FDSControlsMenuItem.DropDownItems.Add(name, null, delegate
+			{
+				if (Emulator.ControllerDefinition.BoolButtons.Contains(button))
+				{
+					if (!Global.MovieSession.Movie.IsPlaying || Global.MovieSession.Movie.IsFinished)
+					{
+						Global.ClickyVirtualPadController.Click(button);
+						GlobalWin.OSD.AddMessage(msg);
+					}
+				}
+			});
+		}
+
+		private const int WM_DEVICECHANGE = 0x0219;
+
+		// Alt key hacks
+		protected override void WndProc(ref Message m)
+		{
+#if WINDOWS
+			switch (m.Msg)
+			{
+				case WM_DEVICECHANGE:
+					GamePad.Initialize();
+					GamePad360.Initialize();
+					break;
+			}
+#endif
+
+			// this is necessary to trap plain alt keypresses so that only our hotkey system gets them
+			if (m.Msg == 0x0112) // WM_SYSCOMMAND
+			{
+				if (m.WParam.ToInt32() == 0xF100) // SC_KEYMENU
+				{
+					return;
+				}
+			}
+
+			base.WndProc(ref m);
+		}
+
+		protected override bool ProcessDialogChar(char charCode)
+		{
+			// this is necessary to trap alt+char combinations so that only our hotkey system gets them
+			return (ModifierKeys & Keys.Alt) != 0 || base.ProcessDialogChar(charCode);
+		}
+
+		private void UpdateCoreStatusBarButton()
+		{
+			if (Emulator.IsNull())
+			{
+				CoreNameStatusBarButton.Visible = false;
+				return;
+			}
+
+			CoreNameStatusBarButton.Visible = true;
+			var attributes = Emulator.Attributes();
+
+			CoreNameStatusBarButton.Text = Emulator.DisplayName();
+			CoreNameStatusBarButton.Image = Emulator.Icon();
+			CoreNameStatusBarButton.ToolTipText = attributes.Ported ? "(ported) " : string.Empty;
+		}
+
+		#endregion
+
+		#region Frame Loop
+
+		private void StepRunLoop_Throttle()
+		{
+			SyncThrottle();
+			_throttle.signal_frameAdvance = _runloopFrameadvance;
+			_throttle.signal_continuousframeAdvancing = _runloopFrameProgress;
+
+			_throttle.Step(true, -1);
+		}
+
+		public void FrameAdvance()
+		{
+			PressFrameAdvance = true;
+			StepRunLoop_Core(true);
+		}
+
+		public void SeekFrameAdvance()
+		{
+			PressFrameAdvance = true;
+			StepRunLoop_Core(true);
+			PressFrameAdvance = false;
+		}
+
+		public bool IsLagFrame
+		{
+			get
+			{
+				if (Emulator.CanPollInput())
+				{
+					return Emulator.AsInputPollable().IsLagFrame;
+				}
+
+				return false;
+			}
+		}
+
+		private void StepRunLoop_Core(bool force = false)
+		{
+			var runFrame = false;
+			_runloopFrameadvance = false;
+			var currentTimestamp = Stopwatch.GetTimestamp();
+			var suppressCaptureRewind = false;
+
+			double frameAdvanceTimestampDeltaMs = (double)(currentTimestamp - _frameAdvanceTimestamp) / Stopwatch.Frequency * 1000.0;
+			bool frameProgressTimeElapsed = frameAdvanceTimestampDeltaMs >= Global.Config.FrameProgressDelayMs;
+
+			if (Global.Config.SkipLagFrame && IsLagFrame && frameProgressTimeElapsed && Emulator.Frame > 0)
+			{
+				runFrame = true;
+			}
+
+			if (Global.ClientControls["Frame Advance"] || PressFrameAdvance || HoldFrameAdvance)
+			{
+				_runloopFrameadvance = true;
+				// handle the initial trigger of a frame advance
+				if (_frameAdvanceTimestamp == 0)
+				{
+					PauseEmulator();
+					runFrame = true;
+					_frameAdvanceTimestamp = currentTimestamp;
+				}
+				else
+				{
+					// handle the timed transition from countdown to FrameProgress
+					if (frameProgressTimeElapsed)
+					{
+						runFrame = true;
+						_runloopFrameProgress = true;
+						UnpauseEmulator();
+					}
+				}
+			}
+			else
+			{
+				// handle release of frame advance: do we need to deactivate FrameProgress?
+				if (_runloopFrameProgress)
+				{
+					_runloopFrameProgress = false;
+					PauseEmulator();
+				}
+
+				_frameAdvanceTimestamp = 0;
+			}
+
+			if (!EmulatorPaused)
+			{
+				runFrame = true;
+			}
+
+			bool isRewinding = suppressCaptureRewind = Rewind(ref runFrame, currentTimestamp);
+			
+			float atten = 0;
+
+			if (runFrame || force)
+			{
+				var isFastForwarding = Global.ClientControls["Fast Forward"] || IsTurboing;
+				var isFastForwardingOrRewinding = isFastForwarding || isRewinding || _unthrottled;
+
+				if (isFastForwardingOrRewinding != _lastFastForwardingOrRewinding)
+				{
+					InitializeFpsData();
+				}
+				_lastFastForwardingOrRewinding = isFastForwardingOrRewinding;
+
+				// client input-related duties
+				GlobalWin.OSD.ClearGUIText();
+
+				Global.CheatList.Pulse();
+
+				//zero 03-may-2014 - moved this before call to UpdateToolsBefore(), since it seems to clear the state which a lua event.framestart is going to want to alter
+				Global.ClickyVirtualPadController.FrameTick();
+				Global.LuaAndAdaptor.FrameTick();
+
+				if (GlobalWin.Tools.Has<LuaConsole>() && !SuppressLua)
+				{
+					GlobalWin.Tools.LuaConsole.LuaImp.CallFrameBeforeEvent();
+				}
+
+				if (IsTurboing)
+				{
+					GlobalWin.Tools.FastUpdateBefore();
+				}
+				else
+				{
+					GlobalWin.Tools.UpdateToolsBefore();
+				}
+
+				_framesSinceLastFpsUpdate++;
+
+				UpdateFpsDisplay(currentTimestamp, isRewinding, isFastForwarding);
+
+				CaptureRewind(suppressCaptureRewind);
+
+				// Set volume, if enabled
+				if (Global.Config.SoundEnabledNormal)
+				{
+					atten = Global.Config.SoundVolume / 100.0f;
+
+					if (isFastForwardingOrRewinding)
+					{
+						if (Global.Config.SoundEnabledRWFF)
+							atten *= Global.Config.SoundVolumeRWFF / 100.0f;
+						else
+							atten = 0;
+					}
+
+					// Mute if using Frame Advance/Frame Progress
+					if (_runloopFrameadvance && Global.Config.MuteFrameAdvance)
+					{
+						atten = 0;
+					}
+				}
+				
+				Global.MovieSession.HandleMovieOnFrameLoop();
+
+				//why not skip audio if the user doesnt want sound
+				bool renderSound = Global.Config.SoundEnabled && !IsTurboing;
+				renderSound |= (_currAviWriter != null && _currAviWriter.UsesAudio);
+				if (!renderSound) atten = 0;
+
+				bool render = !_throttle.skipnextframe || (_currAviWriter != null && _currAviWriter.UsesVideo);
+				Emulator.FrameAdvance(render, renderSound);
+
+
+				Global.MovieSession.HandleMovieAfterFrameLoop();
+
+				Global.CheatList.Pulse();
+
+				if (!PauseAVI)
+				{
+					AvFrameAdvance();
+				}
+
+				if (IsLagFrame && Global.Config.AutofireLagFrames)
+				{
+					Global.AutoFireController.IncrementStarts();
+				}
+				Global.AutofireStickyXORAdapter.IncrementLoops(IsLagFrame);
+
+				PressFrameAdvance = false;
+
+				if (GlobalWin.Tools.Has<LuaConsole>() && !SuppressLua)
+				{
+					GlobalWin.Tools.LuaConsole.LuaImp.CallFrameAfterEvent();
+				}
+
+				if (IsTurboing)
+				{
+					GlobalWin.Tools.FastUpdateAfter();
+				}
+				else
+				{
+					UpdateToolsAfter(SuppressLua);
+				}
+
+				if (GlobalWin.Tools.IsLoaded<TAStudio>() &&
+					GlobalWin.Tools.TAStudio.LastPositionFrame == Emulator.Frame)
+				{
+					if (PauseOnFrame.HasValue &&
+						PauseOnFrame.Value <= GlobalWin.Tools.TAStudio.LastPositionFrame)
+					{
+						TasMovieRecord record = (Global.MovieSession.Movie as TasMovie)[Emulator.Frame];
+						if (!record.Lagged.HasValue && IsSeeking)
+							// haven't yet greenzoned the frame, hence it's after editing
+							// then we want to pause here. taseditor fasion
+							PauseEmulator();
+					}
+				}
+
+				if (IsSeeking && Emulator.Frame == PauseOnFrame.Value)
+				{
+					PauseEmulator();
+					PauseOnFrame = null;
+					if (GlobalWin.Tools.IsLoaded<TAStudio>())
+					{
+						GlobalWin.Tools.TAStudio.StopSeeking();
+					}
+				}
+			}
+
+			if (Global.ClientControls["Rewind"] || PressRewind)
+			{
+				UpdateToolsAfter();
+				//PressRewind = false;
+			}
+
+			GlobalWin.Sound.UpdateSound(atten);
+		}
+
+		private void UpdateFpsDisplay(long currentTimestamp, bool isRewinding, bool isFastForwarding)
+		{
+			double elapsedSeconds = (currentTimestamp - _timestampLastFpsUpdate) / (double)Stopwatch.Frequency;
+
+			if (elapsedSeconds < 1.0 / _fpsUpdatesPerSecond)
+			{
+				return;
+			}
+
+			if (_lastFps == 0) // Initial calculation
+			{
+				_lastFps = (_framesSinceLastFpsUpdate - 1) / elapsedSeconds;
+			}
+			else
+			{
+				_lastFps = (_lastFps + (_framesSinceLastFpsUpdate * _fpsSmoothing)) / (1.0 + (elapsedSeconds * _fpsSmoothing));
+			}
+			_framesSinceLastFpsUpdate = 0;
+			_timestampLastFpsUpdate = currentTimestamp;
+
+			var fps_string = string.Format("{0:0} fps", _lastFps);
+			if (isRewinding)
+			{
+				fps_string += IsTurboing || isFastForwarding ?
+					" <<<<" :
+					" <<";
+			}
+			else if (isFastForwarding)
+			{
+				fps_string += IsTurboing ?
+					" >>>>" :
+					" >>";
+			}
+
+			GlobalWin.OSD.FPS = fps_string;
+
+			//need to refresh window caption in this case
+			if (Global.Config.DispSpeedupFeatures == 0)
+				SetWindowText();
+		}
+
+		private void InitializeFpsData()
+		{
+			_lastFps = 0;
+			_timestampLastFpsUpdate = Stopwatch.GetTimestamp();
+			_framesSinceLastFpsUpdate = 0;
+		}
+
+		#endregion
+
+		#region AVI Stuff
+
+		/// <summary>
+		/// start avi recording, unattended
+		/// </summary>
+		/// <param name="videowritername">match the short name of an ivideowriter</param>
+		/// <param name="filename">filename to save to</param>
+		private void RecordAv(string videowritername, string filename)
+		{
+			_RecordAv(videowritername, filename, true);
+		}
+
+		/// <summary>
+		/// start avi recording, asking user for filename and options
+		/// </summary>
+		private void RecordAv()
+		{
+			_RecordAv(null, null, false);
+		}
+
+		/// <summary>
+		/// start AV recording
+		/// </summary>
+		private void _RecordAv(string videowritername, string filename, bool unattended)
+		{
+			if (_currAviWriter != null)
+			{
+				return;
+			}
+
+			// select IVideoWriter to use
+			IVideoWriter aw = null;
+
+			if (string.IsNullOrEmpty(videowritername) && !string.IsNullOrEmpty(Global.Config.VideoWriter))
+				videowritername = Global.Config.VideoWriter;
+
+			if (unattended && !string.IsNullOrEmpty(videowritername))
+			{
+				aw = VideoWriterInventory.GetVideoWriter(videowritername);
+			}
+			else
+			{
+				aw = VideoWriterChooserForm.DoVideoWriterChoserDlg(VideoWriterInventory.GetAllWriters(), this,
+					out _avwriterResizew, out _avwriterResizeh, out _avwriterpad, out _dumpaudiosync);
+			}
+
+			if (aw == null)
+			{
+				GlobalWin.OSD.AddMessage(
+					unattended ? string.Format("Couldn't start video writer \"{0}\"", videowritername) : "A/V capture canceled.");
+
+				return;
+			}
+
+			try
+			{
+				bool usingAvi = aw is AviWriter; //SO GROSS!
+
+				if (_dumpaudiosync)
+				{
+					aw = new VideoStretcher(aw);
+				}
+				else
+				{
+					aw = new AudioStretcher(aw);
+				}
+
+				aw.SetMovieParameters(Emulator.CoreComm.VsyncNum, Emulator.CoreComm.VsyncDen);
+				if (_avwriterResizew > 0 && _avwriterResizeh > 0)
+				{
+					aw.SetVideoParameters(_avwriterResizew, _avwriterResizeh);
+				}
+				else
+				{
+					aw.SetVideoParameters(_currentVideoProvider.BufferWidth, _currentVideoProvider.BufferHeight);
+				}
+
+				aw.SetAudioParameters(44100, 2, 16);
+
+				// select codec token
+				// do this before save dialog because ffmpeg won't know what extension it wants until it's been configured
+				if (unattended && !string.IsNullOrEmpty(filename))
+				{
+					aw.SetDefaultVideoCodecToken();
+				}
+				else
+				{
+					//THIS IS REALLY SLOPPY!
+					//PLEASE REDO ME TO NOT CARE WHICH AVWRITER IS USED!
+					if(usingAvi && !string.IsNullOrEmpty(Global.Config.AVICodecToken))
+						aw.SetDefaultVideoCodecToken();
+
+					var token = aw.AcquireVideoCodecToken(this);
+					if (token == null)
+					{
+						GlobalWin.OSD.AddMessage("A/V capture canceled.");
+						aw.Dispose();
+						return;
+					}
+
+					aw.SetVideoCodecToken(token);
+				}
+
+				// select file to save to
+				if (unattended && !string.IsNullOrEmpty(filename))
+				{
+					aw.OpenFile(filename);
+				}
+				else
+				{
+					string ext = aw.DesiredExtension();
+					string pathForOpenFile;
+
+					//handle directories first
+					if (ext == "<directory>")
+					{
+						var fbd = new FolderBrowserEx();
+						if (fbd.ShowDialog() == DialogResult.Cancel)
+						{
+							aw.Dispose();
+							return;
+						}
+						pathForOpenFile = fbd.SelectedPath;
+					}
+					else
+					{
+						var sfd = HawkDialogFactory.CreateSaveFileDialog();
+						if (Global.Game != null)
+						{
+							sfd.FileName = PathManager.FilesystemSafeName(Global.Game) + "." + ext; //dont use Path.ChangeExtension, it might wreck game names with dots in them
+							sfd.InitialDirectory = PathManager.MakeAbsolutePath(Global.Config.PathEntries.AvPathFragment, null);
+						}
+						else
+						{
+							sfd.FileName = "NULL";
+							sfd.InitialDirectory = PathManager.MakeAbsolutePath(Global.Config.PathEntries.AvPathFragment, null);
+						}
+
+						sfd.Filter = string.Format("{0} (*.{0})|*.{0}|All Files|*.*", ext);
+
+						var result = sfd.ShowHawkDialog();
+						if (result == DialogResult.Cancel)
+						{
+							aw.Dispose();
+							return;
+						}
+
+						pathForOpenFile = sfd.FileName;
+					}
+
+					aw.OpenFile(pathForOpenFile);
+				}
+
+				// commit the avi writing last, in case there were any errors earlier
+				_currAviWriter = aw;
+				GlobalWin.OSD.AddMessage("A/V capture started");
+				AVIStatusLabel.Image = Properties.Resources.AVI;
+				AVIStatusLabel.ToolTipText = "A/V capture in progress";
+				AVIStatusLabel.Visible = true;
+			}
+			catch
+			{
+				GlobalWin.OSD.AddMessage("A/V capture failed!");
+				aw.Dispose();
+				throw;
+			}
+
+			if (_dumpaudiosync)
+			{
+				_currentSoundProvider.SetSyncMode(SyncSoundMode.Sync);
+			}
+			else
+			{
+				if (_currentSoundProvider.CanProvideAsync)
+				{
+					_currentSoundProvider.SetSyncMode(SyncSoundMode.Async);
+					_aviSoundInputAsync = _currentSoundProvider;
+				}
+				else
+				{
+					_currentSoundProvider.SetSyncMode(SyncSoundMode.Sync);
+					_aviSoundInputAsync = new MetaspuAsync(_currentSoundProvider, ESynchMethod.ESynchMethod_V);
+				}					
+			}
+			_dumpProxy = new SimpleSyncSoundProvider();
+			RewireSound();
+		}
+
+		private void AbortAv()
+		{
+			if (_currAviWriter == null)
+			{
+				_dumpProxy = null;
+				RewireSound();
+				return;
+			}
+
+			_currAviWriter.Dispose();
+			_currAviWriter = null;
+			GlobalWin.OSD.AddMessage("A/V capture aborted");
+			AVIStatusLabel.Image = Properties.Resources.Blank;
+			AVIStatusLabel.ToolTipText = string.Empty;
+			AVIStatusLabel.Visible = false;
+			_aviSoundInputAsync = null;
+			_dumpProxy = null; // return to normal sound output
+			RewireSound();
+		}
+
+		private void StopAv()
+		{
+			if (_currAviWriter == null)
+			{
+				_dumpProxy = null;
+				RewireSound();
+				return;
+			}
+
+			_currAviWriter.CloseFile();
+			_currAviWriter.Dispose();
+			_currAviWriter = null;
+			GlobalWin.OSD.AddMessage("A/V capture stopped");
+			AVIStatusLabel.Image = Properties.Resources.Blank;
+			AVIStatusLabel.ToolTipText = string.Empty;
+			AVIStatusLabel.Visible = false;
+			_aviSoundInputAsync = null;
+			_dumpProxy = null; // return to normal sound output
+			RewireSound();
+		}
+
+		private void AvFrameAdvance()
+		{
+			if (_currAviWriter != null)
+			{
+				//TODO ZERO - this code is pretty jacked. we'll want to frugalize buffers better for speedier dumping, and we might want to rely on the GL layer for padding
+				try
+				{
+					//is this the best time to handle this? or deeper inside?
+					if (_currAviWriterFrameList != null)
+					{
+						if (!_currAviWriterFrameList.Contains(Emulator.Frame))
+							goto HANDLE_AUTODUMP;
+					}
+
+					IVideoProvider output;
+					IDisposable disposableOutput = null;
+					if (_avwriterResizew > 0 && _avwriterResizeh > 0)
+					{
+						BitmapBuffer bbin = null;
+						Bitmap bmpin = null;
+						Bitmap bmpout = null;
+						try
+						{
+							if (Global.Config.AVI_CaptureOSD)
+							{
+								bbin = CaptureOSD();
+							}
+							else
+							{
+								bbin = new BitmapBuffer(_currentVideoProvider.BufferWidth, _currentVideoProvider.BufferHeight, _currentVideoProvider.GetVideoBuffer());
+							}
+
+							bbin.DiscardAlpha();
+
+							bmpout = new Bitmap(_avwriterResizew, _avwriterResizeh, PixelFormat.Format32bppArgb);
+							bmpin = bbin.ToSysdrawingBitmap();
+							using (var g = Graphics.FromImage(bmpout))
+							{
+								if (_avwriterpad)
+								{
+									g.Clear(Color.FromArgb(_currentVideoProvider.BackgroundColor));
+									g.DrawImageUnscaled(bmpin, (bmpout.Width - bmpin.Width) / 2, (bmpout.Height - bmpin.Height) / 2);
+								}
+								else
+								{
+									g.InterpolationMode = System.Drawing.Drawing2D.InterpolationMode.NearestNeighbor;
+									g.PixelOffsetMode = System.Drawing.Drawing2D.PixelOffsetMode.Half;
+									g.DrawImage(bmpin, new Rectangle(0, 0, bmpout.Width, bmpout.Height));
+								}
+							}
+
+							output = new BmpVideoProvider(bmpout);
+							disposableOutput = (IDisposable)output;
+						}
+						finally
+						{
+							if (bbin != null) bbin.Dispose();
+							if (bmpin != null) bmpin.Dispose();
+						}
+					}
+					else
+					{
+						if (Global.Config.AVI_CaptureOSD)
+						{
+							output = new BitmapBufferVideoProvider(CaptureOSD());
+							disposableOutput = (IDisposable)output;
+						}
+						else
+							output = _currentVideoProvider;
+					}
+
+					_currAviWriter.SetFrame(Emulator.Frame);
+
+					short[] samp;
+					int nsamp;
+					if (_dumpaudiosync)
+					{
+						(_currAviWriter as VideoStretcher).DumpAV(output, _currentSoundProvider, out samp, out nsamp);
+					}
+					else
+					{
+						(_currAviWriter as AudioStretcher).DumpAV(output, _aviSoundInputAsync, out samp, out nsamp);
+					}
+
+					if (disposableOutput != null)
+					{
+						disposableOutput.Dispose();
+					}
+
+					_dumpProxy.PutSamples(samp, nsamp);
+				}
+				catch (Exception e)
+				{
+					MessageBox.Show("Video dumping died:\n\n" + e);
+					AbortAv();
+				}
+
+			HANDLE_AUTODUMP:
+				if (_autoDumpLength > 0)
+				{
+					_autoDumpLength--;
+					if (_autoDumpLength == 0) // finish
+					{
+						StopAv();
+						if (_autoCloseOnDump)
+						{
+							_exit = true;
+						}
+					}
+				}
+			}
+		}
+
+		private int? LoadArhiveChooser(HawkFile file)
+		{
+			var ac = new ArchiveChooser(file);
+			if (ac.ShowDialog(this) == DialogResult.OK)
+			{
+				return ac.SelectedMemberIndex;
+			}
+			else
+			{
+				return null;
+			}
+		}
+
+		#endregion
+
+		#region Scheduled for refactor
+
+		private void ShowMessageCoreComm(string message)
+		{
+			MessageBox.Show(this, message, "Warning", MessageBoxButtons.OK, MessageBoxIcon.Warning);
+		}
+
+		private void ShowLoadError(object sender, RomLoader.RomErrorArgs e)
+		{
+			if (e.Type == RomLoader.LoadErrorType.MissingFirmware)
+			{
+				var result = MessageBox.Show(
+					"You are missing the needed firmware files to load this Rom\n\nWould you like to open the firmware manager now and configure your firmwares?",
+					e.Message,
+					MessageBoxButtons.YesNo,
+					MessageBoxIcon.Error);
+				if (result == DialogResult.Yes)
+				{
+					FirmwaresMenuItem_Click(null, e);
+					if (e.Retry)
+					{
+						// Retry loading the ROM here. This leads to recursion, as the original call to LoadRom has not exited yet,
+						// but unless the user tries and fails to set his firmware a lot of times, nothing should happen.
+						// Refer to how RomLoader implemented its LoadRom method for a potential fix on this.
+						LoadRom(e.RomPath, CurrentLoadRomArgs);
+					}
+				}
+			}
+			else
+			{
+				string title = "load error";
+				if (e.AttemptedCoreLoad != null)
+				{
+					title = e.AttemptedCoreLoad + " load error";
+				}
+
+				MessageBox.Show(this, e.Message, title, MessageBoxButtons.OK, MessageBoxIcon.Error);
+			}
+		}
+
+		private void NotifyCoreComm(string message)
+		{
+			GlobalWin.OSD.AddMessage(message);
+		}
+
+		private string ChoosePlatformForRom(RomGame rom)
+		{
+			var platformChooser = new PlatformChooser
+			{
+				RomGame = rom
+			};
+
+			platformChooser.ShowDialog();
+			return platformChooser.PlatformChoice;
+		}
+
+		public class LoadRomArgs
+		{
+			public bool? Deterministic;
+			public IOpenAdvanced OpenAdvanced;
+		}
+
+		LoadRomArgs CurrentLoadRomArgs;
+
+		// Still needs a good bit of refactoring
+		public bool LoadRom(string path, LoadRomArgs args)
+		{
+			//default args
+			if (args == null) args = new LoadRomArgs();
+
+			//if this is the first call to LoadRom (they will come in recursively) then stash the args
+			bool firstCall = false;
+			if (CurrentLoadRomArgs == null)
+			{
+				firstCall = true;
+				CurrentLoadRomArgs = args;
+			}
+			else
+			{
+				args = CurrentLoadRomArgs;
+			}
+
+			try
+			{
+				// If deterministic emulation is passed in, respect that value regardless, else determine a good value (currently that simply means movies require deterministic emulaton)
+				bool deterministic = args.Deterministic.HasValue ?
+					args.Deterministic.Value :
+					Global.MovieSession.QueuedMovie != null;
+				//Global.MovieSession.Movie.IsActive;
+
+				if (!GlobalWin.Tools.AskSave())
+				{
+					return false;
+				}
+
+				bool asLibretro = (args.OpenAdvanced is OpenAdvanced_Libretro || args.OpenAdvanced is OpenAdvanced_LibretroNoGame);
+
+				var loader = new RomLoader
+				{
+					ChooseArchive = LoadArhiveChooser,
+					ChoosePlatform = ChoosePlatformForRom,
+					Deterministic = deterministic,
+					MessageCallback = GlobalWin.OSD.AddMessage,
+					AsLibretro = asLibretro
+				};
+				Global.FirmwareManager.RecentlyServed.Clear();
+
+				loader.OnLoadError += ShowLoadError;
+				loader.OnLoadSettings += CoreSettings;
+				loader.OnLoadSyncSettings += CoreSyncSettings;
+
+				// this also happens in CloseGame().  but it needs to happen here since if we're restarting with the same core,
+				// any settings changes that we made need to make it back to config before we try to instantiate that core with
+				// the new settings objects
+				CommitCoreSettingsToConfig(); // adelikat: I Think by reordering things, this isn't necessary anymore
+				CloseGame();
+
+				var nextComm = CreateCoreComm();
+
+				//we need to inform LoadRom which Libretro core to use...
+				IOpenAdvanced ioa = args.OpenAdvanced;
+				if (ioa is IOpenAdvancedLibretro)
+				{
+					var ioaretro = ioa as IOpenAdvancedLibretro;
+
+					//prepare a core specification
+					//if it wasnt already specified, use the current default
+					if (ioaretro.CorePath == null) ioaretro.CorePath = Global.Config.LibretroCore;
+					nextComm.LaunchLibretroCore = ioaretro.CorePath;
+					if (nextComm.LaunchLibretroCore == null)
+						throw new InvalidOperationException("Can't load a file via Libretro until a core is specified");
+				}
+
+				CoreFileProvider.SyncCoreCommInputSignals(nextComm);
+				var result = loader.LoadRom(path, nextComm);
+
+				//we need to replace the path in the OpenAdvanced with the canonical one the user chose.
+				//It can't be done until loder.LoadRom happens (for CanonicalFullPath)
+				//i'm not sure this needs to be more abstractly engineered yet until we have more OpenAdvanced examples
+				if (ioa is OpenAdvanced_Libretro)
+				{
+					var oaretro = ioa as OpenAdvanced_Libretro;
+					oaretro.token.Path = loader.CanonicalFullPath;
+				}
+				if (ioa is OpenAdvanced_OpenRom) ((OpenAdvanced_OpenRom)ioa).Path = loader.CanonicalFullPath;
+				string loaderName = "*" + OpenAdvancedSerializer.Serialize(ioa);
+
+				if (result)
+				{
+					Emulator = loader.LoadedEmulator;
+					Global.Game = loader.Game;
+					CoreFileProvider.SyncCoreCommInputSignals(nextComm);
+					InputManager.SyncControls();
+
+					if (Emulator is TI83 && Global.Config.TI83autoloadKeyPad)
+					{
+						GlobalWin.Tools.Load<TI83KeyPad>();
+					}
+
+					if (loader.LoadedEmulator is NES)
+					{
+						var nes = loader.LoadedEmulator as NES;
+						if (!string.IsNullOrWhiteSpace(nes.GameName))
+						{
+							Global.Game.Name = nes.GameName;
+						}
+
+						Global.Game.Status = nes.RomStatus;
+					}
+					else if (loader.LoadedEmulator is QuickNES)
+					{
+						var qns = loader.LoadedEmulator as QuickNES;
+						if (!string.IsNullOrWhiteSpace(qns.BootGodName))
+						{
+							Global.Game.Name = qns.BootGodName;
+						}
+						if (qns.BootGodStatus.HasValue)
+						{
+							Global.Game.Status = qns.BootGodStatus.Value;
+						}
+					}
+
+					Global.Rewinder.ResetRewindBuffer();
+
+					if (Emulator.CoreComm.RomStatusDetails == null && loader.Rom != null)
+					{
+						Emulator.CoreComm.RomStatusDetails = string.Format(
+							"{0}\r\nSHA1:{1}\r\nMD5:{2}\r\n",
+							loader.Game.Name,
+							loader.Rom.RomData.HashSHA1(),
+							loader.Rom.RomData.HashMD5());
+					}
+
+					if (Emulator.BoardName != null)
+					{
+						Console.WriteLine("Core reported BoardID: \"{0}\"", Emulator.BoardName);
+					}
+
+					// restarts the lua console if a different rom is loaded.
+					// im not really a fan of how this is done..
+					if (Global.Config.RecentRoms.Empty || Global.Config.RecentRoms.MostRecent != loaderName)
+					{
+						GlobalWin.Tools.Restart<LuaConsole>();
+					}
+
+					Global.Config.RecentRoms.Add(loaderName);
+					#if WINDOWS
+					JumpLists.AddRecentItem(loaderName, ioa.DisplayName);
+					#endif
+
+					// Don't load Save Ram if a movie is being loaded
+					if (!Global.MovieSession.MovieIsQueued && File.Exists(PathManager.SaveRamPath(loader.Game)))
+					{
+						LoadSaveRam();
+					}
+
+					GlobalWin.Tools.Restart();
+
+					if (Global.Config.LoadCheatFileByGame)
+					{
+						Global.CheatList.SetDefaultFileName(ToolManager.GenerateDefaultCheatFilename());
+						if (Global.CheatList.AttemptToLoadCheatFile())
+						{
+							GlobalWin.OSD.AddMessage("Cheats file loaded");
+						}
+						else if (Global.CheatList.Any())
+						{
+							Global.CheatList.Clear();
+						}
+					}
+
+					SetWindowText();
+					CurrentlyOpenRomPoopForAdvancedLoaderPleaseRefactorME = loaderName;
+					CurrentlyOpenRom = loaderName.Replace("*OpenRom*", ""); // POOP
+					HandlePlatformMenus();
+					_stateSlots.Clear();
+					UpdateCoreStatusBarButton();
+					UpdateDumpIcon();
+					SetMainformMovieInfo();
+					CurrentlyOpenRomArgs = args;
+
+					Global.Rewinder.CaptureRewindState();
+
+					Global.StickyXORAdapter.ClearStickies();
+					Global.StickyXORAdapter.ClearStickyFloats();
+					Global.AutofireStickyXORAdapter.ClearStickies();
+
+					RewireSound();
+					ToolFormBase.UpdateCheatRelatedTools(null, null);
+					if (Global.Config.AutoLoadLastSaveSlot && _stateSlots.HasSlot(Global.Config.SaveSlot))
+					{
+						LoadQuickSave("QuickSave" + Global.Config.SaveSlot);
+					}
+
+					if (Global.FirmwareManager.RecentlyServed.Count > 0)
+					{
+						Console.WriteLine("Active Firmwares:");
+						foreach (var f in Global.FirmwareManager.RecentlyServed)
+						{
+							Console.WriteLine("  {0} : {1}", f.FirmwareId, f.Hash);
+						}
+					}
+					ApiHawk.ClientApi.OnRomLoaded();
+					return true;
+				}
+				else
+				{
+					//This shows up if there's a problem
+					// TODO: put all these in a single method or something
+
+					//The ROM has been loaded by a recursive invocation of the LoadROM method.
+					if (!(Emulator is NullEmulator))
+					{
+						ApiHawk.ClientApi.OnRomLoaded();
+						return true;
+					}
+
+					HandlePlatformMenus();
+					_stateSlots.Clear();
+					UpdateStatusSlots();
+					UpdateCoreStatusBarButton();
+					UpdateDumpIcon();
+					SetMainformMovieInfo();
+					SetWindowText();
+					return false;
+				}
+			}
+			finally
+			{
+				if (firstCall)
+				{
+					CurrentLoadRomArgs = null;
+				}
+			}
+		}
+
+		private string CurrentlyOpenRomPoopForAdvancedLoaderPleaseRefactorME = "";
+
+		private void CommitCoreSettingsToConfig()
+		{
+			// save settings object
+			var t = Emulator.GetType();
+			var settable = new SettingsAdapter(Emulator);
+
+			if (settable.HasSettings)
+			{
+				Global.Config.PutCoreSettings(settable.GetSettings(), t);
+			}
+
+			if (settable.HasSyncSettings && !Global.MovieSession.Movie.IsActive)
+			{
+				// don't trample config with loaded-from-movie settings
+				Global.Config.PutCoreSyncSettings(settable.GetSyncSettings(), t);
+			}
+		}
+
+		// whats the difference between these two methods??
+		// its very tricky. rename to be more clear or combine them.
+		// This gets called whenever a core related thing is changed.
+		// Like reboot core.
+		private void CloseGame(bool clearSram = false)
+		{
+			GameIsClosing = true;
+			if (clearSram)
+			{
+				var path = PathManager.SaveRamPath(Global.Game);
+				if (File.Exists(path))
+				{
+					File.Delete(path);
+					GlobalWin.OSD.AddMessage("SRAM cleared.");
+				}
+			}
+			else if (Emulator.HasSaveRam() && Emulator.AsSaveRam().SaveRamModified)
+			{
+				SaveRam();
+			}
+
+			StopAv();
+
+			CommitCoreSettingsToConfig();
+			if (Global.MovieSession.Movie.IsActive) // Note: this must be called after CommitCoreSettingsToConfig()
+			{
+				StopMovie(true);
+			}
+
+			if (GlobalWin.Tools.IsLoaded<TraceLogger>())
+				GlobalWin.Tools.Get<TraceLogger>().Restart();
+
+			Global.CheatList.SaveOnClose();
+			Emulator.Dispose();
+			var coreComm = CreateCoreComm();
+			CoreFileProvider.SyncCoreCommInputSignals(coreComm);
+			Emulator = new NullEmulator(coreComm, Global.Config.GetCoreSettings<NullEmulator>());
+			Global.ActiveController = new Controller(NullController.Instance.Definition);
+			Global.AutoFireController = Global.AutofireNullControls;
+			RewireSound();
+			RebootStatusBarIcon.Visible = false;
+			GameIsClosing = false;
+		}
+
+		public bool GameIsClosing { get; set; } // Lets tools make better decisions when being called by CloseGame
+
+		public void CloseRom(bool clearSram = false)
+		{
+			//This gets called after Close Game gets called.
+			//Tested with NESHawk and SMB3 (U)
+			if (GlobalWin.Tools.AskSave())
+			{
+				CloseGame(clearSram);
+				var coreComm = CreateCoreComm();
+				CoreFileProvider.SyncCoreCommInputSignals(coreComm);
+				Emulator = new NullEmulator(coreComm, Global.Config.GetCoreSettings<NullEmulator>());
+				Global.Game = GameInfo.NullInstance;
+
+				GlobalWin.Tools.Restart();
+				RewireSound();
+				Global.Rewinder.ResetRewindBuffer();
+				Text = "BizHawk" + (VersionInfo.DeveloperBuild ? " (interim) " : string.Empty);
+				HandlePlatformMenus();
+				_stateSlots.Clear();
+				UpdateDumpIcon();
+				UpdateCoreStatusBarButton();
+				ClearHolds();
+				PauseOnFrame = null;
+				ToolFormBase.UpdateCheatRelatedTools(null, null);
+				UpdateStatusSlots();
+				CurrentlyOpenRom = null;
+				CurrentlyOpenRomArgs = null;
+			}
+		}
+
+		private static void ShowConversionError(string errorMsg)
+		{
+			MessageBox.Show(errorMsg, "Conversion error", MessageBoxButtons.OK, MessageBoxIcon.Error);
+		}
+
+		private static void ProcessMovieImport(string fn)
+		{
+			MovieImport.ProcessMovieImport(fn, ShowConversionError, GlobalWin.OSD.AddMessage);
+		}
+
+		public void EnableRewind(bool enabled)
+		{
+			if (enabled)
+			{
+				Global.Rewinder.RewindActive = true;
+				GlobalWin.OSD.AddMessage("Rewind enabled");
+			}
+			else
+			{
+				Global.Rewinder.RewindActive = false;
+				GlobalWin.OSD.AddMessage("Rewind suspended");
+			}
+		}
+
+		public void ClearRewindData()
+		{
+			Global.Rewinder.ResetRewindBuffer();
+		}
+
+		#endregion
+
+		#region Tool Control API
+
+		// TODO: move me
+		public IControlMainform master { get; private set; }
+
+		public void RelinquishControl(IControlMainform master)
+		{
+			this.master = master;
+		}
+
+		private bool IsSlave
+		{
+			get { return master != null; }
+		}
+
+		public void TakeBackControl()
+		{
+			master = null;
+		}
+
+		private int SlotToInt(string slot)
+		{
+			return int.Parse(slot.Substring(slot.Length - 1, 1));
+		}
+
+		public void LoadState(string path, string userFriendlyStateName, bool fromLua = false, bool supressOSD = false) // Move to client.common
+		{
+			if (!Emulator.HasSavestates())
+			{
+				return;
+			}
+
+			if (IsSlave && master.WantsToControlSavestates)
+			{
+				master.LoadState();
+				return;
+			}
+
+			// If from lua, disable counting rerecords
+			bool wasCountingRerecords = Global.MovieSession.Movie.IsCountingRerecords;
+
+			if (fromLua)
+				Global.MovieSession.Movie.IsCountingRerecords = false;
+
+			if (SavestateManager.LoadStateFile(path, userFriendlyStateName))
+			{
+				GlobalWin.OSD.ClearGUIText();
+				ClientApi.OnStateLoaded(this, userFriendlyStateName);
+
+				if (GlobalWin.Tools.Has<LuaConsole>())
+				{
+					GlobalWin.Tools.LuaConsole.LuaImp.CallLoadStateEvent(userFriendlyStateName);
+				}
+
+				SetMainformMovieInfo();
+				GlobalWin.Tools.UpdateToolsBefore(fromLua);
+				UpdateToolsAfter(fromLua);
+				UpdateToolsLoadstate();
+				Global.AutoFireController.ClearStarts();
+
+				if (!supressOSD)
+				{
+					GlobalWin.OSD.AddMessage("Loaded state: " + userFriendlyStateName);
+				}
+			}
+			else
+			{
+				GlobalWin.OSD.AddMessage("Loadstate error!");
+			}
+
+			Global.MovieSession.Movie.IsCountingRerecords = wasCountingRerecords;
+		}
+
+		public void LoadQuickSave(string quickSlotName, bool fromLua = false, bool supressOSD = false)
+		{
+			if (!Emulator.HasSavestates())
+			{
+				return;
+			}
+
+			bool handled;
+			ClientApi.OnBeforeQuickLoad(this, quickSlotName, out handled);
+			if (handled)
+			{
+				return;
+			}
+
+			if (IsSlave && master.WantsToControlSavestates)
+			{
+				master.LoadQuickSave(SlotToInt(quickSlotName));
+				return;
+			}
+
+			var path = PathManager.SaveStatePrefix(Global.Game) + "." + quickSlotName + ".State";
+			if (File.Exists(path) == false)
+			{
+				GlobalWin.OSD.AddMessage("Unable to load " + quickSlotName + ".State");
+
+				return;
+			}
+
+			LoadState(path, quickSlotName, fromLua, supressOSD);
+		}
+
+		public void SaveState(string path, string userFriendlyStateName, bool fromLua)
+		{
+			if (!Emulator.HasSavestates())
+			{
+				return;
+			}
+
+			if (IsSlave && master.WantsToControlSavestates)
+			{
+				master.SaveState();
+				return;
+			}
+
+			try
+			{
+				SavestateManager.SaveStateFile(path, userFriendlyStateName);
+
+				ClientApi.OnStateSaved(this, userFriendlyStateName);
+
+				GlobalWin.OSD.AddMessage("Saved state: " + userFriendlyStateName);
+			}
+			catch (IOException)
+			{
+				GlobalWin.OSD.AddMessage("Unable to save state " + path);
+			}
+			if (!fromLua)
+			{
+				UpdateStatusSlots();
+			}
+		}
+
+		// TODO: should backup logic be stuffed in into Client.Common.SaveStateManager?
+		public void SaveQuickSave(string quickSlotName)
+		{
+			if (!Emulator.HasSavestates())
+			{
+				return;
+			}
+
+			bool handled;
+			ClientApi.OnBeforeQuickSave(this, quickSlotName, out handled);
+			if(handled)
+			{
+				return;
+			}
+
+			if (IsSlave && master.WantsToControlSavestates)
+			{
+				master.SaveQuickSave(SlotToInt(quickSlotName));
+				return;
+			}
+
+			var path = PathManager.SaveStatePrefix(Global.Game) + "." + quickSlotName + ".State";
+
+			var file = new FileInfo(path);
+			if (file.Directory != null && file.Directory.Exists == false)
+			{
+				file.Directory.Create();
+			}
+
+			// Make backup first
+			if (Global.Config.BackupSavestates)
+				BizHawk.Common.Util.TryMoveBackupFile(path, path + ".bak");
+
+			SaveState(path, quickSlotName, false);
+
+			if (GlobalWin.Tools.Has<LuaConsole>())
+			{
+				GlobalWin.Tools.LuaConsole.LuaImp.CallSaveStateEvent(quickSlotName);
+			}
+		}
+
+		private void SaveStateAs()
+		{
+			if (!Emulator.HasSavestates())
+			{
+				return;
+			}
+
+			if (IsSlave && master.WantsToControlSavestates)
+			{
+				master.SaveStateAs();
+				return;
+			}
+
+			var path = PathManager.GetSaveStatePath(Global.Game);
+
+			var file = new FileInfo(path);
+			if (file.Directory != null && file.Directory.Exists == false)
+			{
+				file.Directory.Create();
+			}
+
+			var sfd = HawkDialogFactory.CreateSaveFileDialog ();
+			sfd.AddExtension = true;
+			sfd.DefaultExt = "State";
+			sfd.Filter = "Save States (*.State)|*.State|All Files|*.*";
+			sfd.InitialDirectory = path;
+			sfd.FileName = PathManager.SaveStatePrefix (Global.Game) + "." + "QuickSave0.State";
+
+			var result = sfd.ShowHawkDialog();
+			if (result == DialogResult.OK)
+			{
+				SaveState(sfd.FileName, sfd.FileName, false);
+			}
+		}
+
+		private void LoadStateAs()
+		{
+			if (!Emulator.HasSavestates())
+			{
+				return;
+			}
+
+			if (IsSlave && master.WantsToControlSavestates)
+			{
+				master.LoadStateAs();
+				return;
+			}
+
+			var ofd = HawkDialogFactory.CreateOpenFileDialog ();
+			ofd.InitialDirectory = PathManager.GetSaveStatePath (Global.Game);
+			ofd.Filter = "Save States (*.State)|*.State|All Files|*.*";
+			ofd.RestoreDirectory = true;
+
+			var result = ofd.ShowHawkDialog();
+			if (result != DialogResult.OK)
+			{
+				return;
+			}
+
+			if (File.Exists(ofd.FileName) == false)
+			{
+				return;
+			}
+
+			LoadState(ofd.FileName, Path.GetFileName(ofd.FileName));
+		}
+
+		private void SelectSlot(int slot)
+		{
+			if (Emulator.HasSavestates())
+			{
+				if (IsSlave && master.WantsToControlSavestates)
+				{
+					master.SelectSlot(slot);
+					return;
+				}
+
+				Global.Config.SaveSlot = slot;
+				SaveSlotSelectedMessage();
+				UpdateStatusSlots();
+			}
+		}
+
+		private void PreviousSlot()
+		{
+			if (Emulator.HasSavestates())
+			{
+				if (IsSlave && master.WantsToControlSavestates)
+				{
+					master.PreviousSlot();
+					return;
+				}
+
+				if (Global.Config.SaveSlot == 0)
+				{
+					Global.Config.SaveSlot = 9; // Wrap to end of slot list
+				}
+				else if (Global.Config.SaveSlot > 9)
+				{
+					Global.Config.SaveSlot = 9; // Meh, just in case
+				}
+				else
+				{
+					Global.Config.SaveSlot--;
+				}
+
+				SaveSlotSelectedMessage();
+				UpdateStatusSlots();
+			}
+		}
+
+		private void NextSlot()
+		{
+			if (Emulator.HasSavestates())
+			{
+				if (IsSlave && master.WantsToControlSavestates)
+				{
+					master.NextSlot();
+					return;
+				}
+
+				if (Global.Config.SaveSlot >= 9)
+				{
+					Global.Config.SaveSlot = 0; // Wrap to beginning of slot list
+				}
+				else if (Global.Config.SaveSlot < 0)
+				{
+					Global.Config.SaveSlot = 0; // Meh, just in case
+				}
+				else
+				{
+					Global.Config.SaveSlot++;
+				}
+
+				SaveSlotSelectedMessage();
+				UpdateStatusSlots();
+			}
+		}
+
+		private void ToggleReadOnly()
+		{
+			if (IsSlave && master.WantsToControlReadOnly)
+			{
+				master.ToggleReadOnly();
+			}
+			else
+			{
+				if (Global.MovieSession.Movie.IsActive)
+				{
+					Global.MovieSession.ReadOnly ^= true;
+					GlobalWin.OSD.AddMessage(Global.MovieSession.ReadOnly ? "Movie read-only mode" : "Movie read+write mode");
+				}
+				else
+				{
+					GlobalWin.OSD.AddMessage("No movie active");
+				}
+			}
+		}
+
+		public void StopMovie(bool saveChanges = true)
+		{
+			if (IsSlave && master.WantsToControlStopMovie)
+			{
+				master.StopMovie(!saveChanges);
+			}
+			else
+			{
+				Global.MovieSession.StopMovie(saveChanges);
+				SetMainformMovieInfo();
+				UpdateStatusSlots();
+			}
+		}
+
+		private void GBAcoresettingsToolStripMenuItem1_Click(object sender, EventArgs e)
+		{
+			GenericCoreConfig.DoDialog(this, "Gameboy Advance Settings");
+		}
+
+
+		private void CaptureRewind(bool suppressCaptureRewind)
+		{
+			if (IsSlave && master.WantsToControlRewind)
+			{
+				master.CaptureRewind();
+			}
+			else if (!suppressCaptureRewind && Global.Rewinder.RewindActive)
+			{
+				Global.Rewinder.CaptureRewindState();
+			}
+		}
+
+		private bool Rewind(ref bool runFrame, long currentTimestamp)
+		{
+			var isRewinding = false;
+
+			if (IsSlave && master.WantsToControlRewind)
+			{
+				if (Global.ClientControls["Rewind"] || PressRewind)
+				{
+					if (_frameRewindTimestamp == 0)
+					{
+						isRewinding = true;
+						_frameRewindTimestamp = currentTimestamp;
+						_frameRewindWasPaused = EmulatorPaused;
+					}
+					else
+					{
+						double timestampDeltaMs = (double)(currentTimestamp - _frameRewindTimestamp) / Stopwatch.Frequency * 1000.0;
+						isRewinding = timestampDeltaMs >= Global.Config.FrameProgressDelayMs;
+
+						//clear this flag once we get out of the progress stage
+						if (isRewinding)
+							_frameRewindWasPaused = false;
+
+						//if we're freely running, there's no need for reverse frame progress semantics (that may be debateable though)
+						if (!EmulatorPaused) isRewinding = true;
+
+						if (_frameRewindWasPaused)
+							if (IsSeeking) isRewinding = false;
+					}
+
+
+					if (isRewinding)
+					{
+						runFrame = true; // TODO: the master should be deciding this!
+						master.Rewind();
+					}
+				}
+				else
+				{
+					_frameRewindTimestamp = 0;
+				}
+
+				return isRewinding;
+			}
+
+			if (Global.Rewinder.RewindActive && (Global.ClientControls["Rewind"] || PressRewind)
+				&& !Global.MovieSession.Movie.IsRecording) // Rewind isn't "bulletproof" and can desync a recording movie!
+			{
+				if (EmulatorPaused)
+				{
+					if (_frameRewindTimestamp == 0)
+					{
+						isRewinding = true;
+						_frameRewindTimestamp = currentTimestamp;
+					}
+					else
+					{
+						double timestampDeltaMs = (double)(currentTimestamp - _frameRewindTimestamp) / Stopwatch.Frequency * 1000.0;
+						isRewinding = timestampDeltaMs >= Global.Config.FrameProgressDelayMs;
+					}
+				}
+				else
+				{
+					isRewinding = true;
+				}
+
+				if (isRewinding)
+				{
+					Global.Rewinder.Rewind(1);
+					runFrame = Global.Rewinder.Count != 0;
+				}
+			}
+			else
+			{
+				_frameRewindTimestamp = 0;
+			}
+
+			return isRewinding;
+		}
+
+		#endregion
+
+		private void FeaturesMenuItem_Click(object sender, EventArgs e)
+		{
+			GlobalWin.Tools.Load<CoreFeatureAnalysis>();
+		}
+
+		private void BasicBotMenuItem_Click(object sender, EventArgs e)
+		{
+			GlobalWin.Tools.Load<BasicBot>();
+		}
+
+		private void DisplayMessagesMenuItem_Click(object sender, EventArgs e)
+		{
+			Global.Config.DisplayMessages ^= true;
+		}
+
+		private void gameSharkConverterToolStripMenuItem_Click(object sender, EventArgs e)
+		{
+			GlobalWin.Tools.Load<GameShark>();
+		}
+
+		private void HelpSubMenu_DropDownOpened(object sender, EventArgs e)
+		{
+			FeaturesMenuItem.Visible = VersionInfo.DeveloperBuild;
+		}
+
+		private void CreateMultigameFileMenuItem_Click(object sender, EventArgs e)
+		{
+			GlobalWin.Tools.Load<MultiDiskBundler>();
+		}
+
+		private void coreToolStripMenuItem_DropDownOpened(object sender, EventArgs e)
+		{
+			quickNESToolStripMenuItem.Checked = Global.Config.NES_InQuickNES == true;
+			nesHawkToolStripMenuItem.Checked = Global.Config.NES_InQuickNES == false;
+		}
+
+		private void allowGameDBCoreOverridesToolStripMenuItem_Click(object sender, EventArgs e)
+		{
+			Global.Config.CoreForcingViaGameDB ^= true;
+		}
+	}
+}
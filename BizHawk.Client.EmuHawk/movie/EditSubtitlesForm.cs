﻿using System;
using System.Drawing;
using System.IO;
using System.Windows.Forms;
using System.Globalization;

using BizHawk.Client.Common;

namespace BizHawk.Client.EmuHawk
{
	public partial class EditSubtitlesForm : Form
	{
		public bool ReadOnly { get; set; }
		private IMovie _selectedMovie;

		public EditSubtitlesForm()
		{
			InitializeComponent();
		}

		private void EditSubtitlesForm_Load(object sender, EventArgs e)
		{
			if (ReadOnly)
			{
				// Set all columns to read only
				for (int i = 0; i < SubGrid.Columns.Count; i++)
				{
					SubGrid.Columns[i].ReadOnly = true;
				}

				Text = "View Subtitles";
			}

			if (SubGrid.Rows.Count > 8)
			{
				var x = Height + ((SubGrid.Rows.Count - 8) * 21);
				Height = x < 600 ? x : 600;
			}
		}

		private void Cancel_Click(object sender, EventArgs e)
		{
			Close();
		}

		private void ShowError(int row, int column)
		{
			var c = SubGrid.Rows[row].Cells[column];
			var error = "Unable to parse value: " + c.Value;
			var caption = "Parse Error Row " + row + " Column " + column;
			MessageBox.Show(error, caption, MessageBoxButtons.OK, MessageBoxIcon.Error);
		}

		private void Ok_Click(object sender, EventArgs e)
		{
			if (!ReadOnly)
			{
				_selectedMovie.Subtitles.Clear();
				for (int i = 0; i < SubGrid.Rows.Count - 1; i++)
				{
					var s = new Subtitle();
					
					var c = SubGrid.Rows[i].Cells[0];
					try { s.Frame = int.Parse(c.Value.ToString()); }
					catch { ShowError(i, 0); return; }
					c = SubGrid.Rows[i].Cells[1];
					try { s.X = int.Parse(c.Value.ToString()); }
					catch { ShowError(i, 1); return; }
					c = SubGrid.Rows[i].Cells[2];
					try { s.Y = int.Parse(c.Value.ToString()); }
					catch { ShowError(i, 2); return; }
					c = SubGrid.Rows[i].Cells[3];
					try { s.Duration = int.Parse(c.Value.ToString()); }
					catch { ShowError(i, 3); return; }
					c = SubGrid.Rows[i].Cells[4];
					try { s.Color = uint.Parse(c.Value.ToString(), NumberStyles.HexNumber); }
					catch { ShowError(i, 4); return; }
					try { c = SubGrid.Rows[i].Cells[5]; }
					catch { ShowError(i, 5); return; }
					s.Message = c.Value.ToString();
					_selectedMovie.Subtitles.Add(s);
				}
				_selectedMovie.Save();
			}
			Close();
		}

		public void GetMovie(IMovie m)
		{
			_selectedMovie = m;
			var subs = new SubtitleList();
			subs.AddRange(m.Subtitles);

			for (int x = 0; x < subs.Count; x++)
			{
				var s = subs[x];
				SubGrid.Rows.Add();
				var c = SubGrid.Rows[x].Cells[0];
				c.Value = s.Frame;
				c = SubGrid.Rows[x].Cells[1];
				c.Value = s.X;
				c = SubGrid.Rows[x].Cells[2];
				c.Value = s.Y;
				c = SubGrid.Rows[x].Cells[3];
				c.Value = s.Duration;
				c = SubGrid.Rows[x].Cells[4];
				c.Value = string.Format("{0:X8}", s.Color);
				c.Style.BackColor = Color.FromArgb((int)s.Color);
				c = SubGrid.Rows[x].Cells[5];
				c.Value = s.Message;
			}
		}

		private void ChangeRow(Subtitle s, int index)
		{
			if (index >= SubGrid.Rows.Count)
			{
				return;
			}

			var c = SubGrid.Rows[index].Cells[0];
			c.Value = s.Frame;
			c = SubGrid.Rows[index].Cells[1];
			c.Value = s.X;
			c = SubGrid.Rows[index].Cells[2];
			c.Value = s.Y;
			c = SubGrid.Rows[index].Cells[3];
			c.Value = s.Duration;
			c = SubGrid.Rows[index].Cells[4];
			c.Value = string.Format("{0:X8}", s.Color);
			c.Style.BackColor = Color.FromArgb((int)s.Color);
			c = SubGrid.Rows[index].Cells[5];
			c.Value = s.Message;
		}

		private Subtitle GetRow(int index)
		{
			if (index >= SubGrid.Rows.Count) return new Subtitle();
			
			var s = new Subtitle();
			var c = SubGrid.Rows[index].Cells[0];

			// Empty catch because it should default to subtitle default value
			try { s.Frame = int.Parse(c.Value.ToString()); }
			catch { }
			c = SubGrid.Rows[index].Cells[1];
			try { s.X = int.Parse(c.Value.ToString()); }
			catch { }
			c = SubGrid.Rows[index].Cells[2];
			try { s.Y = int.Parse(c.Value.ToString()); }
			catch { }
			c = SubGrid.Rows[index].Cells[3];
			try { s.Duration = int.Parse(c.Value.ToString()); }
			catch { }
			c = SubGrid.Rows[index].Cells[4];
			try { s.Color = uint.Parse(c.Value.ToString()); }
			catch { }
			c = SubGrid.Rows[index].Cells[5];
			try { s.Message = c.Value.ToString(); }
			catch { }
			_selectedMovie.Subtitles.Add(s);

			return s;
		}

		private void SubGrid_MouseDoubleClick(object sender, MouseEventArgs e)
		{
			if (ReadOnly)
			{
				return;
			}

			var c = SubGrid.SelectedRows;
			if (c.Count == 0)
			{
				return;
			}

			var s = new SubtitleMaker {Sub = GetRow(c[0].Index)};
			if (s.ShowDialog() == DialogResult.OK)
			{
				ChangeRow(s.Sub, SubGrid.SelectedRows[0].Index);
			}
		}

<<<<<<< HEAD
        private void Export_Click(object sender, EventArgs e)
        {
            // Get file to save as
			var form = HawkDialogFactory.CreateSaveFileDialog();
            form.AddExtension = true;
            form.Filter = "SubRip Files (*.srt)|*.srt|All files (*.*)|*.*";

            var result = form.ShowDialog();
            var fileName = form.FileName;

            form.Dispose();

            if (result != System.Windows.Forms.DialogResult.OK)
                return;

            // Fetch fps
            var system = _selectedMovie.HeaderEntries[HeaderKeys.PLATFORM];
            var pal = _selectedMovie.HeaderEntries.ContainsKey(HeaderKeys.PAL)
                && _selectedMovie.HeaderEntries[HeaderKeys.PAL] == "1";
            var pfr = new PlatformFrameRates();
            double fps = 1;

            try
            {
                fps = pfr[system, pal];
            }
            catch
            {
                MessageBox.Show(
                    "Could not determine movie fps, export failed.",
                    "Error",
                    MessageBoxButtons.OK,
                    MessageBoxIcon.Error
                    );

                return;
            }

            // Create string and write to file
            var str = _selectedMovie.Subtitles.ToSubRip(fps);
            File.WriteAllText(fileName, str);

            // Display success
            MessageBox.Show(
                string.Format("Subtitles succesfully exported to {0}.", fileName),
                "Success"
                );
        }
=======
		private void Export_Click(object sender, EventArgs e)
		{
			// Get file to save as
			var form = new SaveFileDialog
			{
				AddExtension = true,
				Filter = "SubRip Files (*.srt)|*.srt|All files (*.*)|*.*"
			};

			var result = form.ShowDialog();
			var fileName = form.FileName;

			form.Dispose();

			if (result != DialogResult.OK)
			{
				return;
			}

			// Fetch fps
			var system = _selectedMovie.HeaderEntries[HeaderKeys.PLATFORM];
			var pal = _selectedMovie.HeaderEntries.ContainsKey(HeaderKeys.PAL)
				&& _selectedMovie.HeaderEntries[HeaderKeys.PAL] == "1";
			var pfr = new PlatformFrameRates();
			double fps = 1;

			try
			{
				fps = pfr[system, pal];
			}
			catch
			{
				MessageBox.Show(
					"Could not determine movie fps, export failed.",
					"Error",
					MessageBoxButtons.OK,
					MessageBoxIcon.Error);

				return;
			}

			// Create string and write to file
			var str = _selectedMovie.Subtitles.ToSubRip(fps);
			File.WriteAllText(fileName, str);

			// Display success
			MessageBox.Show(
				string.Format("Subtitles succesfully exported to {0}.", fileName),
				"Success");
		}
>>>>>>> e3fab1a4

		private void SubGrid_DefaultValuesNeeded(object sender, DataGridViewRowEventArgs e)
		{
			e.Row.Cells["Frame"].Value      = 0;
			e.Row.Cells["X"].Value          = 0;
			e.Row.Cells["Y"].Value          = 0;
			e.Row.Cells["Length"].Value     = 0;
			e.Row.Cells["DispColor"].Value  = "FFFFFFFF";
		}

		private void ConcatMultilines_CheckedChanged(object sender, EventArgs e)
		{
			_selectedMovie.Subtitles.ConcatMultilines = ConcatMultilines.Checked;
		}

		private void AddColorTag_CheckedChanged(object sender, EventArgs e)
		{
			_selectedMovie.Subtitles.AddColorTag = AddColorTag.Checked;
		}
	}
}
<|MERGE_RESOLUTION|>--- conflicted
+++ resolved
@@ -1,307 +1,254 @@
-﻿using System;
-using System.Drawing;
-using System.IO;
-using System.Windows.Forms;
-using System.Globalization;
-
-using BizHawk.Client.Common;
-
-namespace BizHawk.Client.EmuHawk
-{
-	public partial class EditSubtitlesForm : Form
-	{
-		public bool ReadOnly { get; set; }
-		private IMovie _selectedMovie;
-
-		public EditSubtitlesForm()
-		{
-			InitializeComponent();
-		}
-
-		private void EditSubtitlesForm_Load(object sender, EventArgs e)
-		{
-			if (ReadOnly)
-			{
-				// Set all columns to read only
-				for (int i = 0; i < SubGrid.Columns.Count; i++)
-				{
-					SubGrid.Columns[i].ReadOnly = true;
-				}
-
-				Text = "View Subtitles";
-			}
-
-			if (SubGrid.Rows.Count > 8)
-			{
-				var x = Height + ((SubGrid.Rows.Count - 8) * 21);
-				Height = x < 600 ? x : 600;
-			}
-		}
-
-		private void Cancel_Click(object sender, EventArgs e)
-		{
-			Close();
-		}
-
-		private void ShowError(int row, int column)
-		{
-			var c = SubGrid.Rows[row].Cells[column];
-			var error = "Unable to parse value: " + c.Value;
-			var caption = "Parse Error Row " + row + " Column " + column;
-			MessageBox.Show(error, caption, MessageBoxButtons.OK, MessageBoxIcon.Error);
-		}
-
-		private void Ok_Click(object sender, EventArgs e)
-		{
-			if (!ReadOnly)
-			{
-				_selectedMovie.Subtitles.Clear();
-				for (int i = 0; i < SubGrid.Rows.Count - 1; i++)
-				{
-					var s = new Subtitle();
-					
-					var c = SubGrid.Rows[i].Cells[0];
-					try { s.Frame = int.Parse(c.Value.ToString()); }
-					catch { ShowError(i, 0); return; }
-					c = SubGrid.Rows[i].Cells[1];
-					try { s.X = int.Parse(c.Value.ToString()); }
-					catch { ShowError(i, 1); return; }
-					c = SubGrid.Rows[i].Cells[2];
-					try { s.Y = int.Parse(c.Value.ToString()); }
-					catch { ShowError(i, 2); return; }
-					c = SubGrid.Rows[i].Cells[3];
-					try { s.Duration = int.Parse(c.Value.ToString()); }
-					catch { ShowError(i, 3); return; }
-					c = SubGrid.Rows[i].Cells[4];
-					try { s.Color = uint.Parse(c.Value.ToString(), NumberStyles.HexNumber); }
-					catch { ShowError(i, 4); return; }
-					try { c = SubGrid.Rows[i].Cells[5]; }
-					catch { ShowError(i, 5); return; }
-					s.Message = c.Value.ToString();
-					_selectedMovie.Subtitles.Add(s);
-				}
-				_selectedMovie.Save();
-			}
-			Close();
-		}
-
-		public void GetMovie(IMovie m)
-		{
-			_selectedMovie = m;
-			var subs = new SubtitleList();
-			subs.AddRange(m.Subtitles);
-
-			for (int x = 0; x < subs.Count; x++)
-			{
-				var s = subs[x];
-				SubGrid.Rows.Add();
-				var c = SubGrid.Rows[x].Cells[0];
-				c.Value = s.Frame;
-				c = SubGrid.Rows[x].Cells[1];
-				c.Value = s.X;
-				c = SubGrid.Rows[x].Cells[2];
-				c.Value = s.Y;
-				c = SubGrid.Rows[x].Cells[3];
-				c.Value = s.Duration;
-				c = SubGrid.Rows[x].Cells[4];
-				c.Value = string.Format("{0:X8}", s.Color);
-				c.Style.BackColor = Color.FromArgb((int)s.Color);
-				c = SubGrid.Rows[x].Cells[5];
-				c.Value = s.Message;
-			}
-		}
-
-		private void ChangeRow(Subtitle s, int index)
-		{
-			if (index >= SubGrid.Rows.Count)
-			{
-				return;
-			}
-
-			var c = SubGrid.Rows[index].Cells[0];
-			c.Value = s.Frame;
-			c = SubGrid.Rows[index].Cells[1];
-			c.Value = s.X;
-			c = SubGrid.Rows[index].Cells[2];
-			c.Value = s.Y;
-			c = SubGrid.Rows[index].Cells[3];
-			c.Value = s.Duration;
-			c = SubGrid.Rows[index].Cells[4];
-			c.Value = string.Format("{0:X8}", s.Color);
-			c.Style.BackColor = Color.FromArgb((int)s.Color);
-			c = SubGrid.Rows[index].Cells[5];
-			c.Value = s.Message;
-		}
-
-		private Subtitle GetRow(int index)
-		{
-			if (index >= SubGrid.Rows.Count) return new Subtitle();
-			
-			var s = new Subtitle();
-			var c = SubGrid.Rows[index].Cells[0];
-
-			// Empty catch because it should default to subtitle default value
-			try { s.Frame = int.Parse(c.Value.ToString()); }
-			catch { }
-			c = SubGrid.Rows[index].Cells[1];
-			try { s.X = int.Parse(c.Value.ToString()); }
-			catch { }
-			c = SubGrid.Rows[index].Cells[2];
-			try { s.Y = int.Parse(c.Value.ToString()); }
-			catch { }
-			c = SubGrid.Rows[index].Cells[3];
-			try { s.Duration = int.Parse(c.Value.ToString()); }
-			catch { }
-			c = SubGrid.Rows[index].Cells[4];
-			try { s.Color = uint.Parse(c.Value.ToString()); }
-			catch { }
-			c = SubGrid.Rows[index].Cells[5];
-			try { s.Message = c.Value.ToString(); }
-			catch { }
-			_selectedMovie.Subtitles.Add(s);
-
-			return s;
-		}
-
-		private void SubGrid_MouseDoubleClick(object sender, MouseEventArgs e)
-		{
-			if (ReadOnly)
-			{
-				return;
-			}
-
-			var c = SubGrid.SelectedRows;
-			if (c.Count == 0)
-			{
-				return;
-			}
-
-			var s = new SubtitleMaker {Sub = GetRow(c[0].Index)};
-			if (s.ShowDialog() == DialogResult.OK)
-			{
-				ChangeRow(s.Sub, SubGrid.SelectedRows[0].Index);
-			}
-		}
-
-<<<<<<< HEAD
-        private void Export_Click(object sender, EventArgs e)
-        {
-            // Get file to save as
+﻿using System;
+using System.Drawing;
+using System.IO;
+using System.Windows.Forms;
+using System.Globalization;
+
+using BizHawk.Client.Common;
+
+namespace BizHawk.Client.EmuHawk
+{
+	public partial class EditSubtitlesForm : Form
+	{
+		public bool ReadOnly { get; set; }
+		private IMovie _selectedMovie;
+
+		public EditSubtitlesForm()
+		{
+			InitializeComponent();
+		}
+
+		private void EditSubtitlesForm_Load(object sender, EventArgs e)
+		{
+			if (ReadOnly)
+			{
+				// Set all columns to read only
+				for (int i = 0; i < SubGrid.Columns.Count; i++)
+				{
+					SubGrid.Columns[i].ReadOnly = true;
+				}
+
+				Text = "View Subtitles";
+			}
+
+			if (SubGrid.Rows.Count > 8)
+			{
+				var x = Height + ((SubGrid.Rows.Count - 8) * 21);
+				Height = x < 600 ? x : 600;
+			}
+		}
+
+		private void Cancel_Click(object sender, EventArgs e)
+		{
+			Close();
+		}
+
+		private void ShowError(int row, int column)
+		{
+			var c = SubGrid.Rows[row].Cells[column];
+			var error = "Unable to parse value: " + c.Value;
+			var caption = "Parse Error Row " + row + " Column " + column;
+			MessageBox.Show(error, caption, MessageBoxButtons.OK, MessageBoxIcon.Error);
+		}
+
+		private void Ok_Click(object sender, EventArgs e)
+		{
+			if (!ReadOnly)
+			{
+				_selectedMovie.Subtitles.Clear();
+				for (int i = 0; i < SubGrid.Rows.Count - 1; i++)
+				{
+					var s = new Subtitle();
+					
+					var c = SubGrid.Rows[i].Cells[0];
+					try { s.Frame = int.Parse(c.Value.ToString()); }
+					catch { ShowError(i, 0); return; }
+					c = SubGrid.Rows[i].Cells[1];
+					try { s.X = int.Parse(c.Value.ToString()); }
+					catch { ShowError(i, 1); return; }
+					c = SubGrid.Rows[i].Cells[2];
+					try { s.Y = int.Parse(c.Value.ToString()); }
+					catch { ShowError(i, 2); return; }
+					c = SubGrid.Rows[i].Cells[3];
+					try { s.Duration = int.Parse(c.Value.ToString()); }
+					catch { ShowError(i, 3); return; }
+					c = SubGrid.Rows[i].Cells[4];
+					try { s.Color = uint.Parse(c.Value.ToString(), NumberStyles.HexNumber); }
+					catch { ShowError(i, 4); return; }
+					try { c = SubGrid.Rows[i].Cells[5]; }
+					catch { ShowError(i, 5); return; }
+					s.Message = c.Value.ToString();
+					_selectedMovie.Subtitles.Add(s);
+				}
+				_selectedMovie.Save();
+			}
+			Close();
+		}
+
+		public void GetMovie(IMovie m)
+		{
+			_selectedMovie = m;
+			var subs = new SubtitleList();
+			subs.AddRange(m.Subtitles);
+
+			for (int x = 0; x < subs.Count; x++)
+			{
+				var s = subs[x];
+				SubGrid.Rows.Add();
+				var c = SubGrid.Rows[x].Cells[0];
+				c.Value = s.Frame;
+				c = SubGrid.Rows[x].Cells[1];
+				c.Value = s.X;
+				c = SubGrid.Rows[x].Cells[2];
+				c.Value = s.Y;
+				c = SubGrid.Rows[x].Cells[3];
+				c.Value = s.Duration;
+				c = SubGrid.Rows[x].Cells[4];
+				c.Value = string.Format("{0:X8}", s.Color);
+				c.Style.BackColor = Color.FromArgb((int)s.Color);
+				c = SubGrid.Rows[x].Cells[5];
+				c.Value = s.Message;
+			}
+		}
+
+		private void ChangeRow(Subtitle s, int index)
+		{
+			if (index >= SubGrid.Rows.Count)
+			{
+				return;
+			}
+
+			var c = SubGrid.Rows[index].Cells[0];
+			c.Value = s.Frame;
+			c = SubGrid.Rows[index].Cells[1];
+			c.Value = s.X;
+			c = SubGrid.Rows[index].Cells[2];
+			c.Value = s.Y;
+			c = SubGrid.Rows[index].Cells[3];
+			c.Value = s.Duration;
+			c = SubGrid.Rows[index].Cells[4];
+			c.Value = string.Format("{0:X8}", s.Color);
+			c.Style.BackColor = Color.FromArgb((int)s.Color);
+			c = SubGrid.Rows[index].Cells[5];
+			c.Value = s.Message;
+		}
+
+		private Subtitle GetRow(int index)
+		{
+			if (index >= SubGrid.Rows.Count) return new Subtitle();
+			
+			var s = new Subtitle();
+			var c = SubGrid.Rows[index].Cells[0];
+
+			// Empty catch because it should default to subtitle default value
+			try { s.Frame = int.Parse(c.Value.ToString()); }
+			catch { }
+			c = SubGrid.Rows[index].Cells[1];
+			try { s.X = int.Parse(c.Value.ToString()); }
+			catch { }
+			c = SubGrid.Rows[index].Cells[2];
+			try { s.Y = int.Parse(c.Value.ToString()); }
+			catch { }
+			c = SubGrid.Rows[index].Cells[3];
+			try { s.Duration = int.Parse(c.Value.ToString()); }
+			catch { }
+			c = SubGrid.Rows[index].Cells[4];
+			try { s.Color = uint.Parse(c.Value.ToString()); }
+			catch { }
+			c = SubGrid.Rows[index].Cells[5];
+			try { s.Message = c.Value.ToString(); }
+			catch { }
+			_selectedMovie.Subtitles.Add(s);
+
+			return s;
+		}
+
+		private void SubGrid_MouseDoubleClick(object sender, MouseEventArgs e)
+		{
+			if (ReadOnly)
+			{
+				return;
+			}
+
+			var c = SubGrid.SelectedRows;
+			if (c.Count == 0)
+			{
+				return;
+			}
+
+			var s = new SubtitleMaker {Sub = GetRow(c[0].Index)};
+			if (s.ShowDialog() == DialogResult.OK)
+			{
+				ChangeRow(s.Sub, SubGrid.SelectedRows[0].Index);
+			}
+		}
+
+		private void Export_Click(object sender, EventArgs e)
+		{
+			// Get file to save as
 			var form = HawkDialogFactory.CreateSaveFileDialog();
             form.AddExtension = true;
-            form.Filter = "SubRip Files (*.srt)|*.srt|All files (*.*)|*.*";
-
-            var result = form.ShowDialog();
-            var fileName = form.FileName;
-
-            form.Dispose();
-
-            if (result != System.Windows.Forms.DialogResult.OK)
-                return;
-
-            // Fetch fps
-            var system = _selectedMovie.HeaderEntries[HeaderKeys.PLATFORM];
-            var pal = _selectedMovie.HeaderEntries.ContainsKey(HeaderKeys.PAL)
-                && _selectedMovie.HeaderEntries[HeaderKeys.PAL] == "1";
-            var pfr = new PlatformFrameRates();
-            double fps = 1;
-
-            try
-            {
-                fps = pfr[system, pal];
-            }
-            catch
-            {
-                MessageBox.Show(
-                    "Could not determine movie fps, export failed.",
-                    "Error",
-                    MessageBoxButtons.OK,
-                    MessageBoxIcon.Error
-                    );
-
-                return;
-            }
-
-            // Create string and write to file
-            var str = _selectedMovie.Subtitles.ToSubRip(fps);
-            File.WriteAllText(fileName, str);
-
-            // Display success
-            MessageBox.Show(
-                string.Format("Subtitles succesfully exported to {0}.", fileName),
-                "Success"
-                );
-        }
-=======
-		private void Export_Click(object sender, EventArgs e)
-		{
-			// Get file to save as
-			var form = new SaveFileDialog
-			{
-				AddExtension = true,
-				Filter = "SubRip Files (*.srt)|*.srt|All files (*.*)|*.*"
-			};
-
-			var result = form.ShowDialog();
-			var fileName = form.FileName;
-
-			form.Dispose();
-
-			if (result != DialogResult.OK)
-			{
-				return;
-			}
-
-			// Fetch fps
-			var system = _selectedMovie.HeaderEntries[HeaderKeys.PLATFORM];
-			var pal = _selectedMovie.HeaderEntries.ContainsKey(HeaderKeys.PAL)
-				&& _selectedMovie.HeaderEntries[HeaderKeys.PAL] == "1";
-			var pfr = new PlatformFrameRates();
-			double fps = 1;
-
-			try
-			{
-				fps = pfr[system, pal];
-			}
-			catch
-			{
-				MessageBox.Show(
-					"Could not determine movie fps, export failed.",
-					"Error",
-					MessageBoxButtons.OK,
-					MessageBoxIcon.Error);
-
-				return;
-			}
-
-			// Create string and write to file
-			var str = _selectedMovie.Subtitles.ToSubRip(fps);
-			File.WriteAllText(fileName, str);
-
-			// Display success
-			MessageBox.Show(
-				string.Format("Subtitles succesfully exported to {0}.", fileName),
-				"Success");
-		}
->>>>>>> e3fab1a4
-
-		private void SubGrid_DefaultValuesNeeded(object sender, DataGridViewRowEventArgs e)
-		{
-			e.Row.Cells["Frame"].Value      = 0;
-			e.Row.Cells["X"].Value          = 0;
-			e.Row.Cells["Y"].Value          = 0;
-			e.Row.Cells["Length"].Value     = 0;
-			e.Row.Cells["DispColor"].Value  = "FFFFFFFF";
-		}
-
-		private void ConcatMultilines_CheckedChanged(object sender, EventArgs e)
-		{
-			_selectedMovie.Subtitles.ConcatMultilines = ConcatMultilines.Checked;
-		}
-
-		private void AddColorTag_CheckedChanged(object sender, EventArgs e)
-		{
-			_selectedMovie.Subtitles.AddColorTag = AddColorTag.Checked;
-		}
-	}
-}
+            form.Filter = "SubRip Files (*.srt)|*.srt|All files (*.*)|*.*";
+
+			var result = form.ShowDialog();
+			var fileName = form.FileName;
+
+			form.Dispose();
+
+			if (result != DialogResult.OK)
+			{
+				return;
+			}
+
+			// Fetch fps
+			var system = _selectedMovie.HeaderEntries[HeaderKeys.PLATFORM];
+			var pal = _selectedMovie.HeaderEntries.ContainsKey(HeaderKeys.PAL)
+				&& _selectedMovie.HeaderEntries[HeaderKeys.PAL] == "1";
+			var pfr = new PlatformFrameRates();
+			double fps = 1;
+
+			try
+			{
+				fps = pfr[system, pal];
+			}
+			catch
+			{
+				MessageBox.Show(
+					"Could not determine movie fps, export failed.",
+					"Error",
+					MessageBoxButtons.OK,
+					MessageBoxIcon.Error);
+
+				return;
+			}
+
+			// Create string and write to file
+			var str = _selectedMovie.Subtitles.ToSubRip(fps);
+			File.WriteAllText(fileName, str);
+
+			// Display success
+			MessageBox.Show(
+				string.Format("Subtitles succesfully exported to {0}.", fileName),
+				"Success");
+		}
+
+		private void SubGrid_DefaultValuesNeeded(object sender, DataGridViewRowEventArgs e)
+		{
+			e.Row.Cells["Frame"].Value      = 0;
+			e.Row.Cells["X"].Value          = 0;
+			e.Row.Cells["Y"].Value          = 0;
+			e.Row.Cells["Length"].Value     = 0;
+			e.Row.Cells["DispColor"].Value  = "FFFFFFFF";
+		}
+
+		private void ConcatMultilines_CheckedChanged(object sender, EventArgs e)
+		{
+			_selectedMovie.Subtitles.ConcatMultilines = ConcatMultilines.Checked;
+		}
+
+		private void AddColorTag_CheckedChanged(object sender, EventArgs e)
+		{
+			_selectedMovie.Subtitles.AddColorTag = AddColorTag.Checked;
+		}
+	}
+}
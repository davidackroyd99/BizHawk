--- conflicted
+++ resolved
@@ -1,740 +1,726 @@
-﻿using System;
-using System.Threading.Tasks;
-using System.Collections.Generic;
-using System.Drawing;
-using System.IO;
-using System.Linq;
-using System.Text;
-using System.Windows.Forms;
-
-using BizHawk.Client.Common;
-using BizHawk.Common;
-using BizHawk.Client.EmuHawk.WinFormExtensions;
-
-namespace BizHawk.Client.EmuHawk
-{
-	public partial class PlayMovie : Form
-	{
-		private readonly PlatformFrameRates PlatformFrameRates = new PlatformFrameRates();
-
-		private List<IMovie> _movieList = new List<IMovie>();
-		private bool _sortReverse;
-		private string _sortedCol;
-
-		private bool _sortDetailsReverse;
-		private string _sortedDetailsCol;
-
-		public PlayMovie()
-		{
-			InitializeComponent();
-			MovieView.QueryItemText += MovieView_QueryItemText;
-			MovieView.VirtualMode = true;
-			_sortReverse = false;
-			_sortedCol = string.Empty;
-
-			_sortDetailsReverse = false;
-			_sortedDetailsCol = string.Empty;
-		}
-
-		private void PlayMovie_Load(object sender, EventArgs e)
-		{
-			IncludeSubDirectories.Checked = Global.Config.PlayMovie_IncludeSubdir;
-			MatchHashCheckBox.Checked = Global.Config.PlayMovie_MatchHash;
-			ScanFiles();
-			PreHighlightMovie();
-			TurboCheckbox.Checked = Global.Config.TurboSeek;
-		}
-
-		private void MovieView_QueryItemText(int index, int column, out string text)
-		{
-			text = string.Empty;
-			if (column == 0) // File
-			{
-				text = Path.GetFileName(_movieList[index].Filename);
-			}
-
-			if (column == 1) // System
-			{
-				text = _movieList[index].SystemID;
-			}
-
-			if (column == 2) // Game
-			{
-				text = _movieList[index].GameName;
-			}
-
-			if (column == 3) // Time
-			{
-				text = PlatformFrameRates.MovieTime(_movieList[index]).ToString(@"hh\:mm\:ss\.fff");
-			}
-		}
-
-		private void Run()
-		{
-			var indices = MovieView.SelectedIndices;
-			if (indices.Count > 0) // Import file if necessary
-			{
-				GlobalWin.MainForm.StartNewMovie(_movieList[MovieView.SelectedIndices[0]], false);
-			}
-		}
-
-		private int? AddMovieToList(string filename, bool force)
-		{
-			using (var file = new HawkFile(filename))
-			{
-				if (!file.Exists)
-				{
-					return null;
-				}
-				
-				//System.Diagnostics.Stopwatch watch = new System.Diagnostics.Stopwatch(); watch.Start();
-				var movie = PreLoadMovieFile(file, force);
-				if (movie == null)
-				{
-<<<<<<< HEAD
-					//System.Diagnostics.Stopwatch watch = new System.Diagnostics.Stopwatch(); watch.Start();
-					#if !WINDOWS
-					file.Unbind(); //Mono can't handle file sharing, must only be open once.
-					#endif
-					var movie = PreLoadMovieFile(file, force);
-					if (movie == null)
-					{
-						return null;
-					}
-					//watch.Stop(); Console.WriteLine("[{0}] {1}",watch.ElapsedMilliseconds,Path.GetFileName(filename));
-					
-					lock (_movieList)
-					{
-						_movieList.Add(movie);
-						index = _movieList.Count - 1;
-					}
-=======
-					return null;
-				}
-				//watch.Stop(); Console.WriteLine("[{0}] {1}",watch.ElapsedMilliseconds,Path.GetFileName(filename));
-
-				int? index;
-				lock (_movieList)
-				{
-					//need to check IsDuplicateOf within the lock
-					index = IsDuplicateOf(filename);
-					if (index.HasValue) return index;
->>>>>>> ec4db2b3
-
-					_movieList.Add(movie);
-					index = _movieList.Count - 1;
-				}
-
-				_sortReverse = false;
-				_sortedCol = string.Empty;
-
-				return index;
-			}
-
-		}
-
-		private int? IsDuplicateOf(string filename)
-		{
-			for (var i = 0; i < _movieList.Count; i++)
-			{
-				if (_movieList[i].Filename == filename)
-				{
-					return i;
-				}
-			}
-
-			return null;
-		}
-
-		private IMovie PreLoadMovieFile(HawkFile hf, bool force)
-		{
-			var movie = MovieService.Get(hf.CanonicalFullPath);
-
-			try
-			{
-				movie.PreLoadHeaderAndLength(hf);
-
-				// Don't do this from browse
-				if (movie.Hash == Global.Game.Hash ||
-					Global.Config.PlayMovie_MatchHash == false || force)
-				{
-					return movie;
-				}
-			}
-			catch (Exception ex)
-			{
-				// TODO: inform the user that a movie failed to parse in some way
-				Console.WriteLine(ex.Message);
-			}
-
-			return null;
-		}
-
-		private void UpdateList()
-		{
-			MovieView.Refresh();
-			MovieCount.Text = _movieList.Count + " movie"
-				+ (_movieList.Count != 1 ? "s" : string.Empty);
-		}
-
-		private void PreHighlightMovie()
-		{
-			if (Global.Game == null)
-			{
-				return;
-			}
-
-			var indices = new List<int>();
-
-			// Pull out matching names
-			for (var i = 0; i < _movieList.Count; i++)
-			{
-				if (PathManager.FilesystemSafeName(Global.Game) == _movieList[i].GameName)
-				{
-					indices.Add(i);
-				}
-			}
-
-			if (indices.Count == 0)
-			{
-				return;
-			}
-
-			if (indices.Count == 1)
-			{
-				HighlightMovie(indices[0]);
-				return;
-			}
-
-			// Prefer tas files
-			var tas = new List<int>();
-			for (var i = 0; i < indices.Count; i++)
-			{
-				foreach (var ext in MovieService.MovieExtensions)
-				{
-					if (Path.GetExtension(_movieList[indices[i]].Filename).ToUpper() == "." + ext)
-					{
-						tas.Add(i);
-					}
-				}
-			}
-
-			if (tas.Count == 1)
-			{
-				HighlightMovie(tas[0]);
-				return;
-			}
-			
-			if (tas.Count > 1)
-			{
-				indices = new List<int>(tas);
-			}
-
-			// Final tie breaker - Last used file
-			var file = new FileInfo(_movieList[indices[0]].Filename);
-			var time = file.LastAccessTime;
-			var mostRecent = indices.First();
-			for (var i = 1; i < indices.Count; i++)
-			{
-				file = new FileInfo(_movieList[indices[0]].Filename);
-				if (file.LastAccessTime > time)
-				{
-					time = file.LastAccessTime;
-					mostRecent = indices[i];
-				}
-			}
-
-			HighlightMovie(mostRecent);
-			return;
-		}
-
-		private void HighlightMovie(int index)
-		{
-			MovieView.SelectedIndices.Clear();
-			MovieView.setSelection(index);
-			MovieView.SelectItem(index, true);
-		}
-
-		private void ScanFiles()
-		{
-			_movieList.Clear();
-			MovieView.ItemCount = 0;
-			MovieView.Update();
-
-			var directory = PathManager.MakeAbsolutePath(Global.Config.PathEntries.MoviesPathFragment, null);
-			if (!Directory.Exists(directory))
-			{
-				Directory.CreateDirectory(directory);
-			}
-
-			var dpTodo = new Queue<string>();
-			var fpTodo = new List<string>();
-			dpTodo.Enqueue(directory);
-			Dictionary<string, int> ordinals = new Dictionary<string, int>();
-
-			while (dpTodo.Count > 0)
-			{
-				string dp = dpTodo.Dequeue();
-				
-				//enqueue subdirectories if appropriate
-				if (Global.Config.PlayMovie_IncludeSubdir)
-					foreach(var subdir in Directory.GetDirectories(dp))
-						dpTodo.Enqueue(subdir);
-
-				//add movies
-				fpTodo.AddRange(Directory.GetFiles(dp, "*." + MovieService.DefaultExtension));
-				fpTodo.AddRange(Directory.GetFiles(dp, "*." + TasMovie.Extension));
-			}
-
-			//in parallel, scan each movie
-			Parallel.For(0, fpTodo.Count, (i) =>
-			//for(int i=0;i<fpTodo.Count;i++)
-			{
-				var file = fpTodo[i];
-				lock(ordinals) ordinals[file] = i;
-				AddMovieToList(file, force: false);
-			}
-			);
-
-			//sort by the ordinal key to maintain relatively stable results when rescanning
-			_movieList.Sort((a, b) => ordinals[a.Filename].CompareTo(ordinals[b.Filename]));
-
-			RefreshMovieList();
-		}
-
-		#region Events
-
-		#region Movie List
-
-		void RefreshMovieList()
-		{
-			MovieView.ItemCount = _movieList.Count;
-			UpdateList();
-		}
-
-		private void MovieView_DragEnter(object sender, DragEventArgs e)
-		{
-			e.Effect = e.Data.GetDataPresent(DataFormats.FileDrop) ? DragDropEffects.Copy : DragDropEffects.None;
-		}
-
-		private void MovieView_DragDrop(object sender, DragEventArgs e)
-		{
-			var filePaths = (string[])e.Data.GetData(DataFormats.FileDrop);
-
-			filePaths
-				.Where(path => MovieService.MovieExtensions.Contains(Path.GetExtension(path).Replace(".", "")))
-				.ToList()
-				.ForEach(path => AddMovieToList(path, force: true));
-
-			RefreshMovieList();
-		}
-
-		private void MovieView_KeyDown(object sender, KeyEventArgs e)
-		{
-			if (e.Control && e.KeyCode == Keys.C)
-			{
-				var indexes = MovieView.SelectedIndices;
-				if (indexes.Count > 0)
-				{
-					var copyStr = new StringBuilder();
-					foreach (int index in indexes)
-					{
-						copyStr
-							.Append(_movieList[index].Filename).Append('\t')
-							.Append(_movieList[index].SystemID).Append('\t')
-							.Append(_movieList[index].GameName).Append('\t')
-							.Append(PlatformFrameRates.MovieTime(_movieList[index]).ToString(@"hh\:mm\:ss\.fff"))
-							.AppendLine();
-
-						Clipboard.SetDataObject(copyStr.ToString());
-					}
-				}
-			}
-		}
-
-		private void MovieView_DoubleClick(object sender, EventArgs e)
-		{
-			Run();
-			Close();
-		}
-
-		private void MovieView_ColumnClick(object sender, ColumnClickEventArgs e)
-		{
-			var columnName = MovieView.Columns[e.Column].Text;
-			if (_sortedCol != columnName)
-			{
-				_sortReverse = false;
-			}
-
-			switch (columnName)
-			{
-				case "File":
-					if (_sortReverse)
-					{
-						_movieList = _movieList
-							.OrderByDescending(x => Path.GetFileName(x.Filename))
-							.ThenBy(x => x.SystemID)
-							.ThenBy(x => x.GameName)
-							.ThenBy(x => x.FrameCount)
-							.ToList();
-					}
-					else
-					{
-						_movieList = _movieList
-							.OrderBy(x => Path.GetFileName(x.Filename))
-							.ThenBy(x => x.SystemID)
-							.ThenBy(x => x.GameName)
-							.ThenBy(x => x.FrameCount)
-							.ToList();
-					}
-					break;
-				case "SysID":
-					if (_sortReverse)
-					{
-						_movieList = _movieList
-							.OrderByDescending(x => x.SystemID)
-							.ThenBy(x => Path.GetFileName(x.Filename))
-							.ThenBy(x => x.GameName)
-							.ThenBy(x => x.FrameCount)
-							.ToList();
-					}
-					else
-					{
-						_movieList = _movieList
-							.OrderBy(x => x.SystemID)
-							.ThenBy(x => Path.GetFileName(x.Filename))
-							.ThenBy(x => x.GameName)
-							.ThenBy(x => x.FrameCount)
-							.ToList();
-					}
-					break;
-				case "Game":
-					if (_sortReverse)
-					{
-						_movieList = _movieList
-							.OrderByDescending(x => x.GameName)
-							.ThenBy(x => Path.GetFileName(x.Filename))
-							.ThenBy(x => x.SystemID)
-							.ThenBy(x => x.FrameCount)
-							.ToList();
-					}
-					else
-					{
-						_movieList = _movieList
-							.OrderBy(x => x.GameName)
-							.ThenBy(x => Path.GetFileName(x.Filename))
-							.ThenBy(x => x.SystemID)
-							.ThenBy(x => x.FrameCount)
-							.ToList();
-					}
-					break;
-				case "Length (est.)":
-					if (_sortReverse)
-					{
-						_movieList = _movieList
-							.OrderByDescending(x => x.FrameCount)
-							.ThenBy(x => Path.GetFileName(x.Filename))
-							.ThenBy(x => x.SystemID)
-							.ThenBy(x => x.FrameCount)
-							.ToList();
-					}
-					else
-					{
-						_movieList = _movieList
-							.OrderBy(x => x.FrameCount)
-							.ThenBy(x => Path.GetFileName(x.Filename))
-							.ThenBy(x => x.SystemID)
-							.ThenBy(x => x.GameName)
-							.ToList();
-					}
-					break;
-			}
-
-			_sortedCol = columnName;
-			_sortReverse = !_sortReverse;
-			MovieView.Refresh();
-		}
-
-		private void MovieView_SelectedIndexChanged(object sender, EventArgs e)
-		{
-			toolTip1.SetToolTip(DetailsView, string.Empty);
-			DetailsView.Items.Clear();
-			if (MovieView.SelectedIndices.Count < 1)
-			{
-				OK.Enabled = false;
-				return;
-			}
-
-			OK.Enabled = true;
-
-			var firstIndex = MovieView.SelectedIndices[0];
-			MovieView.ensureVisible(firstIndex);
-
-			foreach (var kvp in _movieList[firstIndex].HeaderEntries)
-			{
-				var item = new ListViewItem(kvp.Key);
-				item.SubItems.Add(kvp.Value);
-
-				bool add = true;
-
-				switch (kvp.Key)
-				{
-					case HeaderKeys.SHA1:
-						if (kvp.Value != Global.Game.Hash)
-						{
-							item.BackColor = Color.Pink;
-							toolTip1.SetToolTip(DetailsView, "Current SHA1: " + Global.Game.Hash);
-						}
-						break;
-					case HeaderKeys.EMULATIONVERSION:
-						if (kvp.Value != VersionInfo.GetEmuVersion())
-						{
-							item.BackColor = Color.Yellow;
-						}
-						break;
-					case HeaderKeys.PLATFORM:
-						if (kvp.Value != Global.Game.System)
-						{
-							item.BackColor = Color.Pink;
-						}
-						break;
-				}
-
-				if(add)
-					DetailsView.Items.Add(item);
-			}
-
-			var FpsItem = new ListViewItem("Fps");
-			FpsItem.SubItems.Add(string.Format("{0:0.#######}", Fps(_movieList[firstIndex])));
-			DetailsView.Items.Add(FpsItem);
-
-			var FramesItem = new ListViewItem("Frames");
-			FramesItem.SubItems.Add(_movieList[firstIndex].FrameCount.ToString());
-			DetailsView.Items.Add(FramesItem);
-			CommentsBtn.Enabled = _movieList[firstIndex].Comments.Any();
-			SubtitlesBtn.Enabled = _movieList[firstIndex].Subtitles.Any();
-		}
-
-		public double Fps(IMovie movie)
-		{
-			var system = movie.HeaderEntries[HeaderKeys.PLATFORM];
-			var pal = movie.HeaderEntries.ContainsKey(HeaderKeys.PAL) &&
-					movie.HeaderEntries[HeaderKeys.PAL] == "1";
-
-			return new PlatformFrameRates()[system, pal];
-			
-		}
-
-		private void EditMenuItem_Click(object sender, EventArgs e)
-		{
-			MovieView.SelectedIndices
-				.Cast<int>()
-				.Select(index => _movieList[index])
-				.ToList()
-				.ForEach(movie => System.Diagnostics.Process.Start(movie.Filename));
-		}
-
-		#endregion
-
-		#region Details
-
-		private void DetailsView_ColumnClick(object sender, ColumnClickEventArgs e)
-		{
-			var detailsList = new List<MovieDetails>();
-			for (var i = 0; i < DetailsView.Items.Count; i++)
-			{
-				detailsList.Add(new MovieDetails
-				{
-					Keys = DetailsView.Items[i].Text,
-					Values = DetailsView.Items[i].SubItems[1].Text,
-					BackgroundColor = DetailsView.Items[i].BackColor
-				});
-			}
-
-			var columnName = DetailsView.Columns[e.Column].Text;
-			if (_sortedDetailsCol != columnName)
-			{
-				_sortDetailsReverse = false;
-			}
-
-			switch (columnName)
-			{
-				// Header, Value
-				case "Header":
-					if (_sortDetailsReverse)
-					{
-						detailsList = detailsList
-							.OrderByDescending(x => x.Keys)
-							.ThenBy(x => x.Values).ToList();
-					}
-					else
-					{
-						detailsList = detailsList
-						   .OrderBy(x => x.Keys)
-						   .ThenBy(x => x.Values).ToList();
-					}
-
-					break;
-				case "Value":
-					if (_sortDetailsReverse)
-					{
-						detailsList = detailsList
-							.OrderByDescending(x => x.Values)
-							.ThenBy(x => x.Keys).ToList();
-					}
-					else
-					{
-						detailsList = detailsList
-							.OrderBy(x => x.Values)
-							.ThenBy(x => x.Keys).ToList();
-					}
-
-					break;
-			}
-
-			DetailsView.Items.Clear();
-			foreach (var detail in detailsList)
-			{
-				var item = new ListViewItem { Text = detail.Keys, BackColor = detail.BackgroundColor };
-				item.SubItems.Add(detail.Values);
-				DetailsView.Items.Add(item);
-			}
-
-			_sortedDetailsCol = columnName;
-			_sortDetailsReverse = !_sortDetailsReverse;
-		}
-
-		private void CommentsBtn_Click(object sender, EventArgs e)
-		{
-			var indices = MovieView.SelectedIndices;
-			if (indices.Count > 0)
-			{
-				var form = new EditCommentsForm();
-				form.GetMovie(_movieList[MovieView.SelectedIndices[0]]);
-				form.Show();
-			}
-		}
-
-		private void SubtitlesBtn_Click(object sender, EventArgs e)
-		{
-			var indices = MovieView.SelectedIndices;
-			if (indices.Count > 0)
-			{
-				var s = new EditSubtitlesForm { ReadOnly = true };
-				s.GetMovie(_movieList[MovieView.SelectedIndices[0]]);
-				s.Show();
-			}
-		}
-
-		#endregion
-
-		#region Misc Widgets
-
-		private void BrowseMovies_Click(object sender, EventArgs e)
-		{
-			var ofd = HawkDialogFactory.CreateOpenFileDialog();
-			ofd.Filter = "Movie Files (*." + MovieService.DefaultExtension + ")|*." + MovieService.DefaultExtension +
-			"|TAS project Files (*." + TasMovie.Extension + ")|*." + TasMovie.Extension +
-			"|All Files|*.*";
-			ofd.InitialDirectory = PathManager.MakeAbsolutePath(Global.Config.PathEntries.MoviesPathFragment, null);
-
-			var result = ofd.ShowHawkDialog();
-			if (result == DialogResult.OK)
-			{
-				var file = new FileInfo(ofd.FileName);
-				if (!file.Exists)
-				{
-					return;
-				}
-
-				int? index = AddMovieToList(ofd.FileName, true);
-				RefreshMovieList();
-				if (index.HasValue)
-				{
-					MovieView.SelectedIndices.Clear();
-					MovieView.setSelection(index.Value);
-					MovieView.SelectItem(index.Value, true);
-				}
-			}
-		}
-
-		private void Scan_Click(object sender, EventArgs e)
-		{
-			ScanFiles();
-			PreHighlightMovie();
-		}
-
-		private void IncludeSubDirectories_CheckedChanged(object sender, EventArgs e)
-		{
-			Global.Config.PlayMovie_IncludeSubdir = IncludeSubDirectories.Checked;
-			ScanFiles();
-			PreHighlightMovie();
-		}
-
-		private void MatchHashCheckBox_CheckedChanged(object sender, EventArgs e)
-		{
-			Global.Config.PlayMovie_MatchHash = MatchHashCheckBox.Checked;
-			ScanFiles();
-			PreHighlightMovie();
-		}
-
-		private void Ok_Click(object sender, EventArgs e)
-		{
-			Global.Config.TurboSeek = TurboCheckbox.Checked;
-			Run();
-			Global.MovieSession.ReadOnly = ReadOnlyCheckBox.Checked;
-
-			if (StopOnFrameCheckbox.Checked && 
-				(StopOnFrameTextBox.ToRawInt().HasValue || LastFrameCheckbox.Checked))
-			{
-				if (LastFrameCheckbox.Checked)
-				{
-					GlobalWin.MainForm.PauseOnFrame = Global.MovieSession.Movie.InputLogLength;
-				}
-				else
-				{
-					GlobalWin.MainForm.PauseOnFrame = StopOnFrameTextBox.ToRawInt();
-				}
-			}
-
-			Close();
-		}
-
-		private void Cancel_Click(object sender, EventArgs e)
-		{
-			Close();
-		}
-
-		#endregion
-
-		private bool _programmaticallyChangingStopFrameCheckbox = false;
-		private void StopOnFrameCheckbox_CheckedChanged(object sender, EventArgs e)
-		{
-			if (!_programmaticallyChangingStopFrameCheckbox)
-			{
-				StopOnFrameTextBox.Focus();
-			}
-		}
-
-		private void StopOnFrameTextBox_TextChanged_1(object sender, EventArgs e)
-		{
-			_programmaticallyChangingStopFrameCheckbox = true;
-			StopOnFrameCheckbox.Checked = !string.IsNullOrWhiteSpace(StopOnFrameTextBox.Text);
-			_programmaticallyChangingStopFrameCheckbox = false;
-		}
-
-		private void LastFrameCheckbox_CheckedChanged(object sender, EventArgs e)
-		{
-			if (LastFrameCheckbox.Checked == true)
-			{
-				_programmaticallyChangingStopFrameCheckbox = true;
-				StopOnFrameCheckbox.Checked = true;
-				_programmaticallyChangingStopFrameCheckbox = false;
-			}
-
-			StopOnFrameTextBox.Enabled = !LastFrameCheckbox.Checked;
-		}
-
-		#endregion
-	}
-}
+using System;
+using System.Threading.Tasks;
+using System.Collections.Generic;
+using System.Drawing;
+using System.IO;
+using System.Linq;
+using System.Text;
+using System.Windows.Forms;
+
+using BizHawk.Client.Common;
+using BizHawk.Common;
+using BizHawk.Client.EmuHawk.WinFormExtensions;
+
+namespace BizHawk.Client.EmuHawk
+{
+	public partial class PlayMovie : Form
+	{
+		private readonly PlatformFrameRates PlatformFrameRates = new PlatformFrameRates();
+
+		private List<IMovie> _movieList = new List<IMovie>();
+		private bool _sortReverse;
+		private string _sortedCol;
+
+		private bool _sortDetailsReverse;
+		private string _sortedDetailsCol;
+
+		public PlayMovie()
+		{
+			InitializeComponent();
+			MovieView.QueryItemText += MovieView_QueryItemText;
+			MovieView.VirtualMode = true;
+			_sortReverse = false;
+			_sortedCol = string.Empty;
+
+			_sortDetailsReverse = false;
+			_sortedDetailsCol = string.Empty;
+		}
+
+		private void PlayMovie_Load(object sender, EventArgs e)
+		{
+			IncludeSubDirectories.Checked = Global.Config.PlayMovie_IncludeSubdir;
+			MatchHashCheckBox.Checked = Global.Config.PlayMovie_MatchHash;
+			ScanFiles();
+			PreHighlightMovie();
+			TurboCheckbox.Checked = Global.Config.TurboSeek;
+		}
+
+		private void MovieView_QueryItemText(int index, int column, out string text)
+		{
+			text = string.Empty;
+			if (column == 0) // File
+			{
+				text = Path.GetFileName(_movieList[index].Filename);
+			}
+
+			if (column == 1) // System
+			{
+				text = _movieList[index].SystemID;
+			}
+
+			if (column == 2) // Game
+			{
+				text = _movieList[index].GameName;
+			}
+
+			if (column == 3) // Time
+			{
+				text = PlatformFrameRates.MovieTime(_movieList[index]).ToString(@"hh\:mm\:ss\.fff");
+			}
+		}
+
+		private void Run()
+		{
+			var indices = MovieView.SelectedIndices;
+			if (indices.Count > 0) // Import file if necessary
+			{
+				GlobalWin.MainForm.StartNewMovie(_movieList[MovieView.SelectedIndices[0]], false);
+			}
+		}
+
+		private int? AddMovieToList(string filename, bool force)
+		{
+			using (var file = new HawkFile(filename))
+			{
+				if (!file.Exists)
+				{
+					return null;
+				}
+				
+				var index = IsDuplicateOf(filename);
+				if (!index.HasValue)
+				{
+					//System.Diagnostics.Stopwatch watch = new System.Diagnostics.Stopwatch(); watch.Start();
+					#if !WINDOWS
+					file.Unbind(); //Mono can't handle file sharing, must only be open once.
+					#endif
+					var movie = PreLoadMovieFile(file, force);
+					if (movie == null)
+					{
+						return null;
+					}
+					//watch.Stop(); Console.WriteLine("[{0}] {1}",watch.ElapsedMilliseconds,Path.GetFileName(filename));
+					
+					lock (_movieList)
+					{
+						_movieList.Add(movie);
+						index = _movieList.Count - 1;
+					}
+
+					_sortReverse = false;
+					_sortedCol = string.Empty;
+				}
+
+				_sortReverse = false;
+				_sortedCol = string.Empty;
+
+				return index;
+			}
+
+		}
+
+		private int? IsDuplicateOf(string filename)
+		{
+			for (var i = 0; i < _movieList.Count; i++)
+			{
+				if (_movieList[i].Filename == filename)
+				{
+					return i;
+				}
+			}
+
+			return null;
+		}
+
+		private IMovie PreLoadMovieFile(HawkFile hf, bool force)
+		{
+			var movie = MovieService.Get(hf.CanonicalFullPath);
+
+			try
+			{
+				movie.PreLoadHeaderAndLength(hf);
+
+				// Don't do this from browse
+				if (movie.Hash == Global.Game.Hash ||
+					Global.Config.PlayMovie_MatchHash == false || force)
+				{
+					return movie;
+				}
+			}
+			catch (Exception ex)
+			{
+				// TODO: inform the user that a movie failed to parse in some way
+				Console.WriteLine(ex.Message);
+			}
+
+			return null;
+		}
+
+		private void UpdateList()
+		{
+			MovieView.Refresh();
+			MovieCount.Text = _movieList.Count + " movie"
+				+ (_movieList.Count != 1 ? "s" : string.Empty);
+		}
+
+		private void PreHighlightMovie()
+		{
+			if (Global.Game == null)
+			{
+				return;
+			}
+
+			var indices = new List<int>();
+
+			// Pull out matching names
+			for (var i = 0; i < _movieList.Count; i++)
+			{
+				if (PathManager.FilesystemSafeName(Global.Game) == _movieList[i].GameName)
+				{
+					indices.Add(i);
+				}
+			}
+
+			if (indices.Count == 0)
+			{
+				return;
+			}
+
+			if (indices.Count == 1)
+			{
+				HighlightMovie(indices[0]);
+				return;
+			}
+
+			// Prefer tas files
+			var tas = new List<int>();
+			for (var i = 0; i < indices.Count; i++)
+			{
+				foreach (var ext in MovieService.MovieExtensions)
+				{
+					if (Path.GetExtension(_movieList[indices[i]].Filename).ToUpper() == "." + ext)
+					{
+						tas.Add(i);
+					}
+				}
+			}
+
+			if (tas.Count == 1)
+			{
+				HighlightMovie(tas[0]);
+				return;
+			}
+			
+			if (tas.Count > 1)
+			{
+				indices = new List<int>(tas);
+			}
+
+			// Final tie breaker - Last used file
+			var file = new FileInfo(_movieList[indices[0]].Filename);
+			var time = file.LastAccessTime;
+			var mostRecent = indices.First();
+			for (var i = 1; i < indices.Count; i++)
+			{
+				file = new FileInfo(_movieList[indices[0]].Filename);
+				if (file.LastAccessTime > time)
+				{
+					time = file.LastAccessTime;
+					mostRecent = indices[i];
+				}
+			}
+
+			HighlightMovie(mostRecent);
+			return;
+		}
+
+		private void HighlightMovie(int index)
+		{
+			MovieView.SelectedIndices.Clear();
+			MovieView.setSelection(index);
+			MovieView.SelectItem(index, true);
+		}
+
+		private void ScanFiles()
+		{
+			_movieList.Clear();
+			MovieView.ItemCount = 0;
+			MovieView.Update();
+
+			var directory = PathManager.MakeAbsolutePath(Global.Config.PathEntries.MoviesPathFragment, null);
+			if (!Directory.Exists(directory))
+			{
+				Directory.CreateDirectory(directory);
+			}
+
+			var dpTodo = new Queue<string>();
+			var fpTodo = new List<string>();
+			dpTodo.Enqueue(directory);
+			Dictionary<string, int> ordinals = new Dictionary<string, int>();
+
+			while (dpTodo.Count > 0)
+			{
+				string dp = dpTodo.Dequeue();
+				
+				//enqueue subdirectories if appropriate
+				if (Global.Config.PlayMovie_IncludeSubdir)
+					foreach(var subdir in Directory.GetDirectories(dp))
+						dpTodo.Enqueue(subdir);
+
+				//add movies
+				fpTodo.AddRange(Directory.GetFiles(dp, "*." + MovieService.DefaultExtension));
+				fpTodo.AddRange(Directory.GetFiles(dp, "*." + TasMovie.Extension));
+			}
+
+			//in parallel, scan each movie
+			Parallel.For(0, fpTodo.Count, (i) =>
+			//for(int i=0;i<fpTodo.Count;i++)
+			{
+				var file = fpTodo[i];
+				lock(ordinals) ordinals[file] = i;
+				AddMovieToList(file, force: false);
+			}
+			);
+
+			//sort by the ordinal key to maintain relatively stable results when rescanning
+			_movieList.Sort((a, b) => ordinals[a.Filename].CompareTo(ordinals[b.Filename]));
+
+			RefreshMovieList();
+		}
+
+		#region Events
+
+		#region Movie List
+
+		void RefreshMovieList()
+		{
+			MovieView.ItemCount = _movieList.Count;
+			UpdateList();
+		}
+
+		private void MovieView_DragEnter(object sender, DragEventArgs e)
+		{
+			e.Effect = e.Data.GetDataPresent(DataFormats.FileDrop) ? DragDropEffects.Copy : DragDropEffects.None;
+		}
+
+		private void MovieView_DragDrop(object sender, DragEventArgs e)
+		{
+			var filePaths = (string[])e.Data.GetData(DataFormats.FileDrop);
+
+			filePaths
+				.Where(path => MovieService.MovieExtensions.Contains(Path.GetExtension(path).Replace(".", "")))
+				.ToList()
+				.ForEach(path => AddMovieToList(path, force: true));
+
+			RefreshMovieList();
+		}
+
+		private void MovieView_KeyDown(object sender, KeyEventArgs e)
+		{
+			if (e.Control && e.KeyCode == Keys.C)
+			{
+				var indexes = MovieView.SelectedIndices;
+				if (indexes.Count > 0)
+				{
+					var copyStr = new StringBuilder();
+					foreach (int index in indexes)
+					{
+						copyStr
+							.Append(_movieList[index].Filename).Append('\t')
+							.Append(_movieList[index].SystemID).Append('\t')
+							.Append(_movieList[index].GameName).Append('\t')
+							.Append(PlatformFrameRates.MovieTime(_movieList[index]).ToString(@"hh\:mm\:ss\.fff"))
+							.AppendLine();
+
+						Clipboard.SetDataObject(copyStr.ToString());
+					}
+				}
+			}
+		}
+
+		private void MovieView_DoubleClick(object sender, EventArgs e)
+		{
+			Run();
+			Close();
+		}
+
+		private void MovieView_ColumnClick(object sender, ColumnClickEventArgs e)
+		{
+			var columnName = MovieView.Columns[e.Column].Text;
+			if (_sortedCol != columnName)
+			{
+				_sortReverse = false;
+			}
+
+			switch (columnName)
+			{
+				case "File":
+					if (_sortReverse)
+					{
+						_movieList = _movieList
+							.OrderByDescending(x => Path.GetFileName(x.Filename))
+							.ThenBy(x => x.SystemID)
+							.ThenBy(x => x.GameName)
+							.ThenBy(x => x.FrameCount)
+							.ToList();
+					}
+					else
+					{
+						_movieList = _movieList
+							.OrderBy(x => Path.GetFileName(x.Filename))
+							.ThenBy(x => x.SystemID)
+							.ThenBy(x => x.GameName)
+							.ThenBy(x => x.FrameCount)
+							.ToList();
+					}
+					break;
+				case "SysID":
+					if (_sortReverse)
+					{
+						_movieList = _movieList
+							.OrderByDescending(x => x.SystemID)
+							.ThenBy(x => Path.GetFileName(x.Filename))
+							.ThenBy(x => x.GameName)
+							.ThenBy(x => x.FrameCount)
+							.ToList();
+					}
+					else
+					{
+						_movieList = _movieList
+							.OrderBy(x => x.SystemID)
+							.ThenBy(x => Path.GetFileName(x.Filename))
+							.ThenBy(x => x.GameName)
+							.ThenBy(x => x.FrameCount)
+							.ToList();
+					}
+					break;
+				case "Game":
+					if (_sortReverse)
+					{
+						_movieList = _movieList
+							.OrderByDescending(x => x.GameName)
+							.ThenBy(x => Path.GetFileName(x.Filename))
+							.ThenBy(x => x.SystemID)
+							.ThenBy(x => x.FrameCount)
+							.ToList();
+					}
+					else
+					{
+						_movieList = _movieList
+							.OrderBy(x => x.GameName)
+							.ThenBy(x => Path.GetFileName(x.Filename))
+							.ThenBy(x => x.SystemID)
+							.ThenBy(x => x.FrameCount)
+							.ToList();
+					}
+					break;
+				case "Length (est.)":
+					if (_sortReverse)
+					{
+						_movieList = _movieList
+							.OrderByDescending(x => x.FrameCount)
+							.ThenBy(x => Path.GetFileName(x.Filename))
+							.ThenBy(x => x.SystemID)
+							.ThenBy(x => x.FrameCount)
+							.ToList();
+					}
+					else
+					{
+						_movieList = _movieList
+							.OrderBy(x => x.FrameCount)
+							.ThenBy(x => Path.GetFileName(x.Filename))
+							.ThenBy(x => x.SystemID)
+							.ThenBy(x => x.GameName)
+							.ToList();
+					}
+					break;
+			}
+
+			_sortedCol = columnName;
+			_sortReverse = !_sortReverse;
+			MovieView.Refresh();
+		}
+
+		private void MovieView_SelectedIndexChanged(object sender, EventArgs e)
+		{
+			toolTip1.SetToolTip(DetailsView, string.Empty);
+			DetailsView.Items.Clear();
+			if (MovieView.SelectedIndices.Count < 1)
+			{
+				OK.Enabled = false;
+				return;
+			}
+
+			OK.Enabled = true;
+
+			var firstIndex = MovieView.SelectedIndices[0];
+			MovieView.ensureVisible(firstIndex);
+
+			foreach (var kvp in _movieList[firstIndex].HeaderEntries)
+			{
+				var item = new ListViewItem(kvp.Key);
+				item.SubItems.Add(kvp.Value);
+
+				bool add = true;
+
+				switch (kvp.Key)
+				{
+					case HeaderKeys.SHA1:
+						if (kvp.Value != Global.Game.Hash)
+						{
+							item.BackColor = Color.Pink;
+							toolTip1.SetToolTip(DetailsView, "Current SHA1: " + Global.Game.Hash);
+						}
+						break;
+					case HeaderKeys.EMULATIONVERSION:
+						if (kvp.Value != VersionInfo.GetEmuVersion())
+						{
+							item.BackColor = Color.Yellow;
+						}
+						break;
+					case HeaderKeys.PLATFORM:
+						if (kvp.Value != Global.Game.System)
+						{
+							item.BackColor = Color.Pink;
+						}
+						break;
+				}
+
+				if(add)
+					DetailsView.Items.Add(item);
+			}
+
+			var FpsItem = new ListViewItem("Fps");
+			FpsItem.SubItems.Add(string.Format("{0:0.#######}", Fps(_movieList[firstIndex])));
+			DetailsView.Items.Add(FpsItem);
+
+			var FramesItem = new ListViewItem("Frames");
+			FramesItem.SubItems.Add(_movieList[firstIndex].FrameCount.ToString());
+			DetailsView.Items.Add(FramesItem);
+			CommentsBtn.Enabled = _movieList[firstIndex].Comments.Any();
+			SubtitlesBtn.Enabled = _movieList[firstIndex].Subtitles.Any();
+		}
+
+		public double Fps(IMovie movie)
+		{
+			var system = movie.HeaderEntries[HeaderKeys.PLATFORM];
+			var pal = movie.HeaderEntries.ContainsKey(HeaderKeys.PAL) &&
+					movie.HeaderEntries[HeaderKeys.PAL] == "1";
+
+			return new PlatformFrameRates()[system, pal];
+			
+		}
+
+		private void EditMenuItem_Click(object sender, EventArgs e)
+		{
+			MovieView.SelectedIndices
+				.Cast<int>()
+				.Select(index => _movieList[index])
+				.ToList()
+				.ForEach(movie => System.Diagnostics.Process.Start(movie.Filename));
+		}
+
+		#endregion
+
+		#region Details
+
+		private void DetailsView_ColumnClick(object sender, ColumnClickEventArgs e)
+		{
+			var detailsList = new List<MovieDetails>();
+			for (var i = 0; i < DetailsView.Items.Count; i++)
+			{
+				detailsList.Add(new MovieDetails
+				{
+					Keys = DetailsView.Items[i].Text,
+					Values = DetailsView.Items[i].SubItems[1].Text,
+					BackgroundColor = DetailsView.Items[i].BackColor
+				});
+			}
+
+			var columnName = DetailsView.Columns[e.Column].Text;
+			if (_sortedDetailsCol != columnName)
+			{
+				_sortDetailsReverse = false;
+			}
+
+			switch (columnName)
+			{
+				// Header, Value
+				case "Header":
+					if (_sortDetailsReverse)
+					{
+						detailsList = detailsList
+							.OrderByDescending(x => x.Keys)
+							.ThenBy(x => x.Values).ToList();
+					}
+					else
+					{
+						detailsList = detailsList
+						   .OrderBy(x => x.Keys)
+						   .ThenBy(x => x.Values).ToList();
+					}
+
+					break;
+				case "Value":
+					if (_sortDetailsReverse)
+					{
+						detailsList = detailsList
+							.OrderByDescending(x => x.Values)
+							.ThenBy(x => x.Keys).ToList();
+					}
+					else
+					{
+						detailsList = detailsList
+							.OrderBy(x => x.Values)
+							.ThenBy(x => x.Keys).ToList();
+					}
+
+					break;
+			}
+
+			DetailsView.Items.Clear();
+			foreach (var detail in detailsList)
+			{
+				var item = new ListViewItem { Text = detail.Keys, BackColor = detail.BackgroundColor };
+				item.SubItems.Add(detail.Values);
+				DetailsView.Items.Add(item);
+			}
+
+			_sortedDetailsCol = columnName;
+			_sortDetailsReverse = !_sortDetailsReverse;
+		}
+
+		private void CommentsBtn_Click(object sender, EventArgs e)
+		{
+			var indices = MovieView.SelectedIndices;
+			if (indices.Count > 0)
+			{
+				var form = new EditCommentsForm();
+				form.GetMovie(_movieList[MovieView.SelectedIndices[0]]);
+				form.Show();
+			}
+		}
+
+		private void SubtitlesBtn_Click(object sender, EventArgs e)
+		{
+			var indices = MovieView.SelectedIndices;
+			if (indices.Count > 0)
+			{
+				var s = new EditSubtitlesForm { ReadOnly = true };
+				s.GetMovie(_movieList[MovieView.SelectedIndices[0]]);
+				s.Show();
+			}
+		}
+
+		#endregion
+
+		#region Misc Widgets
+
+		private void BrowseMovies_Click(object sender, EventArgs e)
+		{
+			var ofd = HawkDialogFactory.CreateOpenFileDialog();
+			ofd.Filter = "Movie Files (*." + MovieService.DefaultExtension + ")|*." + MovieService.DefaultExtension +
+			"|TAS project Files (*." + TasMovie.Extension + ")|*." + TasMovie.Extension +
+			"|All Files|*.*";
+			ofd.InitialDirectory = PathManager.MakeAbsolutePath(Global.Config.PathEntries.MoviesPathFragment, null);
+
+			var result = ofd.ShowHawkDialog();
+			if (result == DialogResult.OK)
+			{
+				var file = new FileInfo(ofd.FileName);
+				if (!file.Exists)
+				{
+					return;
+				}
+
+				int? index = AddMovieToList(ofd.FileName, true);
+				RefreshMovieList();
+				if (index.HasValue)
+				{
+					MovieView.SelectedIndices.Clear();
+					MovieView.setSelection(index.Value);
+					MovieView.SelectItem(index.Value, true);
+				}
+			}
+		}
+
+		private void Scan_Click(object sender, EventArgs e)
+		{
+			ScanFiles();
+			PreHighlightMovie();
+		}
+
+		private void IncludeSubDirectories_CheckedChanged(object sender, EventArgs e)
+		{
+			Global.Config.PlayMovie_IncludeSubdir = IncludeSubDirectories.Checked;
+			ScanFiles();
+			PreHighlightMovie();
+		}
+
+		private void MatchHashCheckBox_CheckedChanged(object sender, EventArgs e)
+		{
+			Global.Config.PlayMovie_MatchHash = MatchHashCheckBox.Checked;
+			ScanFiles();
+			PreHighlightMovie();
+		}
+
+		private void Ok_Click(object sender, EventArgs e)
+		{
+			Global.Config.TurboSeek = TurboCheckbox.Checked;
+			Run();
+			Global.MovieSession.ReadOnly = ReadOnlyCheckBox.Checked;
+
+			if (StopOnFrameCheckbox.Checked && 
+				(StopOnFrameTextBox.ToRawInt().HasValue || LastFrameCheckbox.Checked))
+			{
+				if (LastFrameCheckbox.Checked)
+				{
+					GlobalWin.MainForm.PauseOnFrame = Global.MovieSession.Movie.InputLogLength;
+				}
+				else
+				{
+					GlobalWin.MainForm.PauseOnFrame = StopOnFrameTextBox.ToRawInt();
+				}
+			}
+
+			Close();
+		}
+
+		private void Cancel_Click(object sender, EventArgs e)
+		{
+			Close();
+		}
+
+		#endregion
+
+		private bool _programmaticallyChangingStopFrameCheckbox = false;
+		private void StopOnFrameCheckbox_CheckedChanged(object sender, EventArgs e)
+		{
+			if (!_programmaticallyChangingStopFrameCheckbox)
+			{
+				StopOnFrameTextBox.Focus();
+			}
+		}
+
+		private void StopOnFrameTextBox_TextChanged_1(object sender, EventArgs e)
+		{
+			_programmaticallyChangingStopFrameCheckbox = true;
+			StopOnFrameCheckbox.Checked = !string.IsNullOrWhiteSpace(StopOnFrameTextBox.Text);
+			_programmaticallyChangingStopFrameCheckbox = false;
+		}
+
+		private void LastFrameCheckbox_CheckedChanged(object sender, EventArgs e)
+		{
+			if (LastFrameCheckbox.Checked == true)
+			{
+				_programmaticallyChangingStopFrameCheckbox = true;
+				StopOnFrameCheckbox.Checked = true;
+				_programmaticallyChangingStopFrameCheckbox = false;
+			}
+
+			StopOnFrameTextBox.Enabled = !LastFrameCheckbox.Checked;
+		}
+
+		#endregion
+	}
+}
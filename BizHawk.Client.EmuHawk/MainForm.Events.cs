using System;
using System.Drawing;
using System.IO;
using System.Windows.Forms;
using System.Collections.Generic;
using BizHawk.Emulation.Common;
using BizHawk.Emulation.Common.IEmulatorExtensions;
using BizHawk.Emulation.Cores.Calculators;
using BizHawk.Emulation.Cores.ColecoVision;
using BizHawk.Emulation.Cores.Nintendo.NES;
using BizHawk.Emulation.Cores.Nintendo.SubNESHawk;
using BizHawk.Emulation.Cores.Nintendo.N64;
using BizHawk.Emulation.Cores.Nintendo.SNES;
using BizHawk.Emulation.Cores.PCEngine;
using BizHawk.Emulation.Cores.Sega.MasterSystem;
using BizHawk.Emulation.Cores.Consoles.Nintendo.QuickNES;

using BizHawk.Client.Common;

using BizHawk.Client.EmuHawk.WinFormExtensions;
using BizHawk.Client.EmuHawk.ToolExtensions;
using BizHawk.Emulation.Cores.Computers.AppleII;
using BizHawk.Client.ApiHawk;
using BizHawk.Common;
using BizHawk.Emulation.Cores.Atari.A7800Hawk;
using BizHawk.Emulation.Cores.Computers.Commodore64;
using BizHawk.Emulation.Cores.Nintendo.Gameboy;
using BizHawk.Emulation.Cores.Computers.SinclairSpectrum;
using BizHawk.Emulation.Cores.Computers.AmstradCPC;
using BizHawk.Emulation.Cores.Intellivision;
using BizHawk.Emulation.Cores.Sony.PSX;

namespace BizHawk.Client.EmuHawk
{
	public partial class MainForm
	{
		#region File Menu

		private void FileSubMenu_DropDownOpened(object sender, EventArgs e)
		{
			SaveStateSubMenu.Enabled =
				LoadStateSubMenu.Enabled =
				SaveSlotSubMenu.Enabled =
				Emulator.HasSavestates();

			OpenRomMenuItem.ShortcutKeyDisplayString = Config.HotkeyBindings["Open ROM"].Bindings;
			CloseRomMenuItem.ShortcutKeyDisplayString = Config.HotkeyBindings["Close ROM"].Bindings;

			MovieSubMenu.Enabled =
				CloseRomMenuItem.Enabled =
				!Emulator.IsNull();

			var hasSaveRam = Emulator.HasSaveRam();
			bool needBold = hasSaveRam && Emulator.AsSaveRam().SaveRamModified;

			SaveRAMSubMenu.Enabled = hasSaveRam;
			if (SaveRAMSubMenu.Font.Bold != needBold)
			{
				var font = new Font(SaveRAMSubMenu.Font, needBold ? FontStyle.Bold : FontStyle.Regular);
				SaveRAMSubMenu.Font = font;
			}

			AVSubMenu.Enabled =
			ScreenshotSubMenu.Enabled =
				Emulator.HasVideoProvider();
		}

		private void RecentRomMenuItem_DropDownOpened(object sender, EventArgs e)
		{
			RecentRomSubMenu.DropDownItems.Clear();
			RecentRomSubMenu.DropDownItems.AddRange(
				Config.RecentRoms.RecentMenu(LoadRomFromRecent, true, true));
		}

		private void SaveStateSubMenu_DropDownOpened(object sender, EventArgs e)
		{
			SaveState0MenuItem.Font = new Font(
				SaveState0MenuItem.Font.FontFamily,
				SaveState0MenuItem.Font.Size,
				 _stateSlots.HasSlot(0) ? (FontStyle.Italic | FontStyle.Bold) : FontStyle.Regular);

			SaveState1MenuItem.Font = new Font(
				SaveState1MenuItem.Font.FontFamily,
				SaveState1MenuItem.Font.Size,
				_stateSlots.HasSlot(1) ? (FontStyle.Italic | FontStyle.Bold) : FontStyle.Regular);

			SaveState2MenuItem.Font = new Font(
				SaveState2MenuItem.Font.FontFamily,
				SaveState2MenuItem.Font.Size,
				_stateSlots.HasSlot(2) ? (FontStyle.Italic | FontStyle.Bold) : FontStyle.Regular);

			SaveState3MenuItem.Font = new Font(
				SaveState3MenuItem.Font.FontFamily,
				SaveState3MenuItem.Font.Size,
				_stateSlots.HasSlot(3) ? (FontStyle.Italic | FontStyle.Bold) : FontStyle.Regular);

			SaveState4MenuItem.Font = new Font(
				SaveState4MenuItem.Font.FontFamily,
				SaveState4MenuItem.Font.Size,
				_stateSlots.HasSlot(4) ? (FontStyle.Italic | FontStyle.Bold) : FontStyle.Regular);

			SaveState5MenuItem.Font = new Font(
				SaveState5MenuItem.Font.FontFamily,
				SaveState5MenuItem.Font.Size,
				_stateSlots.HasSlot(5) ? (FontStyle.Italic | FontStyle.Bold) : FontStyle.Regular);

			SaveState6MenuItem.Font = new Font(
				SaveState6MenuItem.Font.FontFamily,
				SaveState6MenuItem.Font.Size,
				_stateSlots.HasSlot(6) ? (FontStyle.Italic | FontStyle.Bold) : FontStyle.Regular);

			SaveState7MenuItem.Font = new Font(
				SaveState7MenuItem.Font.FontFamily,
				SaveState7MenuItem.Font.Size,
				_stateSlots.HasSlot(7) ? (FontStyle.Italic | FontStyle.Bold) : FontStyle.Regular);

			SaveState8MenuItem.Font = new Font(
				SaveState8MenuItem.Font.FontFamily,
				SaveState8MenuItem.Font.Size,
				_stateSlots.HasSlot(8) ? (FontStyle.Italic | FontStyle.Bold) : FontStyle.Regular);

			SaveState9MenuItem.Font = new Font(
				SaveState9MenuItem.Font.FontFamily,
				SaveState9MenuItem.Font.Size,
				_stateSlots.HasSlot(9) ? (FontStyle.Italic | FontStyle.Bold) : FontStyle.Regular);

			SaveState1MenuItem.ShortcutKeyDisplayString = Config.HotkeyBindings["Save State 1"].Bindings;
			SaveState2MenuItem.ShortcutKeyDisplayString = Config.HotkeyBindings["Save State 2"].Bindings;
			SaveState3MenuItem.ShortcutKeyDisplayString = Config.HotkeyBindings["Save State 3"].Bindings;
			SaveState4MenuItem.ShortcutKeyDisplayString = Config.HotkeyBindings["Save State 4"].Bindings;
			SaveState5MenuItem.ShortcutKeyDisplayString = Config.HotkeyBindings["Save State 5"].Bindings;
			SaveState6MenuItem.ShortcutKeyDisplayString = Config.HotkeyBindings["Save State 6"].Bindings;
			SaveState7MenuItem.ShortcutKeyDisplayString = Config.HotkeyBindings["Save State 7"].Bindings;
			SaveState8MenuItem.ShortcutKeyDisplayString = Config.HotkeyBindings["Save State 8"].Bindings;
			SaveState9MenuItem.ShortcutKeyDisplayString = Config.HotkeyBindings["Save State 9"].Bindings;
			SaveState0MenuItem.ShortcutKeyDisplayString = Config.HotkeyBindings["Save State 0"].Bindings;
			SaveNamedStateMenuItem.ShortcutKeyDisplayString = Config.HotkeyBindings["Save Named State"].Bindings;
		}

		private void LoadStateSubMenu_DropDownOpened(object sender, EventArgs e)
		{
			LoadState1MenuItem.ShortcutKeyDisplayString = Config.HotkeyBindings["Load State 1"].Bindings;
			LoadState2MenuItem.ShortcutKeyDisplayString = Config.HotkeyBindings["Load State 2"].Bindings;
			LoadState3MenuItem.ShortcutKeyDisplayString = Config.HotkeyBindings["Load State 3"].Bindings;
			LoadState4MenuItem.ShortcutKeyDisplayString = Config.HotkeyBindings["Load State 4"].Bindings;
			LoadState5MenuItem.ShortcutKeyDisplayString = Config.HotkeyBindings["Load State 5"].Bindings;
			LoadState6MenuItem.ShortcutKeyDisplayString = Config.HotkeyBindings["Load State 6"].Bindings;
			LoadState7MenuItem.ShortcutKeyDisplayString = Config.HotkeyBindings["Load State 7"].Bindings;
			LoadState8MenuItem.ShortcutKeyDisplayString = Config.HotkeyBindings["Load State 8"].Bindings;
			LoadState9MenuItem.ShortcutKeyDisplayString = Config.HotkeyBindings["Load State 9"].Bindings;
			LoadState0MenuItem.ShortcutKeyDisplayString = Config.HotkeyBindings["Load State 0"].Bindings;
			LoadNamedStateMenuItem.ShortcutKeyDisplayString = Config.HotkeyBindings["Load Named State"].Bindings;

			AutoloadLastSlotMenuItem.Checked = Config.AutoLoadLastSaveSlot;

			LoadState1MenuItem.Enabled = _stateSlots.HasSlot(1);
			LoadState2MenuItem.Enabled = _stateSlots.HasSlot(2);
			LoadState3MenuItem.Enabled = _stateSlots.HasSlot(3);
			LoadState4MenuItem.Enabled = _stateSlots.HasSlot(4);
			LoadState5MenuItem.Enabled = _stateSlots.HasSlot(5);
			LoadState6MenuItem.Enabled = _stateSlots.HasSlot(6);
			LoadState7MenuItem.Enabled = _stateSlots.HasSlot(7);
			LoadState8MenuItem.Enabled = _stateSlots.HasSlot(8);
			LoadState9MenuItem.Enabled = _stateSlots.HasSlot(9);
			LoadState0MenuItem.Enabled = _stateSlots.HasSlot(0);
		}

		private void SaveSlotSubMenu_DropDownOpened(object sender, EventArgs e)
		{
			SelectSlot0MenuItem.ShortcutKeyDisplayString = Config.HotkeyBindings["Select State 0"].Bindings;
			SelectSlot1MenuItem.ShortcutKeyDisplayString = Config.HotkeyBindings["Select State 1"].Bindings;
			SelectSlot2MenuItem.ShortcutKeyDisplayString = Config.HotkeyBindings["Select State 2"].Bindings;
			SelectSlot3MenuItem.ShortcutKeyDisplayString = Config.HotkeyBindings["Select State 3"].Bindings;
			SelectSlot4MenuItem.ShortcutKeyDisplayString = Config.HotkeyBindings["Select State 4"].Bindings;
			SelectSlot5MenuItem.ShortcutKeyDisplayString = Config.HotkeyBindings["Select State 5"].Bindings;
			SelectSlot6MenuItem.ShortcutKeyDisplayString = Config.HotkeyBindings["Select State 6"].Bindings;
			SelectSlot7MenuItem.ShortcutKeyDisplayString = Config.HotkeyBindings["Select State 7"].Bindings;
			SelectSlot8MenuItem.ShortcutKeyDisplayString = Config.HotkeyBindings["Select State 8"].Bindings;
			SelectSlot9MenuItem.ShortcutKeyDisplayString = Config.HotkeyBindings["Select State 9"].Bindings;
			PreviousSlotMenuItem.ShortcutKeyDisplayString = Config.HotkeyBindings["Previous Slot"].Bindings;
			NextSlotMenuItem.ShortcutKeyDisplayString = Config.HotkeyBindings["Next Slot"].Bindings;
			SaveToCurrentSlotMenuItem.ShortcutKeyDisplayString = Config.HotkeyBindings["Quick Save"].Bindings;
			LoadCurrentSlotMenuItem.ShortcutKeyDisplayString = Config.HotkeyBindings["Quick Load"].Bindings;

			SelectSlot0MenuItem.Checked = false;
			SelectSlot1MenuItem.Checked = false;
			SelectSlot2MenuItem.Checked = false;
			SelectSlot3MenuItem.Checked = false;
			SelectSlot4MenuItem.Checked = false;
			SelectSlot5MenuItem.Checked = false;
			SelectSlot6MenuItem.Checked = false;
			SelectSlot7MenuItem.Checked = false;
			SelectSlot8MenuItem.Checked = false;
			SelectSlot9MenuItem.Checked = false;
			SelectSlot1MenuItem.Checked = false;

			switch (Config.SaveSlot)
			{
				case 0:
					SelectSlot0MenuItem.Checked = true;
					break;
				case 1:
					SelectSlot1MenuItem.Checked = true;
					break;
				case 2:
					SelectSlot2MenuItem.Checked = true;
					break;
				case 3:
					SelectSlot3MenuItem.Checked = true;
					break;
				case 4:
					SelectSlot4MenuItem.Checked = true;
					break;
				case 5:
					SelectSlot5MenuItem.Checked = true;
					break;
				case 6:
					SelectSlot6MenuItem.Checked = true;
					break;
				case 7:
					SelectSlot7MenuItem.Checked = true;
					break;
				case 8:
					SelectSlot8MenuItem.Checked = true;
					break;
				case 9:
					SelectSlot9MenuItem.Checked = true;
					break;
			}
		}

		private void SaveRAMSubMenu_DropDownOpened(object sender, EventArgs e)
		{
			FlushSaveRAMMenuItem.ShortcutKeyDisplayString = Config.HotkeyBindings["Flush SaveRAM"].Bindings;
		}

		private void MovieSubMenu_DropDownOpened(object sender, EventArgs e)
		{
			FullMovieLoadstatesMenuItem.Enabled = !MovieSession.MultiTrack.IsActive;
			StopMovieWithoutSavingMenuItem.Enabled = MovieSession.Movie.IsActive() && MovieSession.Movie.Changes;
			StopMovieMenuItem.Enabled
				= PlayFromBeginningMenuItem.Enabled
				= SaveMovieMenuItem.Enabled
				= SaveMovieAsMenuItem.Enabled
				= MovieSession.Movie.IsActive();

			ReadonlyMenuItem.Checked = MovieSession.ReadOnly;
			AutomaticallyBackupMoviesMenuItem.Checked = Config.EnableBackupMovies;
			FullMovieLoadstatesMenuItem.Checked = Config.VBAStyleMovieLoadState;

			ReadonlyMenuItem.ShortcutKeyDisplayString = Config.HotkeyBindings["Toggle read-only"].Bindings;
			RecordMovieMenuItem.ShortcutKeyDisplayString = Config.HotkeyBindings["Record Movie"].Bindings;
			PlayMovieMenuItem.ShortcutKeyDisplayString = Config.HotkeyBindings["Play Movie"].Bindings;
			StopMovieMenuItem.ShortcutKeyDisplayString = Config.HotkeyBindings["Stop Movie"].Bindings;
			PlayFromBeginningMenuItem.ShortcutKeyDisplayString = Config.HotkeyBindings["Play from beginning"].Bindings;
			SaveMovieMenuItem.ShortcutKeyDisplayString = Config.HotkeyBindings["Save Movie"].Bindings;
		}

		private void RecentMovieSubMenu_DropDownOpened(object sender, EventArgs e)
		{
			RecentMovieSubMenu.DropDownItems.Clear();
			RecentMovieSubMenu.DropDownItems.AddRange(
				Config.RecentMovies.RecentMenu(LoadMoviesFromRecent, true));
		}

		private void MovieEndSubMenu_DropDownOpened(object sender, EventArgs e)
		{
			MovieEndFinishMenuItem.Checked = Config.MovieEndAction == MovieEndAction.Finish;
			MovieEndRecordMenuItem.Checked = Config.MovieEndAction == MovieEndAction.Record;
			MovieEndStopMenuItem.Checked = Config.MovieEndAction == MovieEndAction.Stop;
			MovieEndPauseMenuItem.Checked = Config.MovieEndAction == MovieEndAction.Pause;

			// Arguably an IControlMainForm property should be set here, but in reality only Tastudio is ever going to interfere with this logic
			MovieEndFinishMenuItem.Enabled =
			MovieEndRecordMenuItem.Enabled =
			MovieEndStopMenuItem.Enabled =
			MovieEndPauseMenuItem.Enabled =
				!Tools.Has<TAStudio>();
		}

		private void AVSubMenu_DropDownOpened(object sender, EventArgs e)
		{
			ConfigAndRecordAVMenuItem.ShortcutKeyDisplayString = Config.HotkeyBindings["Record A/V"].Bindings;
			StopAVIMenuItem.ShortcutKeyDisplayString = Config.HotkeyBindings["Stop A/V"].Bindings;
			CaptureOSDMenuItem.Checked = Config.AVI_CaptureOSD;

			RecordAVMenuItem.Enabled = OSTailoredCode.IsUnixHost || !string.IsNullOrEmpty(Global.Config.VideoWriter) && _currAviWriter == null;
			SynclessRecordingMenuItem.Enabled = !OSTailoredCode.IsUnixHost;

			if (_currAviWriter == null)
			{
				ConfigAndRecordAVMenuItem.Enabled = !OSTailoredCode.IsUnixHost;
				StopAVIMenuItem.Enabled = false;
			}
			else
			{
				ConfigAndRecordAVMenuItem.Enabled = false;
				StopAVIMenuItem.Enabled = true;
			}
		}

		private void ScreenshotSubMenu_DropDownOpening(object sender, EventArgs e)
		{
			ScreenshotCaptureOSDMenuItem1.Checked = Config.Screenshot_CaptureOSD;
			ScreenshotMenuItem.ShortcutKeyDisplayString = Config.HotkeyBindings["Screenshot"].Bindings;
			ScreenshotClipboardMenuItem.ShortcutKeyDisplayString = Config.HotkeyBindings["ScreenshotToClipboard"].Bindings;
			ScreenshotClientClipboardMenuItem.ShortcutKeyDisplayString = Config.HotkeyBindings["Screen Client to Clipboard"].Bindings;
		}

		private void OpenRomMenuItem_Click(object sender, EventArgs e)
		{
			OpenRom();
		}

		private void OpenAdvancedMenuItem_Click(object sender, EventArgs e)
		{
			using var oac = new OpenAdvancedChooser(this);
			if (oac.ShowHawkDialog() == DialogResult.Cancel)
			{
				return;
			}

			if (oac.Result == AdvancedRomLoaderType.LibretroLaunchNoGame)
			{
				var argsNoGame = new LoadRomArgs
				{
					OpenAdvanced = new OpenAdvanced_LibretroNoGame(Config.LibretroCore)
				};
				LoadRom("", argsNoGame);
				return;
			}

			var args = new LoadRomArgs();

			var filter = RomFilter;

			if (oac.Result == AdvancedRomLoaderType.LibretroLaunchGame)
			{
				args.OpenAdvanced = new OpenAdvanced_Libretro();
				filter = oac.SuggestedExtensionFilter;
			}
			else if (oac.Result == AdvancedRomLoaderType.ClassicLaunchGame)
			{
				args.OpenAdvanced = new OpenAdvanced_OpenRom();
			}
			else if (oac.Result == AdvancedRomLoaderType.MAMELaunchGame)
			{
				args.OpenAdvanced = new OpenAdvanced_MAME();
				filter = "MAME Arcade ROMs (*.zip)|*.zip";
			}
			else
			{
				throw new InvalidOperationException("Automatic Alpha Sanitizer");
			}

			/*************************/
			/* CLONE OF CODE FROM OpenRom (mostly) */
			using var ofd = new OpenFileDialog
			{
				InitialDirectory = PathManager.GetRomsPath(Emulator.SystemId),
				Filter = filter,
				RestoreDirectory = false,
				FilterIndex = _lastOpenRomFilter,
				Title = "Open Advanced"
			};

			var result = ofd.ShowHawkDialog();
			if (result.IsOk())
			{
				return;
			}

			var file = new FileInfo(ofd.FileName);
			Config.LastRomPath = file.DirectoryName;
			_lastOpenRomFilter = ofd.FilterIndex;
			/*************************/

			LoadRom(file.FullName, args);
		}

		private void CloseRomMenuItem_Click(object sender, EventArgs e)
		{
			CloseRom();
		}

		private void Savestate1MenuItem_Click(object sender, EventArgs e) { SaveQuickSave("QuickSave1"); }
		private void Savestate2MenuItem_Click(object sender, EventArgs e) { SaveQuickSave("QuickSave2"); }
		private void Savestate3MenuItem_Click(object sender, EventArgs e) { SaveQuickSave("QuickSave3"); }
		private void Savestate4MenuItem_Click(object sender, EventArgs e) { SaveQuickSave("QuickSave4"); }
		private void Savestate5MenuItem_Click(object sender, EventArgs e) { SaveQuickSave("QuickSave5"); }
		private void Savestate6MenuItem_Click(object sender, EventArgs e) { SaveQuickSave("QuickSave6"); }
		private void Savestate7MenuItem_Click(object sender, EventArgs e) { SaveQuickSave("QuickSave7"); }
		private void Savestate8MenuItem_Click(object sender, EventArgs e) { SaveQuickSave("QuickSave8"); }
		private void Savestate9MenuItem_Click(object sender, EventArgs e) { SaveQuickSave("QuickSave9"); }
		private void Savestate0MenuItem_Click(object sender, EventArgs e) { SaveQuickSave("QuickSave0"); }

		private void SaveNamedStateMenuItem_Click(object sender, EventArgs e)
		{
			SaveStateAs();
		}

		private void Loadstate1MenuItem_Click(object sender, EventArgs e) { LoadQuickSave("QuickSave1"); }
		private void Loadstate2MenuItem_Click(object sender, EventArgs e) { LoadQuickSave("QuickSave2"); }
		private void Loadstate3MenuItem_Click(object sender, EventArgs e) { LoadQuickSave("QuickSave3"); }
		private void Loadstate4MenuItem_Click(object sender, EventArgs e) { LoadQuickSave("QuickSave4"); }
		private void Loadstate5MenuItem_Click(object sender, EventArgs e) { LoadQuickSave("QuickSave5"); }
		private void Loadstate6MenuItem_Click(object sender, EventArgs e) { LoadQuickSave("QuickSave6"); }
		private void Loadstate7MenuItem_Click(object sender, EventArgs e) { LoadQuickSave("QuickSave7"); }
		private void Loadstate8MenuItem_Click(object sender, EventArgs e) { LoadQuickSave("QuickSave8"); }
		private void Loadstate9MenuItem_Click(object sender, EventArgs e) { LoadQuickSave("QuickSave9"); }
		private void Loadstate0MenuItem_Click(object sender, EventArgs e) { LoadQuickSave("QuickSave0"); }

		private void LoadNamedStateMenuItem_Click(object sender, EventArgs e)
		{
			LoadStateAs();
		}

		private void AutoloadLastSlotMenuItem_Click(object sender, EventArgs e)
		{
			Config.AutoLoadLastSaveSlot ^= true;
		}

		private void SelectSlotMenuItems_Click(object sender, EventArgs e)
		{
			if (sender == SelectSlot0MenuItem) Config.SaveSlot = 0;
			else if (sender == SelectSlot1MenuItem) Config.SaveSlot = 1;
			else if (sender == SelectSlot2MenuItem) Config.SaveSlot = 2;
			else if (sender == SelectSlot3MenuItem) Config.SaveSlot = 3;
			else if (sender == SelectSlot4MenuItem) Config.SaveSlot = 4;
			else if (sender == SelectSlot5MenuItem) Config.SaveSlot = 5;
			else if (sender == SelectSlot6MenuItem) Config.SaveSlot = 6;
			else if (sender == SelectSlot7MenuItem) Config.SaveSlot = 7;
			else if (sender == SelectSlot8MenuItem) Config.SaveSlot = 8;
			else if (sender == SelectSlot9MenuItem) Config.SaveSlot = 9;

			UpdateStatusSlots();
			SaveSlotSelectedMessage();
		}

		private void PreviousSlotMenuItem_Click(object sender, EventArgs e)
		{
			PreviousSlot();
		}

		private void NextSlotMenuItem_Click(object sender, EventArgs e)
		{
			NextSlot();
		}

		private void SaveToCurrentSlotMenuItem_Click(object sender, EventArgs e)
		{
			SaveQuickSave($"QuickSave{Config.SaveSlot}");
		}

		private void LoadCurrentSlotMenuItem_Click(object sender, EventArgs e)
		{
			LoadQuickSave($"QuickSave{Config.SaveSlot}");
		}

		private void FlushSaveRAMMenuItem_Click(object sender, EventArgs e)
		{
			FlushSaveRAM();
		}

		private void ReadonlyMenuItem_Click(object sender, EventArgs e)
		{
			ToggleReadOnly();
		}

		private void RecordMovieMenuItem_Click(object sender, EventArgs e)
		{
			if (!Emulator.Attributes().Released)
			{
				var result = MessageBox.Show(
					this,
					"Thanks for using BizHawk!  The emulation core you have selected " +
					"is currently BETA-status.  We appreciate your help in testing BizHawk. " +
					"You can record a movie on this core if you'd like to, but expect to " +
					"encounter bugs and sync problems.  Continue?", "BizHawk", MessageBoxButtons.YesNo);

				if (result != DialogResult.Yes)
				{
					return;
				}
			}

			if (!EmuHawkUtil.EnsureCoreIsAccurate(Emulator))
			{
				// Inaccurate core but allow the user to continue anyway
			}

			using var form = new RecordMovie(this, Emulator);
			form.ShowDialog();
		}

		private void PlayMovieMenuItem_Click(object sender, EventArgs e)
		{
			using var form = new PlayMovie(this);
			form.ShowDialog();
		}

		private void StopMovieMenuItem_Click(object sender, EventArgs e)
		{
			StopMovie();
		}

		private void PlayFromBeginningMenuItem_Click(object sender, EventArgs e)
		{
			RestartMovie();
		}

		private void ImportMovieMenuItem_Click(object sender, EventArgs e)
		{
			using var ofd = new OpenFileDialog
			{
				InitialDirectory = PathManager.GetRomsPath(Emulator.SystemId),
				Multiselect = true,
				Filter = ToFilter("Movie Files", MovieImport.AvailableImporters()),
				RestoreDirectory = false
			};

			if (ofd.ShowHawkDialog().IsOk())
			{
				foreach (var fn in ofd.FileNames)
				{
					ProcessMovieImport(fn, false);
				}
			}
		}

		private void SaveMovieMenuItem_Click(object sender, EventArgs e)
		{
			SaveMovie();
		}

		private void SaveMovieAsMenuItem_Click(object sender, EventArgs e)
		{
			var filename = MovieSession.Movie.Filename;
			if (string.IsNullOrWhiteSpace(filename))
			{
				filename = PathManager.FilesystemSafeName(Game);
			}

			var file = ToolFormBase.SaveFileDialog(
				filename,
				PathManager.MakeAbsolutePath(Config.PathEntries.MoviesPathFragment, null),
				"Movie Files",
				MovieSession.Movie.PreferredExtension);

			if (file != null)
			{
				MovieSession.Movie.Filename = file.FullName;
				Config.RecentMovies.Add(MovieSession.Movie.Filename);
				SaveMovie();
			}
		}

		private void StopMovieWithoutSavingMenuItem_Click(object sender, EventArgs e)
		{
			if (Config.EnableBackupMovies)
			{
				MovieSession.Movie.SaveBackup();
			}

			StopMovie(saveChanges: false);
		}

		private void AutomaticMovieBackupMenuItem_Click(object sender, EventArgs e)
		{
			Config.EnableBackupMovies ^= true;
		}

		private void FullMovieLoadstatesMenuItem_Click(object sender, EventArgs e)
		{
			Config.VBAStyleMovieLoadState ^= true;
		}

		private void MovieEndFinishMenuItem_Click(object sender, EventArgs e)
		{
			Config.MovieEndAction = MovieEndAction.Finish;
		}

		private void MovieEndRecordMenuItem_Click(object sender, EventArgs e)
		{
			Config.MovieEndAction = MovieEndAction.Record;
		}

		private void MovieEndStopMenuItem_Click(object sender, EventArgs e)
		{
			Config.MovieEndAction = MovieEndAction.Stop;
		}

		private void MovieEndPauseMenuItem_Click(object sender, EventArgs e)
		{
			Config.MovieEndAction = MovieEndAction.Pause;
		}

		private void ConfigAndRecordAVMenuItem_Click(object sender, EventArgs e)
		{
			RecordAv();
		}

		private void RecordAVMenuItem_Click(object sender, EventArgs e)
		{
			RecordAv(null, null); // force unattended, but allow traditional setup
		}

		private void StopAVMenuItem_Click(object sender, EventArgs e)
		{
			StopAv();
		}

		private void SynclessRecordingMenuItem_Click(object sender, EventArgs e)
		{
			new SynclessRecordingTools().Run();
		}

		private void CaptureOSDMenuItem_Click(object sender, EventArgs e)
		{
			Config.AVI_CaptureOSD ^= true;
		}

		private void ScreenshotMenuItem_Click(object sender, EventArgs e)
		{
			TakeScreenshot();
		}

		private void ScreenshotAsMenuItem_Click(object sender, EventArgs e)
		{
			var path = $"{PathManager.ScreenshotPrefix(Game)}.{DateTime.Now:yyyy-MM-dd HH.mm.ss}.png";

			using var sfd = new SaveFileDialog
			{
				InitialDirectory = Path.GetDirectoryName(path),
				FileName = Path.GetFileName(path),
				Filter = "PNG File (*.png)|*.png"
			};

			if (sfd.ShowHawkDialog().IsOk())
			{
				TakeScreenshot(sfd.FileName);
			}
		}

		private void ScreenshotClipboardMenuItem_Click(object sender, EventArgs e)
		{
			TakeScreenshotToClipboard();
		}

		private void ScreenshotClientClipboardMenuItem_Click(object sender, EventArgs e)
		{
			TakeScreenshotClientToClipboard();
		}

		private void ScreenshotCaptureOSDMenuItem_Click(object sender, EventArgs e)
		{
			Config.Screenshot_CaptureOSD ^= true;
		}

		private void ExitMenuItem_Click(object sender, EventArgs e)
		{
			if (Tools.AskSave())
			{
				Close();
			}
		}

		public void CloseEmulator()
		{
			_exitRequestPending = true;
		}

		public void CloseEmulator(int exitCode)
		{
			_exitRequestPending = true;
			_exitCode = exitCode;
		}

		#endregion

		#region Emulation Menu

		private void EmulationMenuItem_DropDownOpened(object sender, EventArgs e)
		{
			PauseMenuItem.Checked = _didMenuPause ? _wasPaused : EmulatorPaused;

			SoftResetMenuItem.Enabled = Emulator.ControllerDefinition.BoolButtons.Contains("Reset")
				&& MovieSession.Movie.Mode != MovieMode.Play;

			HardResetMenuItem.Enabled = Emulator.ControllerDefinition.BoolButtons.Contains("Power")
				&& MovieSession.Movie.Mode != MovieMode.Play;;

			PauseMenuItem.ShortcutKeyDisplayString = Config.HotkeyBindings["Pause"].Bindings;
			RebootCoreMenuItem.ShortcutKeyDisplayString = Config.HotkeyBindings["Reboot Core"].Bindings;
			SoftResetMenuItem.ShortcutKeyDisplayString = Config.HotkeyBindings["Soft Reset"].Bindings;
			HardResetMenuItem.ShortcutKeyDisplayString = Config.HotkeyBindings["Hard Reset"].Bindings;
		}

		private void PauseMenuItem_Click(object sender, EventArgs e)
		{
			if (IsTurboSeeking || IsSeeking)
			{
				PauseOnFrame = null;
			}
			else if (EmulatorPaused)
			{
				UnpauseEmulator();
			}
			else
			{
				PauseEmulator();
			}
		}

		private void PowerMenuItem_Click(object sender, EventArgs e)
		{
			RebootCore();
		}

		private void SoftResetMenuItem_Click(object sender, EventArgs e)
		{
			SoftReset();
		}

		private void HardResetMenuItem_Click(object sender, EventArgs e)
		{
			HardReset();
		}

		#endregion

		#region View

		private void ViewSubMenu_DropDownOpened(object sender, EventArgs e)
		{
			DisplayFPSMenuItem.Checked = Config.DisplayFPS;
			DisplayFrameCounterMenuItem.Checked = Config.DisplayFrameCounter;
			DisplayLagCounterMenuItem.Checked = Config.DisplayLagCounter;
			DisplayInputMenuItem.Checked = Config.DisplayInput;
			DisplayRerecordCountMenuItem.Checked = Config.DisplayRerecordCount;
			DisplaySubtitlesMenuItem.Checked = Config.DisplaySubtitles;

			DisplayFPSMenuItem.ShortcutKeyDisplayString = Config.HotkeyBindings["Display FPS"].Bindings;
			DisplayFrameCounterMenuItem.ShortcutKeyDisplayString = Config.HotkeyBindings["Frame Counter"].Bindings;
			DisplayLagCounterMenuItem.ShortcutKeyDisplayString = Config.HotkeyBindings["Lag Counter"].Bindings;
			DisplayInputMenuItem.ShortcutKeyDisplayString = Config.HotkeyBindings["Input Display"].Bindings;
			SwitchToFullscreenMenuItem.ShortcutKeyDisplayString = Config.HotkeyBindings["Full Screen"].Bindings;

			DisplayStatusBarMenuItem.Checked = Config.DispChrome_StatusBarWindowed;
			DisplayLogWindowMenuItem.Checked = Config.ShowLogWindow;

			DisplayLagCounterMenuItem.Enabled = Emulator.CanPollInput();

			DisplayMessagesMenuItem.Checked = Config.DisplayMessages;

			DisplayLogWindowMenuItem.Enabled = !OSTailoredCode.IsUnixHost;
		}

		private void WindowSizeSubMenu_DropDownOpened(object sender, EventArgs e)
		{
			x1MenuItem.Checked =
				x2MenuItem.Checked =
				x3MenuItem.Checked =
				x4MenuItem.Checked =
				x5MenuItem.Checked = false;

			switch (Config.TargetZoomFactors[Emulator.SystemId])
			{
				case 1:
					x1MenuItem.Checked = true;
					break;
				case 2:
					x2MenuItem.Checked = true;
					break;
				case 3:
					x3MenuItem.Checked = true;
					break;
				case 4:
					x4MenuItem.Checked = true;
					break;
				case 5:
					x5MenuItem.Checked = true;
					break;
				case 10:
					mzMenuItem.Checked = true;
					break;
			}
		}

		private void WindowSize_Click(object sender, EventArgs e)
		{
			if (sender == x1MenuItem) Config.TargetZoomFactors[Emulator.SystemId] = 1;
			if (sender == x2MenuItem) Config.TargetZoomFactors[Emulator.SystemId] = 2;
			if (sender == x3MenuItem) Config.TargetZoomFactors[Emulator.SystemId] = 3;
			if (sender == x4MenuItem) Config.TargetZoomFactors[Emulator.SystemId] = 4;
			if (sender == x5MenuItem) Config.TargetZoomFactors[Emulator.SystemId] = 5;
			if (sender == mzMenuItem) Config.TargetZoomFactors[Emulator.SystemId] = 10;

			FrameBufferResized();
		}

		private void SwitchToFullscreenMenuItem_Click(object sender, EventArgs e)
		{
			ToggleFullscreen();
		}

		private void DisplayFpsMenuItem_Click(object sender, EventArgs e)
		{
			ToggleFps();
		}

		private void DisplayFrameCounterMenuItem_Click(object sender, EventArgs e)
		{
			ToggleFrameCounter();
		}

		private void DisplayLagCounterMenuItem_Click(object sender, EventArgs e)
		{
			ToggleLagCounter();
		}

		private void DisplayInputMenuItem_Click(object sender, EventArgs e)
		{
			ToggleInputDisplay();
		}

		private void DisplayRerecordsMenuItem_Click(object sender, EventArgs e)
		{
			Config.DisplayRerecordCount ^= true;
		}

		private void DisplaySubtitlesMenuItem_Click(object sender, EventArgs e)
		{
			Config.DisplaySubtitles ^= true;
		}

		private void DisplayStatusBarMenuItem_Click(object sender, EventArgs e)
		{
			Config.DispChrome_StatusBarWindowed ^= true;
			SetStatusBar();
		}

		private void DisplayMessagesMenuItem_Click(object sender, EventArgs e)
		{
			Config.DisplayMessages ^= true;
		}

		private void DisplayLogWindowMenuItem_Click(object sender, EventArgs e)
		{
			Config.ShowLogWindow ^= true;

			if (Config.ShowLogWindow)
			{
				LogConsole.ShowConsole();
			}
			else
			{
				LogConsole.HideConsole();
			}
		}

		#endregion

		#region Config

		private void ConfigSubMenu_DropDownOpened(object sender, EventArgs e)
		{
			ControllersMenuItem.Enabled = Emulator.ControllerDefinition.Any();
			RewindOptionsMenuItem.Enabled = Emulator.HasSavestates();
		}

		private void FrameSkipMenuItem_DropDownOpened(object sender, EventArgs e)
		{
			MinimizeSkippingMenuItem.Checked = Config.AutoMinimizeSkipping;
			ClockThrottleMenuItem.Checked = Config.ClockThrottle;
			VsyncThrottleMenuItem.Checked = Config.VSyncThrottle;
			NeverSkipMenuItem.Checked = Config.FrameSkip == 0;
			Frameskip1MenuItem.Checked = Config.FrameSkip == 1;
			Frameskip2MenuItem.Checked = Config.FrameSkip == 2;
			Frameskip3MenuItem.Checked = Config.FrameSkip == 3;
			Frameskip4MenuItem.Checked = Config.FrameSkip == 4;
			Frameskip5MenuItem.Checked = Config.FrameSkip == 5;
			Frameskip6MenuItem.Checked = Config.FrameSkip == 6;
			Frameskip7MenuItem.Checked = Config.FrameSkip == 7;
			Frameskip8MenuItem.Checked = Config.FrameSkip == 8;
			Frameskip9MenuItem.Checked = Config.FrameSkip == 9;
			MinimizeSkippingMenuItem.Enabled = !NeverSkipMenuItem.Checked;
			if (!MinimizeSkippingMenuItem.Enabled)
			{
				MinimizeSkippingMenuItem.Checked = true;
			}

			AudioThrottleMenuItem.Enabled = Config.SoundEnabled;
			AudioThrottleMenuItem.Checked = Config.SoundThrottle;
			VsyncEnabledMenuItem.Checked = Config.VSync;

			Speed100MenuItem.Checked = Config.SpeedPercent == 100;
			Speed100MenuItem.Image = (Config.SpeedPercentAlternate == 100) ? Properties.Resources.FastForward : null;
			Speed150MenuItem.Checked = Config.SpeedPercent == 150;
			Speed150MenuItem.Image = (Config.SpeedPercentAlternate == 150) ? Properties.Resources.FastForward : null;
			Speed400MenuItem.Checked = Config.SpeedPercent == 400;
			Speed400MenuItem.Image = (Config.SpeedPercentAlternate == 400) ? Properties.Resources.FastForward : null;
			Speed200MenuItem.Checked = Config.SpeedPercent == 200;
			Speed200MenuItem.Image = (Config.SpeedPercentAlternate == 200) ? Properties.Resources.FastForward : null;
			Speed75MenuItem.Checked = Config.SpeedPercent == 75;
			Speed75MenuItem.Image = (Config.SpeedPercentAlternate == 75) ? Properties.Resources.FastForward : null;
			Speed50MenuItem.Checked = Config.SpeedPercent == 50;
			Speed50MenuItem.Image = (Config.SpeedPercentAlternate == 50) ? Properties.Resources.FastForward : null;

			Speed50MenuItem.Enabled =
				Speed75MenuItem.Enabled =
				Speed100MenuItem.Enabled =
				Speed150MenuItem.Enabled =
				Speed200MenuItem.Enabled =
				Speed400MenuItem.Enabled =
				Config.ClockThrottle;

			miUnthrottled.Checked = _unthrottled;
		}

		private void KeyPriorityMenuItem_DropDownOpened(object sender, EventArgs e)
		{
			switch (Config.Input_Hotkey_OverrideOptions)
			{
				default:
				case 0:
					BothHkAndControllerMenuItem.Checked = true;
					InputOverHkMenuItem.Checked = false;
					HkOverInputMenuItem.Checked = false;
					break;
				case 1:
					BothHkAndControllerMenuItem.Checked = false;
					InputOverHkMenuItem.Checked = true;
					HkOverInputMenuItem.Checked = false;
					break;
				case 2:
					BothHkAndControllerMenuItem.Checked = false;
					InputOverHkMenuItem.Checked = false;
					HkOverInputMenuItem.Checked = true;
					break;
			}
		}

		private void CoreToolStripMenuItem_DropDownOpened(object sender, EventArgs e)
		{
			quickNESToolStripMenuItem.Checked = Config.NES_InQuickNES;
			nesHawkToolStripMenuItem.Checked = !Config.NES_InQuickNES;
		}

		private void ControllersMenuItem_Click(object sender, EventArgs e)
		{
			using var controller = new ControllerConfig(Emulator, Config);
			if (controller.ShowDialog().IsOk())
			{
				AddOnScreenMessage("Controller settings saved");
				InitControls();
				InputManager.SyncControls();
			}
			else
			{
				AddOnScreenMessage("Controller config aborted");
			}
		}

		private void HotkeysMenuItem_Click(object sender, EventArgs e)
		{
			using var hotkeyConfig = new HotkeyConfig(Config);
			if (hotkeyConfig.ShowDialog().IsOk())
			{
				AddOnScreenMessage("Hotkey settings saved");
				InitControls();
				InputManager.SyncControls();
			}
			else
			{
				AddOnScreenMessage("Hotkey config aborted");
			}
		}

		private void FirmwaresMenuItem_Click(object sender, EventArgs e)
		{
			if (e is RomLoader.RomErrorArgs args)
			{
				using var configForm = new FirmwaresConfig(true, args.RomPath);
				var result = configForm.ShowDialog();
				args.Retry = result == DialogResult.Retry;
			}
			else
			{
				using var configForm = new FirmwaresConfig();
				configForm.ShowDialog();
			}
		}

		private void MessagesMenuItem_Click(object sender, EventArgs e)
		{
			using var form = new MessageConfig(Config);
			var result = form.ShowDialog();
			AddOnScreenMessage(result.IsOk()
				? "Message settings saved"
				: "Message config aborted");
		}

		private void PathsMenuItem_Click(object sender, EventArgs e)
		{
			using var form = new PathConfig(Config);
			form.ShowDialog();
		}

		private void SoundMenuItem_Click(object sender, EventArgs e)
		{
			using var form = new SoundConfig(Config);
			if (form.ShowDialog().IsOk())
			{
				Sound.StartSound();
				AddOnScreenMessage("Sound settings saved");
				RewireSound();
			}
			else
			{
				AddOnScreenMessage("Sound config aborted");
			}
		}

		private void AutofireMenuItem_Click(object sender, EventArgs e)
		{
			using var form = new AutofireConfig(Config, AutoFireController, AutofireStickyXORAdapter);
			var result = form.ShowDialog();
			AddOnScreenMessage(result.IsOk()
				? "Autofire settings saved"
				: "Autofire config aborted");
		}

		private void RewindOptionsMenuItem_Click(object sender, EventArgs e)
		{
			using var form = new RewindConfig();
			AddOnScreenMessage(form.ShowDialog().IsOk()
				? "Rewind and State settings saved"
				: "Rewind config aborted");

		}

		private void FileExtensionsMenuItem_Click(object sender, EventArgs e)
		{
			using var form = new FileExtensionPreferences(Config);
			var result = form.ShowDialog();
			AddOnScreenMessage(result.IsOk()
				? "Rom Extension Preferences changed"
				: "Rom Extension Preferences cancelled");
		}

		private void CustomizeMenuItem_Click(object sender, EventArgs e)
		{
			using var form = new EmuHawkOptions(this, Config);
			form.ShowDialog();
		}

		private void ProfilesMenuItem_Click(object sender, EventArgs e)
		{
			using var form = new ProfileConfig(this, Emulator, Config);
			if (form.ShowDialog().IsOk())
			{
				AddOnScreenMessage("Profile settings saved");

				// We hide the FirstBoot items since the user setup a Profile
				// Is it a bad thing to do this constantly?
				Config.FirstBoot = false;
				ProfileFirstBootLabel.Visible = false;
			}
			else
			{
				AddOnScreenMessage("Profile config aborted");
			}
		}

		private void ClockThrottleMenuItem_Click(object sender, EventArgs e)
		{
			Config.ClockThrottle ^= true;
			if (Config.ClockThrottle)
			{
				var old = Config.SoundThrottle;
				Config.SoundThrottle = false;
				if (old)
				{
					RewireSound();
				}

				old = Config.VSyncThrottle;
				Config.VSyncThrottle = false;
				if (old)
				{
					PresentationPanel.Resized = true;
				}
			}

			ThrottleMessage();
		}

		private void AudioThrottleMenuItem_Click(object sender, EventArgs e)
		{
			Config.SoundThrottle ^= true;
			RewireSound();
			if (Config.SoundThrottle)
			{
				Config.ClockThrottle = false;
				var old = Config.VSyncThrottle;
				Config.VSyncThrottle = false;
				if (old)
				{
					PresentationPanel.Resized = true;
				}
			}

			ThrottleMessage();
		}

		private void VsyncThrottleMenuItem_Click(object sender, EventArgs e)
		{
			Config.VSyncThrottle ^= true;
			PresentationPanel.Resized = true;
			if (Config.VSyncThrottle)
			{
				Config.ClockThrottle = false;
				var old = Config.SoundThrottle;
				Config.SoundThrottle = false;
				if (old)
				{
					RewireSound();
				}
			}

			if (!Config.VSync)
			{
				Config.VSync = true;
				VsyncMessage();
			}

			ThrottleMessage();
		}

		private void VsyncEnabledMenuItem_Click(object sender, EventArgs e)
		{
			Config.VSync ^= true;
			if (!Config.VSyncThrottle) // when vsync throttle is on, vsync is forced to on, so no change to make here
			{
				PresentationPanel.Resized = true;
			}

			VsyncMessage();
		}

		private void UnthrottledMenuItem_Click(object sender, EventArgs e)
		{
			_unthrottled ^= true;
			ThrottleMessage();
		}

		private void MinimizeSkippingMenuItem_Click(object sender, EventArgs e)
		{
			Config.AutoMinimizeSkipping ^= true;
		}

		private void NeverSkipMenuItem_Click(object sender, EventArgs e) { Config.FrameSkip = 0; FrameSkipMessage(); }
		private void Frameskip1MenuItem_Click(object sender, EventArgs e) { Config.FrameSkip = 1; FrameSkipMessage(); }
		private void Frameskip2MenuItem_Click(object sender, EventArgs e) { Config.FrameSkip = 2; FrameSkipMessage(); }
		private void Frameskip3MenuItem_Click(object sender, EventArgs e) { Config.FrameSkip = 3; FrameSkipMessage(); }
		private void Frameskip4MenuItem_Click(object sender, EventArgs e) { Config.FrameSkip = 4; FrameSkipMessage(); }
		private void Frameskip5MenuItem_Click(object sender, EventArgs e) { Config.FrameSkip = 5; FrameSkipMessage(); }
		private void Frameskip6MenuItem_Click(object sender, EventArgs e) { Config.FrameSkip = 6; FrameSkipMessage(); }
		private void Frameskip7MenuItem_Click(object sender, EventArgs e) { Config.FrameSkip = 7; FrameSkipMessage(); }
		private void Frameskip8MenuItem_Click(object sender, EventArgs e) { Config.FrameSkip = 8; FrameSkipMessage(); }
		private void Frameskip9MenuItem_Click(object sender, EventArgs e) { Config.FrameSkip = 9; FrameSkipMessage(); }

		private void Speed50MenuItem_Click(object sender, EventArgs e) { ClickSpeedItem(50); }
		private void Speed75MenuItem_Click(object sender, EventArgs e) { ClickSpeedItem(75); }
		private void Speed100MenuItem_Click(object sender, EventArgs e) { ClickSpeedItem(100); }
		private void Speed150MenuItem_Click(object sender, EventArgs e) { ClickSpeedItem(150); }
		private void Speed200MenuItem_Click(object sender, EventArgs e) { ClickSpeedItem(200); }
		private void Speed400MenuItem_Click(object sender, EventArgs e) { ClickSpeedItem(400); }

		private void BothHkAndControllerMenuItem_Click(object sender, EventArgs e)
		{
			Config.Input_Hotkey_OverrideOptions = 0;
			UpdateKeyPriorityIcon();
		}

		private void InputOverHkMenuItem_Click(object sender, EventArgs e)
		{
			Config.Input_Hotkey_OverrideOptions = 1;
			UpdateKeyPriorityIcon();
		}

		private void HkOverInputMenuItem_Click(object sender, EventArgs e)
		{
			Config.Input_Hotkey_OverrideOptions = 2;
			UpdateKeyPriorityIcon();
		}

		private void CoresSubMenu_DropDownOpened(object sender, EventArgs e)
		{
			GBInSGBMenuItem.Checked = Config.GB_AsSGB;
			allowGameDBCoreOverridesToolStripMenuItem.Checked = Config.CoreForcingViaGameDB;
		}

		private void NesCoreSubMenu_DropDownOpened(object sender, EventArgs e)
		{
			QuicknesCoreMenuItem.Checked = Config.NES_InQuickNES;
			NesCoreMenuItem.Checked = !Config.NES_InQuickNES && !Config.UseSubNESHawk;
			SubNesHawkMenuItem.Checked = Config.UseSubNESHawk;
		}

		private void NesCorePick_Click(object sender, EventArgs e)
		{
			Config.NES_InQuickNES ^= true;
			Config.UseSubNESHawk = false;

			if (Emulator.SystemId == "NES")
			{
				FlagNeedsReboot();
			}
		}

		private void SubNesCorePick_Click(object sender, EventArgs e)
		{
			Config.UseSubNESHawk = true;
			Config.NES_InQuickNES = false;

			if (!Emulator.IsNull())
			{
				FlagNeedsReboot();
			}
		}

		private void CoreSNESSubMenu_DropDownOpened(object sender, EventArgs e)
		{
			Coresnes9xMenuItem.Checked = Config.SNES_InSnes9x;
			CorebsnesMenuItem.Checked = !Config.SNES_InSnes9x;
		}

		private void CoreSnesToggle_Click(object sender, EventArgs e)
		{
			Config.SNES_InSnes9x ^= true;

			if (Emulator.SystemId == "SNES")
			{
				FlagNeedsReboot();
			}
		}

		private void GbaCoreSubMenu_DropDownOpened(object sender, EventArgs e)
		{
			VbaNextCoreMenuItem.Checked = !Config.GBA_UsemGBA;
			MgbaCoreMenuItem.Checked = Config.GBA_UsemGBA;
		}

		private void GbaCorePick_Click(object sender, EventArgs e)
		{
			Config.GBA_UsemGBA ^= true;
			if (Emulator.SystemId == "GBA")
			{
				FlagNeedsReboot();
			}
		}

		private void SGBCoreSubmenu_DropDownOpened(object sender, EventArgs e)
		{
			SgbBsnesMenuItem.Checked = Config.SGB_UseBsnes;
			SgbSameBoyMenuItem.Checked = !Config.SGB_UseBsnes;
		}

		private void GBCoreSubmenu_DropDownOpened(object sender, EventArgs e)
		{
			GBGambatteMenuItem.Checked = !Config.GB_UseGBHawk;
			GBGBHawkMenuItem.Checked = Config.GB_UseGBHawk;
		}

		private void SgbCorePick_Click(object sender, EventArgs e)
		{
			Config.SGB_UseBsnes ^= true;
			// TODO: only flag if one of these cores
			if (!Emulator.IsNull())
			{
				FlagNeedsReboot();
			}
		}

		private void GBCorePick_Click(object sender, EventArgs e)
		{
			Config.GB_UseGBHawk ^= true;
			// TODO: only flag if one of these cores
			if (!Emulator.IsNull())
			{
				FlagNeedsReboot();
			}
		}

		private void GbInSgbMenuItem_Click(object sender, EventArgs e)
		{
			Config.GB_AsSGB ^= true;

			if (!Emulator.IsNull())
			{
				FlagNeedsReboot();
			}
		}

		private void AllowGameDBCoreOverridesToolStripMenuItem_Click(object sender, EventArgs e)
		{
			Config.CoreForcingViaGameDB ^= true;
		}

		private void N64VideoPluginSettingsMenuItem_Click(object sender, EventArgs e)
		{
			N64PluginSettingsMenuItem_Click(sender, e);
		}

		private void SetLibretroCoreMenuItem_Click(object sender, EventArgs e)
		{
			RunLibretroCoreChooser();
		}

		private void SaveConfigMenuItem_Click(object sender, EventArgs e)
		{
			SaveConfig();
			AddOnScreenMessage("Saved settings");
		}

		private void SaveConfigAsMenuItem_Click(object sender, EventArgs e)
		{
			var path = PathManager.DefaultIniPath;
			using var sfd = new SaveFileDialog
			{
				InitialDirectory = Path.GetDirectoryName(path),
				FileName = Path.GetFileName(path),
				Filter = "Config File (*.ini)|*.ini"
			};

			if (sfd.ShowHawkDialog().IsOk())
			{
				SaveConfig(sfd.FileName);
				AddOnScreenMessage("Copied settings");
			}
		}

		private void LoadConfigMenuItem_Click(object sender, EventArgs e)
		{
			Config = ConfigService.Load<Config>(PathManager.DefaultIniPath);
			Config.ResolveDefaults();
			InitControls(); // rebind hotkeys
			AddOnScreenMessage($"Config file loaded: {PathManager.DefaultIniPath}");
		}

		private void LoadConfigFromMenuItem_Click(object sender, EventArgs e)
		{
			var path = PathManager.DefaultIniPath;
			using var ofd = new OpenFileDialog
			{
				InitialDirectory = Path.GetDirectoryName(path),
				FileName = Path.GetFileName(path),
				Filter = "Config File (*.ini)|*.ini"
			};

			if (ofd.ShowHawkDialog().IsOk())
			{
				Config = ConfigService.Load<Config>(ofd.FileName);
				Config.ResolveDefaults();
				InitControls(); // rebind hotkeys
				AddOnScreenMessage($"Config file loaded: {ofd.FileName}");
			}
		}

		#endregion

		#region Tools

		private void ToolsSubMenu_DropDownOpened(object sender, EventArgs e)
		{
			ToolBoxMenuItem.ShortcutKeyDisplayString = Config.HotkeyBindings["ToolBox"].Bindings;
			RamWatchMenuItem.ShortcutKeyDisplayString = Config.HotkeyBindings["RAM Watch"].Bindings;
			RamSearchMenuItem.ShortcutKeyDisplayString = Config.HotkeyBindings["RAM Search"].Bindings;
			HexEditorMenuItem.ShortcutKeyDisplayString = Config.HotkeyBindings["Hex Editor"].Bindings;
			LuaConsoleMenuItem.ShortcutKeyDisplayString = Config.HotkeyBindings["Lua Console"].Bindings;
			CheatsMenuItem.ShortcutKeyDisplayString = Config.HotkeyBindings["Cheats"].Bindings;
			TAStudioMenuItem.ShortcutKeyDisplayString = Config.HotkeyBindings["TAStudio"].Bindings;
			VirtualPadMenuItem.ShortcutKeyDisplayString = Config.HotkeyBindings["Virtual Pad"].Bindings;
			TraceLoggerMenuItem.ShortcutKeyDisplayString = Config.HotkeyBindings["Trace Logger"].Bindings;
			TraceLoggerMenuItem.Enabled = Tools.IsAvailable<TraceLogger>();
			CodeDataLoggerMenuItem.Enabled = Tools.IsAvailable<CDL>();

			TAStudioMenuItem.Enabled = Tools.IsAvailable<TAStudio>();

			CheatsMenuItem.Enabled = Tools.IsAvailable<Cheats>();
			HexEditorMenuItem.Enabled = Tools.IsAvailable<HexEditor>();
			RamSearchMenuItem.Enabled = Tools.IsAvailable<RamSearch>();
			RamWatchMenuItem.Enabled = Tools.IsAvailable<RamWatch>();

			DebuggerMenuItem.Enabled = Tools.IsAvailable<GenericDebugger>();

			batchRunnerToolStripMenuItem.Visible = VersionInfo.DeveloperBuild;

			BasicBotMenuItem.Enabled = Tools.IsAvailable<BasicBot>();

			gameSharkConverterToolStripMenuItem.Enabled = Tools.IsAvailable<GameShark>();
		}

		private void ExternalToolToolStripMenuItem_DropDownOpening(object sender, EventArgs e)
		{
			externalToolToolStripMenuItem.DropDownItems.Clear();

			foreach (ToolStripMenuItem item in ExternalToolManager.ToolStripMenu)
			{
				if (item.Enabled)
				{
					item.Click += delegate
					{
						Tools.Load<IExternalToolForm>((string)item.Tag);
					};
				}
				else
				{
					item.Image = Properties.Resources.ExclamationRed;
				}

				externalToolToolStripMenuItem.DropDownItems.Add(item);
			}

			if (externalToolToolStripMenuItem.DropDownItems.Count == 0)
			{
				externalToolToolStripMenuItem.DropDownItems.Add("None");
			}
		}

		private void ToolBoxMenuItem_Click(object sender, EventArgs e)
		{
			Tools.Load<ToolBox>();
		}

		private void RamWatchMenuItem_Click(object sender, EventArgs e)
		{
			Tools.LoadRamWatch(true);
		}

		private void RamSearchMenuItem_Click(object sender, EventArgs e)
		{
			var ramSearch = Tools.Load<RamSearch>();
			if (OSTailoredCode.IsUnixHost)
			{
				// this is apparently needed for weird mono-forms-on-different-thread issues
				// don't do .Show() within Load<T>() for RamSearch - instead put an instance of it here on MainForm, then show here
				// the mono winforms implementation is.... weird and buggy
				ramSearch.Show();
			}
		}

		private void LuaConsoleMenuItem_Click(object sender, EventArgs e)
		{
			OpenLuaConsole();
		}

		private void TAStudioMenuItem_Click(object sender, EventArgs e)
		{
			if (!Emulator.CanPollInput())
			{
				MessageBox.Show("Current core does not support input polling. TAStudio can't be used.");
				return;
			}

			Tools.Load<TAStudio>();
		}

		private void HexEditorMenuItem_Click(object sender, EventArgs e)
		{
			Tools.Load<HexEditor>();
		}

		private void TraceLoggerMenuItem_Click(object sender, EventArgs e)
		{
			Tools.Load<TraceLogger>();
		}

		private void DebuggerMenuItem_Click(object sender, EventArgs e)
		{
			Tools.Load<GenericDebugger>();
		}

		private void CodeDataLoggerMenuItem_Click(object sender, EventArgs e)
		{
			Tools.Load<CDL>();
		}

		private void MacroToolMenuItem_Click(object sender, EventArgs e)
		{
			Tools.Load<MacroInputTool>();
		}

		private void VirtualPadMenuItem_Click(object sender, EventArgs e)
		{
			Tools.Load<VirtualpadTool>();
		}

		private void BasicBotMenuItem_Click(object sender, EventArgs e)
		{
			Tools.Load<BasicBot>();
		}

		private void CheatsMenuItem_Click(object sender, EventArgs e)
		{
			Tools.Load<Cheats>();
		}

		private void CheatCodeConverterMenuItem_Click(object sender, EventArgs e)
		{
			Tools.Load<GameShark>();
		}

		private void MultidiskBundlerMenuItem_Click(object sender, EventArgs e)
		{
			Tools.Load<MultiDiskBundler>();
		}

		private void BatchRunnerToolStripMenuItem_Click(object sender, EventArgs e)
		{
			using var form = new BatchRun();
			form.ShowDialog();
		}

		#endregion

		#region NES

		private void QuickNesToolStripMenuItem_Click(object sender, EventArgs e)
		{
			Config.NES_InQuickNES = true;
			FlagNeedsReboot();
		}

		private void NesHawkToolStripMenuItem_Click(object sender, EventArgs e)
		{
			Config.NES_InQuickNES = false;
			FlagNeedsReboot();
		}

		private void NESSubMenu_DropDownOpened(object sender, EventArgs e)
		{
			var boardName = Emulator.HasBoardInfo() ? Emulator.AsBoardInfo().BoardName : null;
			FDSControlsMenuItem.Enabled = boardName == "FDS";

			VSControlsMenuItem.Enabled =
			VSSettingsMenuItem.Enabled =
				(Emulator is NES nes && nes.IsVS)
				|| (Emulator is SubNESHawk sub && sub.IsVs);

			NESSoundChannelsMenuItem.Enabled = Tools.IsAvailable<NESSoundConfig>();
			MovieSettingsMenuItem.Enabled = (Emulator is NES || Emulator is SubNESHawk)
				&& !MovieSession.Movie.IsActive();

			NesControllerSettingsMenuItem.Enabled = Tools.IsAvailable<NesControllerSettings>()
				&& !MovieSession.Movie.IsActive();

			barcodeReaderToolStripMenuItem.Enabled = ServiceInjector.IsAvailable(Emulator.ServiceProvider, typeof(BarcodeEntry));

			musicRipperToolStripMenuItem.Enabled = Tools.IsAvailable<NESMusicRipper>();
		}

		private void FdsControlsMenuItem_DropDownOpened(object sender, EventArgs e)
		{
			var boardName = Emulator.HasBoardInfo() ? Emulator.AsBoardInfo().BoardName : null;
			FdsEjectDiskMenuItem.Enabled = boardName == "FDS";

			while (FDSControlsMenuItem.DropDownItems.Count > 1)
			{
				FDSControlsMenuItem.DropDownItems.RemoveAt(1);
			}

			for (int i = 0; i < 16; i++)
			{
				var str = $"FDS Insert {i}";
				if (Emulator.ControllerDefinition.BoolButtons.Contains(str))
				{
					FdsInsertDiskMenuAdd($"Insert Disk {i}", str, $"FDS Disk {i} inserted.");
				}
			}
		}

		private void NesPPUViewerMenuItem_Click(object sender, EventArgs e)
		{
			Tools.Load<NesPPU>();
		}

		private void NESNametableViewerMenuItem_Click(object sender, EventArgs e)
		{
			Tools.Load<NESNameTableViewer>();
		}

		private void MusicRipperMenuItem_Click(object sender, EventArgs e)
		{
			Tools.Load<NESMusicRipper>();
		}

		private void NESGameGenieCodesMenuItem_Click(object sender, EventArgs e)
		{
			Tools.LoadGameGenieEc();
		}

		private void NESGraphicSettingsMenuItem_Click(object sender, EventArgs e)
		{
			if (Emulator is NES nes)
			{
				using var form = new NESGraphicsConfig(this, Config, nes.GetSettings().Clone());
				form.ShowDialog(this);
			}
			else if (Emulator is SubNESHawk sub)
			{
				using var form = new NESGraphicsConfig(this, Config, sub.GetSettings().Clone());
				form.ShowDialog(this);
			}
			else if (Emulator is QuickNES quickNes)
			{
				using var form = new QuickNesConfig(this, quickNes.GetSettings().Clone());
				form.ShowDialog(this);
			}
		}

		private void NESSoundChannelsMenuItem_Click(object sender, EventArgs e)
		{
			Tools.Load<NESSoundConfig>();
		}

		private void VsSettingsMenuItem_Click(object sender, EventArgs e)
		{
			if (Emulator is NES nes && nes.IsVS)
			{
				using var form = new NesVsSettings(this, nes.GetSyncSettings().Clone());
				form.ShowHawkDialog();
			}
			else if (Emulator is SubNESHawk sub && sub.IsVs)
			{
				using var form = new NesVsSettings(this, sub.GetSyncSettings().Clone());
				form.ShowHawkDialog();
			}
		}

		private void FdsEjectDiskMenuItem_Click(object sender, EventArgs e)
		{
			if (MovieSession.Movie.Mode != MovieMode.Play)
			{
				ClickyVirtualPadController.Click("FDS Eject");
				AddOnScreenMessage("FDS disk ejected.");
			}
		}

		private void VsInsertCoinP1MenuItem_Click(object sender, EventArgs e)
		{
			if (Emulator is NES nes && nes.IsVS
			|| Emulator is SubNESHawk sub && sub.IsVs)
			{
				if (MovieSession.Movie.Mode != MovieMode.Play)
				{
					ClickyVirtualPadController.Click("Insert Coin P1");
					AddOnScreenMessage("P1 Coin Inserted");
				}
			}
		}

		private void VsInsertCoinP2MenuItem_Click(object sender, EventArgs e)
		{
			if (Emulator is NES nes && nes.IsVS
				|| Emulator is SubNESHawk sub && sub.IsVs)
			{
				if (MovieSession.Movie.Mode != MovieMode.Play)
				{
					ClickyVirtualPadController.Click("Insert Coin P2");
					AddOnScreenMessage("P2 Coin Inserted");
				}
			}
		}

		private void VsServiceSwitchMenuItem_Click(object sender, EventArgs e)
		{
			if (Emulator is NES nes && nes.IsVS
				|| Emulator is SubNESHawk sub && sub.IsVs)
			{
				if (MovieSession.Movie.Mode != MovieMode.Play)
				{
					ClickyVirtualPadController.Click("Service Switch");
					AddOnScreenMessage("Service Switch Pressed");
				}
			}
		}

		private void NesControllerSettingsMenuItem_Click(object sender, EventArgs e)
		{
			if (Emulator is NES nes)
			{
				using var form = new NesControllerSettings(this, nes.GetSyncSettings().Clone());
				form.ShowDialog();
			}
			else if (Emulator is SubNESHawk sub)
			{
				using var form = new NesControllerSettings(this, sub.GetSyncSettings().Clone());
				form.ShowDialog();
			}
			else if (Emulator is QuickNES)
			{
				GenericCoreConfig.DoDialog(this, "QuickNES Controller Settings", true, false);
			}
		}

		private void MovieSettingsMenuItem_Click(object sender, EventArgs e)
		{
			if (Emulator is NES nes)
			{
				using var dlg = new NESSyncSettingsForm(this, nes.GetSyncSettings().Clone(), nes.HasMapperProperties);
				dlg.ShowDialog(this);
			}
			else if (Emulator is SubNESHawk sub)
			{
				using var dlg = new NESSyncSettingsForm(this, sub.GetSyncSettings().Clone(), sub.HasMapperProperties);
				dlg.ShowDialog(this);
			}
			
		}

		private void BarcodeReaderMenuItem_Click(object sender, EventArgs e)
		{
			Tools.Load<BarcodeEntry>();
		}

		#endregion

		#region PCE

		private void PCESubMenu_DropDownOpened(object sender, EventArgs e)
		{
			var s = ((PCEngine)Emulator).GetSettings();

			PceControllerSettingsMenuItem.Enabled = MovieSession.Movie.NotActive();
			PCEAlwaysPerformSpriteLimitMenuItem.Checked = s.SpriteLimit;
			PCEAlwaysEqualizeVolumesMenuItem.Checked = s.EqualizeVolume;
			PCEArcadeCardRewindEnableMenuItem.Checked = s.ArcadeCardRewindHack;
		}

		private void PceControllerSettingsMenuItem_Click(object sender, EventArgs e)
		{
			if (Emulator is PCEngine pce)
			{
				using var dlg = new PCEControllerConfig(this, pce.GetSyncSettings().Clone());
				dlg.ShowDialog();
			}
		}

		private void PceGraphicsSettingsMenuItem_Click(object sender, EventArgs e)
		{
			if (Emulator is PCEngine pce)
			{
				using var form = new PCEGraphicsConfig(this, pce.GetSettings().Clone());
				form.ShowDialog();
			}
		}

		private void PceBgViewerMenuItem_Click(object sender, EventArgs e)
		{
			Tools.Load<PceBgViewer>();
		}

		private void PceTileViewerMenuItem_Click(object sender, EventArgs e)
		{
			Tools.Load<PCETileViewer>();
		}

		private void PceSoundDebuggerMenuItem_Click(object sender, EventArgs e)
		{
			Tools.Load<PCESoundDebugger>();
		}

		private void PCEAlwaysPerformSpriteLimitMenuItem_Click(object sender, EventArgs e)
		{
			var s = ((PCEngine)Emulator).GetSettings();
			s.SpriteLimit ^= true;
			PutCoreSettings(s);
		}

		private void PCEAlwaysEqualizeVolumesMenuItem_Click(object sender, EventArgs e)
		{
			var s = ((PCEngine)Emulator).GetSettings();
			s.EqualizeVolume ^= true;
			PutCoreSettings(s);
		}

		private void PCEArcadeCardRewindEnableMenuItem_Click(object sender, EventArgs e)
		{
			var s = ((PCEngine)Emulator).GetSettings();
			s.ArcadeCardRewindHack ^= true;
			PutCoreSettings(s);
		}

		#endregion

		#region SMS

		private void SMSSubMenu_DropDownOpened(object sender, EventArgs e)
		{
			var s = ((SMS)Emulator).GetSettings();
			var ss = ((SMS)Emulator).GetSyncSettings();
			SMSregionExportToolStripMenuItem.Checked = ss.ConsoleRegion == "Export";
			SMSregionJapanToolStripMenuItem.Checked = ss.ConsoleRegion == "Japan";
			SMSregionKoreaToolStripMenuItem.Checked = ss.ConsoleRegion == "Korea";
			SMSregionAutoToolStripMenuItem.Checked = ss.ConsoleRegion == "Auto";
			SMSdisplayNtscToolStripMenuItem.Checked = ss.DisplayType == "NTSC";
			SMSdisplayPalToolStripMenuItem.Checked = ss.DisplayType == "PAL";
			SMSdisplayAutoToolStripMenuItem.Checked = ss.DisplayType == "Auto";
			SMSControllerStandardToolStripMenuItem.Checked = ss.ControllerType == "Standard";
			SMSControllerPaddleToolStripMenuItem.Checked = ss.ControllerType == "Paddle";
			SMSControllerLightPhaserToolStripMenuItem.Checked = ss.ControllerType == "Light Phaser";
			SMSControllerSportsPadToolStripMenuItem.Checked = ss.ControllerType == "Sports Pad";
			SMSControllerKeyboardToolStripMenuItem.Checked = ss.ControllerType == "Keyboard";
			SMSenableBIOSToolStripMenuItem.Checked = ss.UseBIOS;
			SMSEnableFMChipMenuItem.Checked = ss.EnableFM;
			SMSOverclockMenuItem.Checked = ss.AllowOverlock;
			SMSForceStereoMenuItem.Checked = s.ForceStereoSeparation;
			SMSSpriteLimitMenuItem.Checked = s.SpriteLimit;
			SMSDisplayOverscanMenuItem.Checked = s.DisplayOverscan;
			SMSFix3DGameDisplayToolStripMenuItem.Checked = s.Fix3D;
			ShowClippedRegionsMenuItem.Checked = s.ShowClippedRegions;
			HighlightActiveDisplayRegionMenuItem.Checked = s.HighlightActiveDisplayRegion;

			SMSEnableFMChipMenuItem.Visible =
				SMSFix3DGameDisplayToolStripMenuItem.Visible =
				SMSenableBIOSToolStripMenuItem.Visible =
				Game.System == "SMS";

			SMSDisplayOverscanMenuItem.Visible =
				Game.System == "SMS" || Game.System == "SG";

			SMSOverclockMenuItem.Visible =
				SMSForceStereoMenuItem.Visible =
				SMSdisplayToolStripMenuItem.Visible =
				Game.System != "GG";

			ShowClippedRegionsMenuItem.Visible =
				HighlightActiveDisplayRegionMenuItem.Visible =
				GGGameGenieMenuItem.Visible =
				Game.System == "GG";

			SMSOverclockMenuItem.Visible =
				SMSVDPViewerToolStripMenuItem.Visible =
				toolStripSeparator24.Visible =
				Game.System != "SG";
		}

		private void SMS_RegionExport_Click(object sender, EventArgs e)
		{
			var ss = ((SMS)Emulator).GetSyncSettings();
			ss.ConsoleRegion = "Export";
			PutCoreSyncSettings(ss);
		}

		private void SMS_RegionJapan_Click(object sender, EventArgs e)
		{
			var ss = ((SMS)Emulator).GetSyncSettings();
			ss.ConsoleRegion = "Japan";
			PutCoreSyncSettings(ss);
		}

		private void SMS_RegionKorea_Click(object sender, EventArgs e)
		{
			var ss = ((SMS)Emulator).GetSyncSettings();
			ss.ConsoleRegion = "Korea";
			PutCoreSyncSettings(ss);
		}

		private void SMS_RegionAuto_Click(object sender, EventArgs e)
		{
			var ss = ((SMS)Emulator).GetSyncSettings();
			ss.ConsoleRegion = "Auto";
			PutCoreSyncSettings(ss);
		}

		private void SMS_DisplayNTSC_Click(object sender, EventArgs e)
		{
			var ss = ((SMS)Emulator).GetSyncSettings();
			ss.DisplayType = "NTSC";
			PutCoreSyncSettings(ss);
		}

		private void SMS_DisplayPAL_Click(object sender, EventArgs e)
		{
			var ss = ((SMS)Emulator).GetSyncSettings();
			ss.DisplayType = "PAL";
			PutCoreSyncSettings(ss);
		}

		private void SMS_DisplayAuto_Click(object sender, EventArgs e)
		{
			var ss = ((SMS)Emulator).GetSyncSettings();
			ss.DisplayType = "Auto";
			PutCoreSyncSettings(ss);
		}

		private void SmsBiosMenuItem_Click(object sender, EventArgs e)
		{
			var ss = ((SMS)Emulator).GetSyncSettings();
			ss.UseBIOS ^= true;
			PutCoreSyncSettings(ss);
		}

		private void SmsEnableFmChipMenuItem_Click(object sender, EventArgs e)
		{
			var ss = ((SMS)Emulator).GetSyncSettings();
			ss.EnableFM ^= true;
			PutCoreSyncSettings(ss);
		}

		private void SMSOverclockMenuItem_Click(object sender, EventArgs e)
		{
			var ss = ((SMS)Emulator).GetSyncSettings();
			ss.AllowOverlock ^= true;
			PutCoreSyncSettings(ss);
		}

		private void SMSForceStereoMenuItem_Click(object sender, EventArgs e)
		{
			var s = ((SMS)Emulator).GetSettings();
			s.ForceStereoSeparation ^= true;
			PutCoreSettings(s);
		}

		private void SMSSpriteLimitMenuItem_Click(object sender, EventArgs e)
		{
			var s = ((SMS)Emulator).GetSettings();
			s.SpriteLimit ^= true;
			PutCoreSettings(s);
		}

		private void SMSDisplayOverscanMenuItem_Click(object sender, EventArgs e)
		{
			var s = ((SMS)Emulator).GetSettings();
			s.DisplayOverscan ^= true;
			PutCoreSettings(s);
		}

		private void SMSFix3DDisplayMenuItem_Click(object sender, EventArgs e)
		{
			var s = ((SMS)Emulator).GetSettings();
			s.Fix3D ^= true;
			PutCoreSettings(s);
		}

		private void ShowClippedRegionsMenuItem_Click(object sender, EventArgs e)
		{
			var s = ((SMS)Emulator).GetSettings();
			s.ShowClippedRegions ^= true;
			PutCoreSettings(s);
		}

		private void HighlightActiveDisplayRegionMenuItem_Click(object sender, EventArgs e)
		{
			var s = ((SMS)Emulator).GetSettings();
			s.HighlightActiveDisplayRegion ^= true;
			PutCoreSettings(s);
		}

		private void SMSGraphicsSettingsMenuItem_Click(object sender, EventArgs e)
		{
			if (Emulator is SMS sms)
			{
				using var form = new SmsGraphicsConfig(this, sms.GetSettings().Clone());
				form.ShowDialog();
			}
		}

		private void GGGameGenieMenuItem_Click(object sender, EventArgs e)
		{
			Tools.LoadGameGenieEc();
		}

		private void SmsVdpViewerMenuItem_Click(object sender, EventArgs e)
		{
			Tools.Load<SmsVDPViewer>();
		}

		private void SMSControllerStandardToolStripMenuItem_Click(object sender, EventArgs e)
		{
			var s = ((SMS)Emulator).GetSyncSettings();
			s.ControllerType = "Standard";
			PutCoreSyncSettings(s);
		}

		private void SMSControllerPaddleToolStripMenuItem_Click(object sender, EventArgs e)
		{
			var s = ((SMS)Emulator).GetSyncSettings();
			s.ControllerType = "Paddle";
			PutCoreSyncSettings(s);
		}

		private void SMSControllerLightPhaserToolStripMenuItem_Click(object sender, EventArgs e)
		{
			var s = ((SMS)Emulator).GetSyncSettings();
			s.ControllerType = "Light Phaser";
			PutCoreSyncSettings(s);
		}

		private void SMSControllerSportsPadToolStripMenuItem_Click(object sender, EventArgs e)
		{
			var s = ((SMS)Emulator).GetSyncSettings();
			s.ControllerType = "Sports Pad";
			PutCoreSyncSettings(s);
		}

		private void SMSControllerKeyboardToolStripMenuItem_Click(object sender, EventArgs e)
		{
			var s = ((SMS)Emulator).GetSyncSettings();
			s.ControllerType = "Keyboard";
			PutCoreSyncSettings(s);
		}

		#endregion

		#region TI83

		private void TI83SubMenu_DropDownOpened(object sender, EventArgs e)
		{
			AutoloadKeypadMenuItem.Checked = Config.TI83autoloadKeyPad;
		}

		private void KeypadMenuItem_Click(object sender, EventArgs e)
		{
			Tools.Load<TI83KeyPad>();
		}

		private void AutoloadKeypadMenuItem_Click(object sender, EventArgs e)
		{
			Config.TI83autoloadKeyPad ^= true;
		}

		private void LoadTIFileMenuItem_Click(object sender, EventArgs e)
		{
			var ti83 = (TI83)Emulator;
			using var ofd = new OpenFileDialog
			{
				InitialDirectory = PathManager.GetRomsPath(Emulator.SystemId),
				Filter = "TI-83 Program Files (*.83p,*.8xp)|*.83P;*.8xp|All Files|*.*",
				RestoreDirectory = true
			};

			if (ofd.ShowDialog().IsOk())
			{
				try
				{
					ti83.LinkPort.SendFileToCalc(File.OpenRead(ofd.FileName), true);
				}
				catch (IOException ex)
				{
					var message = $"Invalid file format. Reason: {ex.Message} \nForce transfer? This may cause the calculator to crash.";

					if (MessageBox.Show(message, "Upload Failed", MessageBoxButtons.YesNoCancel, MessageBoxIcon.Question) == DialogResult.Yes)
					{
						ti83.LinkPort.SendFileToCalc(File.OpenRead(ofd.FileName), false);
					}
				}
			}
		}

		private void TI83PaletteMenuItem_Click(object sender, EventArgs e)
		{
			if (Emulator is TI83 ti83)
			{
				using var form = new TI83PaletteConfig(this, ti83.GetSettings().Clone());
				AddOnScreenMessage(form.ShowDialog().IsOk()
					? "Palette settings saved"
					: "Palette config aborted");
			}
		}

		#endregion

		#region Atari

		private void AtariSettingsToolStripMenuItem_Click(object sender, EventArgs e)
		{
			GenericCoreConfig.DoDialog(this, "Atari 2600 Settings");
		}

		#endregion

		#region Atari7800

		private void A7800SubMenu_DropDownOpened(object sender, EventArgs e)
		{
			A7800ControllerSettingsMenuItem.Enabled
				= A7800FilterSettingsMenuItem.Enabled
				= MovieSession.Movie.NotActive();
		}

		private void A7800ControllerSettingsToolStripMenuItem_Click(object sender, EventArgs e)
		{
			if (Emulator is A7800Hawk atari7800Hawk)
			{
				using var form = new A7800ControllerSettings(this, atari7800Hawk.GetSyncSettings().Clone());
				form.ShowDialog();
			}
		}

		private void A7800FilterSettingsToolStripMenuItem_Click(object sender, EventArgs e)
		{
			if (Emulator is A7800Hawk atari7800Hawk)
			{
				using var form = new A7800FilterSettings(this, atari7800Hawk.GetSyncSettings().Clone());
				form.ShowDialog();
			}
		}

		#endregion

		#region GB

		private void GBSubMenu_DropDownOpened(object sender, EventArgs e)
		{
			LoadGBInSGBMenuItem.Checked = Config.GB_AsSGB;
			GBGPUViewerMenuItem.Enabled = !OSTailoredCode.IsUnixHost;
		}

		private void GBCoreSettingsMenuItem_Click(object sender, EventArgs e)
		{
			if (Emulator is Gameboy gb)
			{
				GBPrefs.DoGBPrefsDialog(this, gb);
			}
			else // SameBoy
			{
				GenericCoreConfig.DoDialog(this, "Gameboy Settings");
			}
		}

		private void LoadGbInSgbMenuItem_Click(object sender, EventArgs e)
		{
			SnesGbInSgbMenuItem_Click(sender, e);
		}

		private void GbGpuViewerMenuItem_Click(object sender, EventArgs e)
		{
			Tools.Load<GBGPUView>();
		}

		private void GBGameGenieMenuItem_Click(object sender, EventArgs e)
		{
			Tools.LoadGameGenieEc();
		}

		private void GBPrinterViewerMenuItem_Click(object sender, EventArgs e)
		{
			Tools.Load<GBPrinterView>();
		}

		#endregion

		#region GBA

		private void GBACoreSettingsToolStripMenuItem_Click(object sender, EventArgs e)
		{
			GenericCoreConfig.DoDialog(this, "Gameboy Advance Settings");
		}

		private void GbaGpuViewerMenuItem_Click(object sender, EventArgs e)
		{
			Tools.Load<GBAGPUView>();
		}

		private void UsemGBAMenuItem_Click(object sender, EventArgs e)
		{
			Config.GBA_UsemGBA = true;
			FlagNeedsReboot();
		}

		private void UseVbaNextMenuItem_Click(object sender, EventArgs e)
		{
			Config.GBA_UsemGBA = false;
			FlagNeedsReboot();
		}

		private void GBASubMenu_DropDownOpened(object sender, EventArgs e)
		{
			GbaGpuViewerMenuItem.Enabled = !OSTailoredCode.IsUnixHost;
		}

		private void GBACoreSelectionSubMenu_DropDownOpened(object sender, EventArgs e)
		{
			GBAmGBAMenuItem.Checked = Config.GBA_UsemGBA;
			GBAVBANextMenuItem.Checked = !Config.GBA_UsemGBA;
		}

		#endregion

		#region PSX

		private void PSXSubMenu_DropDownOpened(object sender, EventArgs e)
		{
			PSXControllerSettingsMenuItem.Enabled = MovieSession.Movie.NotActive();
		}

		private void PSXControllerSettingsMenuItem_Click(object sender, EventArgs e)
		{
			if (Emulator is Octoshock psx)
			{
				using var form = new PSXControllerConfig(this, psx.GetSyncSettings().Clone());
				form.ShowDialog();
			}
		}

		private void PSXOptionsMenuItem_Click(object sender, EventArgs e)
		{
			if (Emulator is Octoshock psx)
			{
				if (PSXOptions.DoSettingsDialog(this, psx).IsOk())
				{
					FrameBufferResized();
				}
			}
		}

		private void PSXDiscControlsMenuItem_Click(object sender, EventArgs e)
		{
			Tools.Load<VirtualpadTool>().ScrollToPadSchema("Console");
		}

		private void PSXHashDiscsToolStripMenuItem_Click(object sender, EventArgs e)
		{
			using var form = new PSXHashDiscs();
			form.ShowDialog();
		}

		#endregion

		#region SNES

		private void SNESSubMenu_DropDownOpened(object sender, EventArgs e)
		{
			if (((LibsnesCore)Emulator).IsSGB)
			{
				SnesGBInSGBMenuItem.Visible = true;
				SnesGBInSGBMenuItem.Checked = Config.GB_AsSGB;
			}
			else
			{
				SnesGBInSGBMenuItem.Visible = false;
			}

<<<<<<< HEAD
			SNESControllerConfigurationMenuItem.Enabled = !MovieSession.Movie.IsActive;
			SnesGfxDebuggerMenuItem.Enabled = !OSTailoredCode.IsUnixHost;
=======
			SNESControllerConfigurationMenuItem.Enabled = MovieSession.Movie.NotActive();
>>>>>>> 1aa318d7
		}

		private void SNESControllerConfigurationMenuItem_Click(object sender, EventArgs e)
		{
			if (Emulator is LibsnesCore bsnes)
			{
				using var form = new SNESControllerSettings(this, bsnes.GetSyncSettings().Clone());
				form.ShowDialog();
			}
		}

		private void SnesGfxDebuggerMenuItem_Click(object sender, EventArgs e)
		{
			Tools.Load<SNESGraphicsDebugger>();
		}

		private void SnesGbInSgbMenuItem_Click(object sender, EventArgs e)
		{
			Config.GB_AsSGB ^= true;
			FlagNeedsReboot();
		}

		private void SnesGameGenieMenuItem_Click(object sender, EventArgs e)
		{
			Tools.LoadGameGenieEc();
		}

		private void SnesOptionsMenuItem_Click(object sender, EventArgs e)
		{
			if (Emulator is LibsnesCore bsnes)
			{
				SNESOptions.DoSettingsDialog(this, bsnes);
			}
		}

		private void Snes9xSettingsMenuItem_Click(object sender, EventArgs e)
		{
			GenericCoreConfig.DoDialog(this, "Snes9x Settings");
		}

		#endregion

		#region Coleco

		private void ColecoSubMenu_DropDownOpened(object sender, EventArgs e)
		{
			var ss = ((ColecoVision)Emulator).GetSyncSettings();
			ColecoSkipBiosMenuItem.Checked = ss.SkipBiosIntro;
			ColecoUseSGMMenuItem.Checked = ss.UseSGM;
			ColecoControllerSettingsMenuItem.Enabled = MovieSession.Movie.NotActive();
		}

		private void ColecoSkipBiosMenuItem_Click(object sender, EventArgs e)
		{
			var ss = ((ColecoVision)Emulator).GetSyncSettings();
			ss.SkipBiosIntro ^= true;
			PutCoreSyncSettings(ss);
		}

		private void ColecoUseSGMMenuItem_Click(object sender, EventArgs e)
		{
			var ss = ((ColecoVision)Emulator).GetSyncSettings();
			ss.UseSGM ^= true;
			PutCoreSyncSettings(ss);
		}

		private void ColecoControllerSettingsMenuItem_Click(object sender, EventArgs e)
		{
			if (Emulator is ColecoVision coleco)
			{
				using var form = new ColecoControllerSettings(this, coleco.GetSyncSettings().Clone());
				form.ShowDialog();
			}
		}

		#endregion

		#region N64

		private void N64SubMenu_DropDownOpened(object sender, EventArgs e)
		{
			N64PluginSettingsMenuItem.Enabled =
				N64ControllerSettingsMenuItem.Enabled =
				N64ExpansionSlotMenuItem.Enabled = 
				MovieSession.Movie.NotActive();

			N64CircularAnalogRangeMenuItem.Checked = Config.N64UseCircularAnalogConstraint;

			var s = ((N64)Emulator).GetSettings();
			MupenStyleLagMenuItem.Checked = s.UseMupenStyleLag;

			N64ExpansionSlotMenuItem.Checked = ((N64)Emulator).UsingExpansionSlot;
			N64ExpansionSlotMenuItem.Enabled = !((N64)Emulator).IsOverridingUserExpansionSlotSetting;
		}

		private void N64PluginSettingsMenuItem_Click(object sender, EventArgs e)
		{
			using var form = new N64VideoPluginConfig(this, Config, Emulator);
			if (form.ShowDialog().IsOk())
			{
				if (Emulator.IsNull())
				{
					AddOnScreenMessage("Plugin settings saved");
				}
				else
				{
					// Do nothing, Reboot is being flagged already if they changed anything
				}
			}
			else
			{
				AddOnScreenMessage("Plugin settings aborted");
			}
		}

		private void N64ControllerSettingsMenuItem_Click(object sender, EventArgs e)
		{
			if (Emulator is N64 n64)
			{
				using var form = new N64ControllersSetup(this, n64.GetSyncSettings().Clone());
				form.ShowDialog();
			}
		}

		private void N64CircularAnalogRangeMenuItem_Click(object sender, EventArgs e)
		{
			Config.N64UseCircularAnalogConstraint ^= true;
		}

		private void MupenStyleLagMenuItem_Click(object sender, EventArgs e)
		{
			var n64 = (N64)Emulator;
			var s = n64.GetSettings();
			s.UseMupenStyleLag ^= true;
			n64.PutSettings(s);
		}

		private void N64ExpansionSlotMenuItem_Click(object sender, EventArgs e)
		{
			var n64 = (N64)Emulator;
			var ss = n64.GetSyncSettings();
			ss.DisableExpansionSlot ^= true;
			n64.PutSyncSettings(ss);
			FlagNeedsReboot();
		}

		#endregion

		#region Saturn

		private void SaturnPreferencesMenuItem_Click(object sender, EventArgs e)
		{
			GenericCoreConfig.DoDialog(this, "Saturn Settings");
		}

		#endregion

		#region DGB

		private void DgbSettingsMenuItem_Click(object sender, EventArgs e)
		{
			if (Emulator is GambatteLink gambatte)
			{
				DGBPrefs.DoDGBPrefsDialog(this, gambatte);
			}
		}

		private void DgbHawkSettingsMenuItem_Click(object sender, EventArgs e)
		{
			GenericCoreConfig.DoDialog(this, "Gameboy Settings");
		}

		#endregion

		#region GB3x

		private void GB3xSettingsMenuItem_Click(object sender, EventArgs e)
		{
			GenericCoreConfig.DoDialog(this, "Gameboy Settings");
		}

		#endregion

		#region GB4x

		private void GB4xSettingsMenuItem_Click(object sender, EventArgs e)
		{
			GenericCoreConfig.DoDialog(this, "Gameboy Settings");
		}

		#endregion

		#region GGL

		private void GGLSettingsMenuItem_Click(object sender, EventArgs e)
		{
			GenericCoreConfig.DoDialog(this, "Game Gear Settings");
		}

		#endregion

		#region Vectrex

		private void VectrexSettingsMenuItem_Click(object sender, EventArgs e)
		{
			GenericCoreConfig.DoDialog(this, "Vectrex Settings");
		}

		#endregion

		#region O2Hawk

		private void O2HawkSettingsMenuItem_Click(object sender, EventArgs e)
		{
			GenericCoreConfig.DoDialog(this, "Odyssey Settings");
		}

		#endregion

		#region GEN

		private void GenVdpViewerMenuItem_Click(object sender, EventArgs e)
		{
			Tools.Load<GenVDPViewer>();
		}

		private void GenesisSettingsMenuItem_Click(object sender, EventArgs e)
		{
			GenericCoreConfig.DoDialog(this, "Genesis Settings");
		}

		private void GenesisGameGenieEcDc_Click(object sender, EventArgs e)
		{
			Tools.Load<GenGameGenie>();
		}

		#endregion

		#region Wondersawn

		private void WonderSwanSettingsMenuItem_Click(object sender, EventArgs e)
		{
			GenericCoreConfig.DoDialog(this, "WonderSwan Settings");
		}

		#endregion

		#region Apple II

		private void AppleIISettingsMenuItem_Click(object sender, EventArgs e)
		{
			GenericCoreConfig.DoDialog(this, "Apple II Settings");
		}

		private void AppleSubMenu_DropDownOpened(object sender, EventArgs e)
		{
			if (Emulator is AppleII)
			{
				AppleDisksSubMenu.Enabled = ((AppleII)Emulator).DiskCount > 1;
			}
		}

		private void AppleDisksSubMenu_DropDownOpened(object sender, EventArgs e)
		{
			AppleDisksSubMenu.DropDownItems.Clear();

			if (Emulator is AppleII appleII)
			{
				for (int i = 0; i < appleII.DiskCount; i++)
				{
					var menuItem = new ToolStripMenuItem
					{
						Name = $"Disk{i + 1}",
						Text = $"Disk{i + 1}",
						Checked = appleII.CurrentDisk == i
					};

					int dummy = i;
					menuItem.Click += (o, ev) =>
					{
						appleII.SetDisk(dummy);
					};

					AppleDisksSubMenu.DropDownItems.Add(menuItem);
				}
			}
		}

		#endregion

		#region C64

		private void C64SubMenu_DropDownOpened(object sender, EventArgs e)
		{
			if (Emulator is C64)
			{
				C64DisksSubMenu.Enabled = ((C64)Emulator).DiskCount > 1;
			}
		}

		private void C64DisksSubMenu_DropDownOpened(object sender, EventArgs e)
		{
			C64DisksSubMenu.DropDownItems.Clear();

			if (Emulator is C64 c64)
			{
				for (int i = 0; i < c64.DiskCount; i++)
				{
					var menuItem = new ToolStripMenuItem
					{
						Name = $"Disk{i + 1}",
						Text = $"Disk{i + 1}",
						Checked = c64.CurrentDisk == i
					};

					int dummy = i;
					menuItem.Click += (o, ev) =>
					{
						c64.SetDisk(dummy);
					};

					C64DisksSubMenu.DropDownItems.Add(menuItem);
				}
			}
		}

		private void C64SettingsMenuItem_Click(object sender, EventArgs e)
		{
			GenericCoreConfig.DoDialog(this, "C64 Settings");
		}

		#endregion

		#region Intv

		private void IntVSubMenu_DropDownOpened(object sender, EventArgs e)
		{
			IntVControllerSettingsMenuItem.Enabled = MovieSession.Movie.NotActive();
		}

		private void IntVControllerSettingsMenuItem_Click(object sender, EventArgs e)
		{
			if (Emulator is Intellivision intv)
			{
				using var form = new IntvControllerSettings(this, intv.GetSyncSettings().Clone());
				form.ShowDialog();
			}
		}

		#endregion

		#region VirtualBoy
		private void VirtualBoySettingsMenuItem_Click(object sender, EventArgs e)
		{
			GenericCoreConfig.DoDialog(this, "VirtualBoy Settings");
		}

		#endregion

		#region NeoGeoPocket

		private void NeoGeoSettingsMenuItem_Click(object sender, EventArgs e)
		{
			GenericCoreConfig.DoDialog(this, "NeoPop Settings");
		}

		#endregion

		#region PC-FX

		private void PCFXSettingsMenuItem_Click(object sender, EventArgs e)
		{
			GenericCoreConfig.DoDialog(this, "PC-FX Settings");
		}

		#endregion

		#region ZXSpectrum

		private void ZXSpectrumControllerConfigurationMenuItem_Click(object sender, EventArgs e)
		{
			if (Emulator is ZXSpectrum zxs)
			{
				using var form = new ZxSpectrumJoystickSettings(this, zxs.GetSyncSettings().Clone());
				form.ShowDialog();
			}
		}

		private void ZXSpectrumCoreEmulationSettingsMenuItem_Click(object sender, EventArgs e)
		{
			if (Emulator is ZXSpectrum speccy)
			{
				using var form = new ZxSpectrumCoreEmulationSettings(this, speccy.GetSyncSettings().Clone());
				form.ShowDialog();
			}
		}

		private void ZXSpectrumNonSyncSettingsMenuItem_Click(object sender, EventArgs e)
		{
			if (Emulator is ZXSpectrum speccy)
			{
				using var form = new ZxSpectrumNonSyncSettings(this, speccy.GetSettings().Clone());
				form.ShowDialog();
			}
		}

		private void ZXSpectrumAudioSettingsMenuItem_Click(object sender, EventArgs e)
		{
			if (Emulator is ZXSpectrum speccy)
			{
				using var form = new ZxSpectrumAudioSettings(this, speccy.GetSettings().Clone());
				form.ShowDialog();
			}
		}

		private void ZXSpectrumPokeMemoryMenuItem_Click(object sender, EventArgs e)
		{
			if (Emulator is ZXSpectrum speccy)
			{
				using var form = new ZxSpectrumPokeMemory(this, speccy);
				form.ShowDialog();
			}
		}

		private void ZXSpectrumMediaMenuItem_DropDownOpened(object sender, EventArgs e)
		{
			if (Emulator is ZXSpectrum speccy)
			{
				ZXSpectrumTapesSubMenu.Enabled = speccy._tapeInfo.Count > 0;
				ZXSpectrumDisksSubMenu.Enabled = speccy._diskInfo.Count > 0;
			}
		}

		private void ZXSpectrumTapesSubMenu_DropDownOpened(object sender, EventArgs e)
		{
			ZXSpectrumTapesSubMenu.DropDownItems.Clear();

			var items = new List<ToolStripMenuItem>();

			if (Emulator is ZXSpectrum speccy)
			{
				var tapeMediaIndex = speccy._machine.TapeMediaIndex;

				for (int i = 0; i < speccy._tapeInfo.Count; i++)
				{
					string name = speccy._tapeInfo[i].Name;

					var menuItem = new ToolStripMenuItem
					{
						Name = $"{i}_{name}",
						Text = $"{i}: {name}",
						Checked = tapeMediaIndex == i
					};

					int dummy = i;
					menuItem.Click += (o, ev) =>
					{
						speccy._machine.TapeMediaIndex = dummy;
					};

					items.Add(menuItem);
				}
			}

			ZXSpectrumTapesSubMenu.DropDownItems.AddRange(items.ToArray());
		}

		private void ZXSpectrumDisksSubMenu_DropDownOpened(object sender, EventArgs e)
		{
			ZXSpectrumDisksSubMenu.DropDownItems.Clear();

			var items = new List<ToolStripMenuItem>();

			if (Emulator is ZXSpectrum speccy)
			{
				var diskMediaIndex = speccy._machine.DiskMediaIndex;

				for (int i = 0; i < speccy._diskInfo.Count; i++)
				{
					string name = speccy._diskInfo[i].Name;

					var menuItem = new ToolStripMenuItem
					{
						Name = $"{i}_{name}",
						Text = $"{i}: {name}",
						Checked = diskMediaIndex == i
					};

					int dummy = i;
					menuItem.Click += (o, ev) =>
					{
						speccy._machine.DiskMediaIndex = dummy;
					};

					items.Add(menuItem);
				}
			}

			ZXSpectrumDisksSubMenu.DropDownItems.AddRange(items.ToArray());
		}

		private void ZXSpectrumExportSnapshotMenuItemMenuItem_Click(object sender, EventArgs e)
		{
			using var zxSnapExpDialog = new SaveFileDialog
			{
				RestoreDirectory = true
				, Title = "EXPERIMENTAL - Export 3rd party snapshot formats"
				, DefaultExt = "szx"
				, Filter = "ZX-State files (*.szx)|*.szx"
				, SupportMultiDottedExtensions = true
			};

			try
			{
				if (zxSnapExpDialog.ShowDialog().IsOk())
				{
					var speccy = (ZXSpectrum)Emulator;
					var snap = speccy.GetSZXSnapshot();
					File.WriteAllBytes(zxSnapExpDialog.FileName, snap);
				}
			}
			catch (Exception ex)
			{
				var ee = ex;
			}
		}

		#endregion

		#region AmstradCPC

		private void AmstradCpcCoreEmulationSettingsToolStripMenuItem_Click(object sender, EventArgs e)
		{
			if (Emulator is AmstradCPC cpc)
			{
				using var form = new AmstradCpcCoreEmulationSettings(this, cpc.GetSyncSettings().Clone());
				form.ShowDialog();
			}
		}

		private void AmstradCpcAudioSettingsToolStripMenuItem_Click(object sender, EventArgs e)
		{
			if (Emulator is AmstradCPC cpc)
			{
				using var form = new AmstradCpcAudioSettings(this, cpc.GetSettings().Clone());
				form.ShowDialog();
			}
		}

		private void AmstradCpcPokeMemoryToolStripMenuItem_Click(object sender, EventArgs e)
		{
			if (Emulator is AmstradCPC cpc)
			{
				using var form = new AmstradCpcPokeMemory(this, cpc);
				form.ShowDialog();
			}
		}

		private void AmstradCPCMediaToolStripMenuItem_DropDownOpened(object sender, EventArgs e)
		{
			if (Emulator is AmstradCPC)
			{
				AmstradCPCTapesSubMenu.Enabled = ((AmstradCPC)Emulator)._tapeInfo.Count > 0;
				AmstradCPCDisksSubMenu.Enabled = ((AmstradCPC)Emulator)._diskInfo.Count > 0;
			}
		}

		private void AmstradCPCTapesSubMenu_DropDownOpened(object sender, EventArgs e)
		{
			AmstradCPCTapesSubMenu.DropDownItems.Clear();

			var items = new List<ToolStripMenuItem>();

			if (Emulator is AmstradCPC ams)
			{
				var tapeMediaIndex = ams._machine.TapeMediaIndex;

				for (int i = 0; i < ams._tapeInfo.Count; i++)
				{
					string name = ams._tapeInfo[i].Name;

					var menuItem = new ToolStripMenuItem
					{
						Name = $"{i}_{name}",
						Text = $"{i}: {name}",
						Checked = tapeMediaIndex == i
					};

					int dummy = i;
					menuItem.Click += (o, ev) =>
					{
						ams._machine.TapeMediaIndex = dummy;
					};

					items.Add(menuItem);
				}
			}

			AmstradCPCTapesSubMenu.DropDownItems.AddRange(items.ToArray());
		}

		private void AmstradCPCDisksSubMenu_DropDownOpened(object sender, EventArgs e)
		{
			AmstradCPCDisksSubMenu.DropDownItems.Clear();

			var items = new List<ToolStripMenuItem>();

			if (Emulator is AmstradCPC ams)
			{
				var diskMediaIndex = ams._machine.DiskMediaIndex;

				for (int i = 0; i < ams._diskInfo.Count; i++)
				{
					string name = ams._diskInfo[i].Name;

					var menuItem = new ToolStripMenuItem
					{
						Name = $"{i}_{name}",
						Text = $"{i}: {name}",
						Checked = diskMediaIndex == i
					};

					int dummy = i;
					menuItem.Click += (o, ev) =>
					{
						ams._machine.DiskMediaIndex = dummy;
					};

					items.Add(menuItem);
				}
			}

			AmstradCPCDisksSubMenu.DropDownItems.AddRange(items.ToArray());
		}

		private void AmstradCPCNonSyncSettingsToolStripMenuItem_Click(object sender, EventArgs e)
		{
			if (Emulator is AmstradCPC cpc)
			{
				using var form = new AmstradCpcNonSyncSettings(this, cpc.GetSettings().Clone());
				form.ShowDialog();
			}
			
		}

		#endregion

		#region Arcade
		private void ArcadeSettingsMenuItem_Click(object sender, EventArgs e)
		{
			GenericCoreConfig.DoDialog(this, "Arcade Settings");
		}

		#endregion

		#region Help

		private void HelpSubMenu_DropDownOpened(object sender, EventArgs e)
		{
			FeaturesMenuItem.Visible = VersionInfo.DeveloperBuild;
		}

		private void OnlineHelpMenuItem_Click(object sender, EventArgs e)
		{
			System.Diagnostics.Process.Start("http://tasvideos.org/BizHawk.html");
		}

		private void ForumsMenuItem_Click(object sender, EventArgs e)
		{
			System.Diagnostics.Process.Start("http://tasvideos.org/forum/viewforum.php?f=64");
		}

		private void FeaturesMenuItem_Click(object sender, EventArgs e)
		{
			Tools.Load<CoreFeatureAnalysis>();
		}

		private void AboutMenuItem_Click(object sender, EventArgs e)
		{
			if (VersionInfo.DeveloperBuild)
			{
				using var form = new AboutBox();
				form.ShowDialog();
			}
			else
			{
				using var form = new BizBox();
				form.ShowDialog();
			}
		}

		#endregion

		#region Context Menu

		private void MainFormContextMenu_Opening(object sender, System.ComponentModel.CancelEventArgs e)
		{
			_wasPaused = EmulatorPaused;
			_didMenuPause = true;
			PauseEmulator();

			OpenRomContextMenuItem.Visible = Emulator.IsNull() || _inFullscreen;

			bool showMenuVisible = _inFullscreen || !MainMenuStrip.Visible; // need to always be able to restore this as an emergency measure

			if (_argParser._chromeless)
			{
				showMenuVisible = true; // I decided this was always possible in chrome-less mode, we'll see what they think
			}

			ShowMenuContextMenuItem.Visible =
				ShowMenuContextMenuSeparator.Visible =
				showMenuVisible;

			LoadLastRomContextMenuItem.Visible = Emulator.IsNull();

			StopAVContextMenuItem.Visible = _currAviWriter != null;

			ContextSeparator_AfterMovie.Visible =
				ContextSeparator_AfterUndo.Visible =
				ScreenshotContextMenuItem.Visible =
				CloseRomContextMenuItem.Visible =
				UndoSavestateContextMenuItem.Visible =
				!Emulator.IsNull();

			RecordMovieContextMenuItem.Visible =
				PlayMovieContextMenuItem.Visible =
				LoadLastMovieContextMenuItem.Visible =
				!Emulator.IsNull() && MovieSession.Movie.NotActive();

			RestartMovieContextMenuItem.Visible =
				StopMovieContextMenuItem.Visible =
				ViewSubtitlesContextMenuItem.Visible =
				ViewCommentsContextMenuItem.Visible =
				SaveMovieContextMenuItem.Visible =
				SaveMovieAsContextMenuItem.Visible =
				MovieSession.Movie.IsActive();

			BackupMovieContextMenuItem.Visible = MovieSession.Movie.IsActive();

			StopNoSaveContextMenuItem.Visible = MovieSession.Movie.IsActive() && MovieSession.Movie.Changes;

			AddSubtitleContextMenuItem.Visible = !Emulator.IsNull() && MovieSession.Movie.IsActive() && !MovieSession.ReadOnly;

			ConfigContextMenuItem.Visible = _inFullscreen;

			ClearSRAMContextMenuItem.Visible = File.Exists(PathManager.SaveRamPath(Game));

			ContextSeparator_AfterROM.Visible = OpenRomContextMenuItem.Visible || LoadLastRomContextMenuItem.Visible;

			LoadLastRomContextMenuItem.Enabled = !Config.RecentRoms.Empty;
			LoadLastMovieContextMenuItem.Enabled = !Config.RecentMovies.Empty;

			if (MovieSession.Movie.IsActive())
			{
				if (MovieSession.ReadOnly)
				{
					ViewSubtitlesContextMenuItem.Text = "View Subtitles";
					ViewCommentsContextMenuItem.Text = "View Comments";
				}
				else
				{
					ViewSubtitlesContextMenuItem.Text = "Edit Subtitles";
					ViewCommentsContextMenuItem.Text = "Edit Comments";
				}
			}

			var file = new FileInfo($"{PathManager.SaveStatePrefix(Game)}.QuickSave{Config.SaveSlot}.State.bak");

			if (file.Exists)
			{
				UndoSavestateContextMenuItem.Enabled = true;
				if (_stateSlots.IsRedo(Config.SaveSlot))
				{
					UndoSavestateContextMenuItem.Text = $"Redo Save to slot {Config.SaveSlot}";
					UndoSavestateContextMenuItem.Image = Properties.Resources.redo;
				}
				else
				{
					UndoSavestateContextMenuItem.Text = $"Undo Save to slot {Config.SaveSlot}";
					UndoSavestateContextMenuItem.Image = Properties.Resources.undo;
				}
			}
			else
			{
				UndoSavestateContextMenuItem.Enabled = false;
				UndoSavestateContextMenuItem.Text = "Undo Savestate";
				UndoSavestateContextMenuItem.Image = Properties.Resources.undo;
			}

			ShowMenuContextMenuItem.Text = MainMenuStrip.Visible ? "Hide Menu" : "Show Menu";
		}

		private void MainFormContextMenu_Closing(object sender, ToolStripDropDownClosingEventArgs e)
		{
			if (!_wasPaused)
			{
				UnpauseEmulator();
			}
		}

		private void SavestateTypeContextSubMenu_DropDownOpened(object sender, EventArgs e)
		{
			SavestateTypeDefaultContextMenuItem.Checked = false;
			SavestateBinaryContextMenuItem.Checked = false;
			SavestateTextContextMenuItem.Checked = false;
			switch (Config.SaveStateType)
			{
				case Config.SaveStateTypeE.Binary:
					SavestateBinaryContextMenuItem.Checked = true;
					break;
				case Config.SaveStateTypeE.Text:
					SavestateTextContextMenuItem.Checked = true;
					break;
				case Config.SaveStateTypeE.Default:
					SavestateTypeDefaultContextMenuItem.Checked = true;
					break;
			}
		}

		private void DisplayConfigMenuItem_Click(object sender, EventArgs e)
		{
			using var window = new DisplayConfig(Config);
			if (window.ShowDialog().IsOk())
			{
				DisplayManager.RefreshUserShader();
				FrameBufferResized();
				SynchChrome();
				if (window.NeedReset)
				{
					AddOnScreenMessage("Restart program for changed settings");
				}
			}
		}

		private void LoadLastRomContextMenuItem_Click(object sender, EventArgs e)
		{
			LoadRomFromRecent(Config.RecentRoms.MostRecent);
		}

		private void LoadLastMovieContextMenuItem_Click(object sender, EventArgs e)
		{
			LoadMoviesFromRecent(Config.RecentMovies.MostRecent);
		}

		private void BackupMovieContextMenuItem_Click(object sender, EventArgs e)
		{
			MovieSession.Movie.SaveBackup();
			AddOnScreenMessage("Backup movie saved.");
		}

		private void ViewSubtitlesContextMenuItem_Click(object sender, EventArgs e)
		{
			if (MovieSession.Movie.IsActive())
			{
				using var form = new EditSubtitlesForm { ReadOnly = MovieSession.ReadOnly };
				form.GetMovie(MovieSession.Movie);
				form.ShowDialog();
			}
		}

		private void AddSubtitleContextMenuItem_Click(object sender, EventArgs e)
		{
			// TODO: rethink this?
			var subForm = new SubtitleMaker();
			subForm.DisableFrame();

			int index = -1;
			var sub = new Subtitle();
			for (int i = 0; i < MovieSession.Movie.Subtitles.Count; i++)
			{
				sub = MovieSession.Movie.Subtitles[i];
				if (Emulator.Frame == sub.Frame)
				{
					index = i;
					break;
				}
			}

			if (index < 0)
			{
				sub = new Subtitle { Frame = Emulator.Frame };
			}

			subForm.Sub = sub;

			if (subForm.ShowDialog().IsOk())
			{
				if (index >= 0)
				{
					MovieSession.Movie.Subtitles.RemoveAt(index);
				}

				MovieSession.Movie.Subtitles.Add(subForm.Sub);
			}
		}

		private void ViewCommentsContextMenuItem_Click(object sender, EventArgs e)
		{
			if (MovieSession.Movie.IsActive())
			{
				using var form = new EditCommentsForm();
				form.GetMovie(MovieSession.Movie);
				form.ShowDialog();
			}
		}

		private void UndoSavestateContextMenuItem_Click(object sender, EventArgs e)
		{
			_stateSlots.SwapBackupSavestate($"{PathManager.SaveStatePrefix(Game)}.QuickSave{Config.SaveSlot}.State");
			AddOnScreenMessage($"Save slot {Config.SaveSlot} restored.");
		}

		private void ClearSramContextMenuItem_Click(object sender, EventArgs e)
		{
			CloseRom(clearSram: true);
		}

		private void ShowMenuContextMenuItem_Click(object sender, EventArgs e)
		{
			MainMenuStrip.Visible ^= true;
			FrameBufferResized();
		}

		#endregion

		#region Status Bar

		private void DumpStatusButton_Click(object sender, EventArgs e)
		{
			string details = Emulator.CoreComm.RomStatusDetails;
			if (!string.IsNullOrEmpty(details))
			{
				Sound.StopSound();
				LogWindow.ShowReport("Dump Status Report", details, this);
				Sound.StartSound();
			}
		}

		private void SlotStatusButtons_MouseUp(object sender, MouseEventArgs e)
		{
			int slot = 0;
			if (sender == Slot1StatusButton) slot = 1;
			if (sender == Slot2StatusButton) slot = 2;
			if (sender == Slot3StatusButton) slot = 3;
			if (sender == Slot4StatusButton) slot = 4;
			if (sender == Slot5StatusButton) slot = 5;
			if (sender == Slot6StatusButton) slot = 6;
			if (sender == Slot7StatusButton) slot = 7;
			if (sender == Slot8StatusButton) slot = 8;
			if (sender == Slot9StatusButton) slot = 9;
			if (sender == Slot0StatusButton) slot = 0;

			if (e.Button == MouseButtons.Left)
			{
				if (_stateSlots.HasSlot(slot))
				{
					LoadQuickSave($"QuickSave{slot}");
				}
			}
			else if (e.Button == MouseButtons.Right)
			{
				SaveQuickSave($"QuickSave{slot}");
			}
		}

		private void KeyPriorityStatusLabel_Click(object sender, EventArgs e)
		{
			switch (Config.Input_Hotkey_OverrideOptions)
			{
				default:
				case 0:
					Config.Input_Hotkey_OverrideOptions = 1;
					break;
				case 1:
					Config.Input_Hotkey_OverrideOptions = 2;
					break;
				case 2:
					Config.Input_Hotkey_OverrideOptions = 0;
					break;
			}

			UpdateKeyPriorityIcon();
		}

		private void FreezeStatus_Click(object sender, EventArgs e)
		{
			if (CheatStatusButton.Visible)
			{
				Tools.Load<Cheats>();
			}
		}

		private void ProfileFirstBootLabel_Click(object sender, EventArgs e)
		{
			// We do not check if the user is actually setting a profile here.
			// This is intentional.
			using var profileForm = new ProfileConfig(this, Emulator, Config);
			profileForm.ShowDialog();
			Config.FirstBoot = false;
			ProfileFirstBootLabel.Visible = false;
		}

		private void LinkConnectStatusBarButton_Click(object sender, EventArgs e)
		{
			// toggle Link status (only outside of a movie session)
			if (MovieSession.Movie.Mode != MovieMode.Play)
			{
				Emulator.AsLinkable().LinkConnected ^= true;
				Console.WriteLine("Cable connect status to {0}", Emulator.AsLinkable().LinkConnected);
			}
		}

		private void UpdateNotification_Click(object sender, EventArgs e)
		{
			Sound.StopSound();
			DialogResult result = MessageBox.Show(this,
				$"Version {Config.Update_LatestVersion} is now available. Would you like to open the BizHawk homepage?\r\n\r\nClick \"No\" to hide the update notification for this version.",
				"New Version Available", MessageBoxButtons.YesNoCancel, MessageBoxIcon.Question);
			Sound.StartSound();

			if (result == DialogResult.Yes)
			{
				System.Threading.ThreadPool.QueueUserWorkItem(s =>
				{
					using (System.Diagnostics.Process.Start(VersionInfo.HomePage))
					{
					}
				});
			}
			else if (result == DialogResult.No)
			{
				UpdateChecker.IgnoreNewVersion();
				UpdateChecker.BeginCheck(skipCheck: true); // Trigger event to hide new version notification
			}
		}

		#endregion

		#region Form Events

		private void MainForm_Activated(object sender, EventArgs e)
		{
			if (!Config.RunInBackground)
			{
				if (!_wasPaused)
				{
					UnpauseEmulator();
				}

				_wasPaused = false;
			}
		}

		private void MainForm_Deactivate(object sender, EventArgs e)
		{
			if (!Config.RunInBackground)
			{
				if (EmulatorPaused)
				{
					_wasPaused = true;
				}

				PauseEmulator();
			}
		}

		private void TimerMouseIdle_Tick(object sender, EventArgs e)
		{
			if (_inFullscreen && Config.DispChrome_Fullscreen_AutohideMouse)
			{
				AutohideCursor(true);
			}
		}

		private void MainForm_Enter(object sender, EventArgs e)
		{
			AutohideCursor(false);
		}

		public void MainForm_MouseWheel(object sender, MouseEventArgs e)
		{
			MouseWheelTracker += e.Delta;
		}

		public void MainForm_MouseMove(object sender, MouseEventArgs e)
		{
			AutohideCursor(false);
		}

		public void MainForm_MouseClick(object sender, MouseEventArgs e)
		{
			AutohideCursor(false);
			if (Config.ShowContextMenu && e.Button == MouseButtons.Right)
			{
				MainFormContextMenu.Show(
					PointToScreen(new Point(e.X, e.Y + MainformMenu.Height)));
			}
		}

		private void MainForm_Resize(object sender, EventArgs e)
		{
			PresentationPanel.Resized = true;
		}

		private void MainForm_Shown(object sender, EventArgs e)
		{
			if (Emulator is TI83 && Config.TI83autoloadKeyPad)
			{
				Tools.Load<TI83KeyPad>();
			}

			Tools.AutoLoad();

			if (Config.RecentWatches.AutoLoad)
			{
				Tools.LoadRamWatch(!Config.DisplayRamWatch);
			}

			if (Config.RecentCheats.AutoLoad)
			{
				Tools.Load<Cheats>();
			}

			HandlePlatformMenus();
		}

		protected override void OnClosed(EventArgs e)
		{
			_windowClosedAndSafeToExitProcess = true;
			base.OnClosed(e);
		}

		private void MainformMenu_MenuActivate(object sender, EventArgs e)
		{
			HandlePlatformMenus();
			if (Config.PauseWhenMenuActivated)
			{
				_wasPaused = EmulatorPaused;
				_didMenuPause = true;
				PauseEmulator();
			}
		}

		private void MainformMenu_MenuDeactivate(object sender, EventArgs e)
		{
			if (!_wasPaused)
			{
				UnpauseEmulator();
			}
		}

		private static void FormDragEnter(object sender, DragEventArgs e)
		{
			e.Effect = e.Data.GetDataPresent(DataFormats.FileDrop) ? DragDropEffects.Copy : DragDropEffects.None;
		}

		private void FormDragDrop(object sender, DragEventArgs e)
		{
			try
			{
				FormDragDrop_internal(e);
			}
			catch (Exception ex)
			{
				MessageBox.Show($"Exception on drag and drop:\n{ex}");
			}
		}

		#endregion
	}
}
<|MERGE_RESOLUTION|>--- conflicted
+++ resolved
@@ -1,3425 +1,3421 @@
-using System;
-using System.Drawing;
-using System.IO;
-using System.Windows.Forms;
-using System.Collections.Generic;
-using BizHawk.Emulation.Common;
-using BizHawk.Emulation.Common.IEmulatorExtensions;
-using BizHawk.Emulation.Cores.Calculators;
-using BizHawk.Emulation.Cores.ColecoVision;
-using BizHawk.Emulation.Cores.Nintendo.NES;
-using BizHawk.Emulation.Cores.Nintendo.SubNESHawk;
-using BizHawk.Emulation.Cores.Nintendo.N64;
-using BizHawk.Emulation.Cores.Nintendo.SNES;
-using BizHawk.Emulation.Cores.PCEngine;
-using BizHawk.Emulation.Cores.Sega.MasterSystem;
-using BizHawk.Emulation.Cores.Consoles.Nintendo.QuickNES;
-
-using BizHawk.Client.Common;
-
-using BizHawk.Client.EmuHawk.WinFormExtensions;
-using BizHawk.Client.EmuHawk.ToolExtensions;
-using BizHawk.Emulation.Cores.Computers.AppleII;
-using BizHawk.Client.ApiHawk;
-using BizHawk.Common;
-using BizHawk.Emulation.Cores.Atari.A7800Hawk;
-using BizHawk.Emulation.Cores.Computers.Commodore64;
-using BizHawk.Emulation.Cores.Nintendo.Gameboy;
-using BizHawk.Emulation.Cores.Computers.SinclairSpectrum;
-using BizHawk.Emulation.Cores.Computers.AmstradCPC;
-using BizHawk.Emulation.Cores.Intellivision;
-using BizHawk.Emulation.Cores.Sony.PSX;
-
-namespace BizHawk.Client.EmuHawk
-{
-	public partial class MainForm
-	{
-		#region File Menu
-
-		private void FileSubMenu_DropDownOpened(object sender, EventArgs e)
-		{
-			SaveStateSubMenu.Enabled =
-				LoadStateSubMenu.Enabled =
-				SaveSlotSubMenu.Enabled =
-				Emulator.HasSavestates();
-
-			OpenRomMenuItem.ShortcutKeyDisplayString = Config.HotkeyBindings["Open ROM"].Bindings;
-			CloseRomMenuItem.ShortcutKeyDisplayString = Config.HotkeyBindings["Close ROM"].Bindings;
-
-			MovieSubMenu.Enabled =
-				CloseRomMenuItem.Enabled =
-				!Emulator.IsNull();
-
-			var hasSaveRam = Emulator.HasSaveRam();
-			bool needBold = hasSaveRam && Emulator.AsSaveRam().SaveRamModified;
-
-			SaveRAMSubMenu.Enabled = hasSaveRam;
-			if (SaveRAMSubMenu.Font.Bold != needBold)
-			{
-				var font = new Font(SaveRAMSubMenu.Font, needBold ? FontStyle.Bold : FontStyle.Regular);
-				SaveRAMSubMenu.Font = font;
-			}
-
-			AVSubMenu.Enabled =
-			ScreenshotSubMenu.Enabled =
-				Emulator.HasVideoProvider();
-		}
-
-		private void RecentRomMenuItem_DropDownOpened(object sender, EventArgs e)
-		{
-			RecentRomSubMenu.DropDownItems.Clear();
-			RecentRomSubMenu.DropDownItems.AddRange(
-				Config.RecentRoms.RecentMenu(LoadRomFromRecent, true, true));
-		}
-
-		private void SaveStateSubMenu_DropDownOpened(object sender, EventArgs e)
-		{
-			SaveState0MenuItem.Font = new Font(
-				SaveState0MenuItem.Font.FontFamily,
-				SaveState0MenuItem.Font.Size,
-				 _stateSlots.HasSlot(0) ? (FontStyle.Italic | FontStyle.Bold) : FontStyle.Regular);
-
-			SaveState1MenuItem.Font = new Font(
-				SaveState1MenuItem.Font.FontFamily,
-				SaveState1MenuItem.Font.Size,
-				_stateSlots.HasSlot(1) ? (FontStyle.Italic | FontStyle.Bold) : FontStyle.Regular);
-
-			SaveState2MenuItem.Font = new Font(
-				SaveState2MenuItem.Font.FontFamily,
-				SaveState2MenuItem.Font.Size,
-				_stateSlots.HasSlot(2) ? (FontStyle.Italic | FontStyle.Bold) : FontStyle.Regular);
-
-			SaveState3MenuItem.Font = new Font(
-				SaveState3MenuItem.Font.FontFamily,
-				SaveState3MenuItem.Font.Size,
-				_stateSlots.HasSlot(3) ? (FontStyle.Italic | FontStyle.Bold) : FontStyle.Regular);
-
-			SaveState4MenuItem.Font = new Font(
-				SaveState4MenuItem.Font.FontFamily,
-				SaveState4MenuItem.Font.Size,
-				_stateSlots.HasSlot(4) ? (FontStyle.Italic | FontStyle.Bold) : FontStyle.Regular);
-
-			SaveState5MenuItem.Font = new Font(
-				SaveState5MenuItem.Font.FontFamily,
-				SaveState5MenuItem.Font.Size,
-				_stateSlots.HasSlot(5) ? (FontStyle.Italic | FontStyle.Bold) : FontStyle.Regular);
-
-			SaveState6MenuItem.Font = new Font(
-				SaveState6MenuItem.Font.FontFamily,
-				SaveState6MenuItem.Font.Size,
-				_stateSlots.HasSlot(6) ? (FontStyle.Italic | FontStyle.Bold) : FontStyle.Regular);
-
-			SaveState7MenuItem.Font = new Font(
-				SaveState7MenuItem.Font.FontFamily,
-				SaveState7MenuItem.Font.Size,
-				_stateSlots.HasSlot(7) ? (FontStyle.Italic | FontStyle.Bold) : FontStyle.Regular);
-
-			SaveState8MenuItem.Font = new Font(
-				SaveState8MenuItem.Font.FontFamily,
-				SaveState8MenuItem.Font.Size,
-				_stateSlots.HasSlot(8) ? (FontStyle.Italic | FontStyle.Bold) : FontStyle.Regular);
-
-			SaveState9MenuItem.Font = new Font(
-				SaveState9MenuItem.Font.FontFamily,
-				SaveState9MenuItem.Font.Size,
-				_stateSlots.HasSlot(9) ? (FontStyle.Italic | FontStyle.Bold) : FontStyle.Regular);
-
-			SaveState1MenuItem.ShortcutKeyDisplayString = Config.HotkeyBindings["Save State 1"].Bindings;
-			SaveState2MenuItem.ShortcutKeyDisplayString = Config.HotkeyBindings["Save State 2"].Bindings;
-			SaveState3MenuItem.ShortcutKeyDisplayString = Config.HotkeyBindings["Save State 3"].Bindings;
-			SaveState4MenuItem.ShortcutKeyDisplayString = Config.HotkeyBindings["Save State 4"].Bindings;
-			SaveState5MenuItem.ShortcutKeyDisplayString = Config.HotkeyBindings["Save State 5"].Bindings;
-			SaveState6MenuItem.ShortcutKeyDisplayString = Config.HotkeyBindings["Save State 6"].Bindings;
-			SaveState7MenuItem.ShortcutKeyDisplayString = Config.HotkeyBindings["Save State 7"].Bindings;
-			SaveState8MenuItem.ShortcutKeyDisplayString = Config.HotkeyBindings["Save State 8"].Bindings;
-			SaveState9MenuItem.ShortcutKeyDisplayString = Config.HotkeyBindings["Save State 9"].Bindings;
-			SaveState0MenuItem.ShortcutKeyDisplayString = Config.HotkeyBindings["Save State 0"].Bindings;
-			SaveNamedStateMenuItem.ShortcutKeyDisplayString = Config.HotkeyBindings["Save Named State"].Bindings;
-		}
-
-		private void LoadStateSubMenu_DropDownOpened(object sender, EventArgs e)
-		{
-			LoadState1MenuItem.ShortcutKeyDisplayString = Config.HotkeyBindings["Load State 1"].Bindings;
-			LoadState2MenuItem.ShortcutKeyDisplayString = Config.HotkeyBindings["Load State 2"].Bindings;
-			LoadState3MenuItem.ShortcutKeyDisplayString = Config.HotkeyBindings["Load State 3"].Bindings;
-			LoadState4MenuItem.ShortcutKeyDisplayString = Config.HotkeyBindings["Load State 4"].Bindings;
-			LoadState5MenuItem.ShortcutKeyDisplayString = Config.HotkeyBindings["Load State 5"].Bindings;
-			LoadState6MenuItem.ShortcutKeyDisplayString = Config.HotkeyBindings["Load State 6"].Bindings;
-			LoadState7MenuItem.ShortcutKeyDisplayString = Config.HotkeyBindings["Load State 7"].Bindings;
-			LoadState8MenuItem.ShortcutKeyDisplayString = Config.HotkeyBindings["Load State 8"].Bindings;
-			LoadState9MenuItem.ShortcutKeyDisplayString = Config.HotkeyBindings["Load State 9"].Bindings;
-			LoadState0MenuItem.ShortcutKeyDisplayString = Config.HotkeyBindings["Load State 0"].Bindings;
-			LoadNamedStateMenuItem.ShortcutKeyDisplayString = Config.HotkeyBindings["Load Named State"].Bindings;
-
-			AutoloadLastSlotMenuItem.Checked = Config.AutoLoadLastSaveSlot;
-
-			LoadState1MenuItem.Enabled = _stateSlots.HasSlot(1);
-			LoadState2MenuItem.Enabled = _stateSlots.HasSlot(2);
-			LoadState3MenuItem.Enabled = _stateSlots.HasSlot(3);
-			LoadState4MenuItem.Enabled = _stateSlots.HasSlot(4);
-			LoadState5MenuItem.Enabled = _stateSlots.HasSlot(5);
-			LoadState6MenuItem.Enabled = _stateSlots.HasSlot(6);
-			LoadState7MenuItem.Enabled = _stateSlots.HasSlot(7);
-			LoadState8MenuItem.Enabled = _stateSlots.HasSlot(8);
-			LoadState9MenuItem.Enabled = _stateSlots.HasSlot(9);
-			LoadState0MenuItem.Enabled = _stateSlots.HasSlot(0);
-		}
-
-		private void SaveSlotSubMenu_DropDownOpened(object sender, EventArgs e)
-		{
-			SelectSlot0MenuItem.ShortcutKeyDisplayString = Config.HotkeyBindings["Select State 0"].Bindings;
-			SelectSlot1MenuItem.ShortcutKeyDisplayString = Config.HotkeyBindings["Select State 1"].Bindings;
-			SelectSlot2MenuItem.ShortcutKeyDisplayString = Config.HotkeyBindings["Select State 2"].Bindings;
-			SelectSlot3MenuItem.ShortcutKeyDisplayString = Config.HotkeyBindings["Select State 3"].Bindings;
-			SelectSlot4MenuItem.ShortcutKeyDisplayString = Config.HotkeyBindings["Select State 4"].Bindings;
-			SelectSlot5MenuItem.ShortcutKeyDisplayString = Config.HotkeyBindings["Select State 5"].Bindings;
-			SelectSlot6MenuItem.ShortcutKeyDisplayString = Config.HotkeyBindings["Select State 6"].Bindings;
-			SelectSlot7MenuItem.ShortcutKeyDisplayString = Config.HotkeyBindings["Select State 7"].Bindings;
-			SelectSlot8MenuItem.ShortcutKeyDisplayString = Config.HotkeyBindings["Select State 8"].Bindings;
-			SelectSlot9MenuItem.ShortcutKeyDisplayString = Config.HotkeyBindings["Select State 9"].Bindings;
-			PreviousSlotMenuItem.ShortcutKeyDisplayString = Config.HotkeyBindings["Previous Slot"].Bindings;
-			NextSlotMenuItem.ShortcutKeyDisplayString = Config.HotkeyBindings["Next Slot"].Bindings;
-			SaveToCurrentSlotMenuItem.ShortcutKeyDisplayString = Config.HotkeyBindings["Quick Save"].Bindings;
-			LoadCurrentSlotMenuItem.ShortcutKeyDisplayString = Config.HotkeyBindings["Quick Load"].Bindings;
-
-			SelectSlot0MenuItem.Checked = false;
-			SelectSlot1MenuItem.Checked = false;
-			SelectSlot2MenuItem.Checked = false;
-			SelectSlot3MenuItem.Checked = false;
-			SelectSlot4MenuItem.Checked = false;
-			SelectSlot5MenuItem.Checked = false;
-			SelectSlot6MenuItem.Checked = false;
-			SelectSlot7MenuItem.Checked = false;
-			SelectSlot8MenuItem.Checked = false;
-			SelectSlot9MenuItem.Checked = false;
-			SelectSlot1MenuItem.Checked = false;
-
-			switch (Config.SaveSlot)
-			{
-				case 0:
-					SelectSlot0MenuItem.Checked = true;
-					break;
-				case 1:
-					SelectSlot1MenuItem.Checked = true;
-					break;
-				case 2:
-					SelectSlot2MenuItem.Checked = true;
-					break;
-				case 3:
-					SelectSlot3MenuItem.Checked = true;
-					break;
-				case 4:
-					SelectSlot4MenuItem.Checked = true;
-					break;
-				case 5:
-					SelectSlot5MenuItem.Checked = true;
-					break;
-				case 6:
-					SelectSlot6MenuItem.Checked = true;
-					break;
-				case 7:
-					SelectSlot7MenuItem.Checked = true;
-					break;
-				case 8:
-					SelectSlot8MenuItem.Checked = true;
-					break;
-				case 9:
-					SelectSlot9MenuItem.Checked = true;
-					break;
-			}
-		}
-
-		private void SaveRAMSubMenu_DropDownOpened(object sender, EventArgs e)
-		{
-			FlushSaveRAMMenuItem.ShortcutKeyDisplayString = Config.HotkeyBindings["Flush SaveRAM"].Bindings;
-		}
-
-		private void MovieSubMenu_DropDownOpened(object sender, EventArgs e)
-		{
-			FullMovieLoadstatesMenuItem.Enabled = !MovieSession.MultiTrack.IsActive;
-			StopMovieWithoutSavingMenuItem.Enabled = MovieSession.Movie.IsActive() && MovieSession.Movie.Changes;
-			StopMovieMenuItem.Enabled
-				= PlayFromBeginningMenuItem.Enabled
-				= SaveMovieMenuItem.Enabled
-				= SaveMovieAsMenuItem.Enabled
-				= MovieSession.Movie.IsActive();
-
-			ReadonlyMenuItem.Checked = MovieSession.ReadOnly;
-			AutomaticallyBackupMoviesMenuItem.Checked = Config.EnableBackupMovies;
-			FullMovieLoadstatesMenuItem.Checked = Config.VBAStyleMovieLoadState;
-
-			ReadonlyMenuItem.ShortcutKeyDisplayString = Config.HotkeyBindings["Toggle read-only"].Bindings;
-			RecordMovieMenuItem.ShortcutKeyDisplayString = Config.HotkeyBindings["Record Movie"].Bindings;
-			PlayMovieMenuItem.ShortcutKeyDisplayString = Config.HotkeyBindings["Play Movie"].Bindings;
-			StopMovieMenuItem.ShortcutKeyDisplayString = Config.HotkeyBindings["Stop Movie"].Bindings;
-			PlayFromBeginningMenuItem.ShortcutKeyDisplayString = Config.HotkeyBindings["Play from beginning"].Bindings;
-			SaveMovieMenuItem.ShortcutKeyDisplayString = Config.HotkeyBindings["Save Movie"].Bindings;
-		}
-
-		private void RecentMovieSubMenu_DropDownOpened(object sender, EventArgs e)
-		{
-			RecentMovieSubMenu.DropDownItems.Clear();
-			RecentMovieSubMenu.DropDownItems.AddRange(
-				Config.RecentMovies.RecentMenu(LoadMoviesFromRecent, true));
-		}
-
-		private void MovieEndSubMenu_DropDownOpened(object sender, EventArgs e)
-		{
-			MovieEndFinishMenuItem.Checked = Config.MovieEndAction == MovieEndAction.Finish;
-			MovieEndRecordMenuItem.Checked = Config.MovieEndAction == MovieEndAction.Record;
-			MovieEndStopMenuItem.Checked = Config.MovieEndAction == MovieEndAction.Stop;
-			MovieEndPauseMenuItem.Checked = Config.MovieEndAction == MovieEndAction.Pause;
-
-			// Arguably an IControlMainForm property should be set here, but in reality only Tastudio is ever going to interfere with this logic
-			MovieEndFinishMenuItem.Enabled =
-			MovieEndRecordMenuItem.Enabled =
-			MovieEndStopMenuItem.Enabled =
-			MovieEndPauseMenuItem.Enabled =
-				!Tools.Has<TAStudio>();
-		}
-
-		private void AVSubMenu_DropDownOpened(object sender, EventArgs e)
-		{
-			ConfigAndRecordAVMenuItem.ShortcutKeyDisplayString = Config.HotkeyBindings["Record A/V"].Bindings;
-			StopAVIMenuItem.ShortcutKeyDisplayString = Config.HotkeyBindings["Stop A/V"].Bindings;
-			CaptureOSDMenuItem.Checked = Config.AVI_CaptureOSD;
-
-			RecordAVMenuItem.Enabled = OSTailoredCode.IsUnixHost || !string.IsNullOrEmpty(Global.Config.VideoWriter) && _currAviWriter == null;
-			SynclessRecordingMenuItem.Enabled = !OSTailoredCode.IsUnixHost;
-
-			if (_currAviWriter == null)
-			{
-				ConfigAndRecordAVMenuItem.Enabled = !OSTailoredCode.IsUnixHost;
-				StopAVIMenuItem.Enabled = false;
-			}
-			else
-			{
-				ConfigAndRecordAVMenuItem.Enabled = false;
-				StopAVIMenuItem.Enabled = true;
-			}
-		}
-
-		private void ScreenshotSubMenu_DropDownOpening(object sender, EventArgs e)
-		{
-			ScreenshotCaptureOSDMenuItem1.Checked = Config.Screenshot_CaptureOSD;
-			ScreenshotMenuItem.ShortcutKeyDisplayString = Config.HotkeyBindings["Screenshot"].Bindings;
-			ScreenshotClipboardMenuItem.ShortcutKeyDisplayString = Config.HotkeyBindings["ScreenshotToClipboard"].Bindings;
-			ScreenshotClientClipboardMenuItem.ShortcutKeyDisplayString = Config.HotkeyBindings["Screen Client to Clipboard"].Bindings;
-		}
-
-		private void OpenRomMenuItem_Click(object sender, EventArgs e)
-		{
-			OpenRom();
-		}
-
-		private void OpenAdvancedMenuItem_Click(object sender, EventArgs e)
-		{
-			using var oac = new OpenAdvancedChooser(this);
-			if (oac.ShowHawkDialog() == DialogResult.Cancel)
-			{
-				return;
-			}
-
-			if (oac.Result == AdvancedRomLoaderType.LibretroLaunchNoGame)
-			{
-				var argsNoGame = new LoadRomArgs
-				{
-					OpenAdvanced = new OpenAdvanced_LibretroNoGame(Config.LibretroCore)
-				};
-				LoadRom("", argsNoGame);
-				return;
-			}
-
-			var args = new LoadRomArgs();
-
-			var filter = RomFilter;
-
-			if (oac.Result == AdvancedRomLoaderType.LibretroLaunchGame)
-			{
-				args.OpenAdvanced = new OpenAdvanced_Libretro();
-				filter = oac.SuggestedExtensionFilter;
-			}
-			else if (oac.Result == AdvancedRomLoaderType.ClassicLaunchGame)
-			{
-				args.OpenAdvanced = new OpenAdvanced_OpenRom();
-			}
-			else if (oac.Result == AdvancedRomLoaderType.MAMELaunchGame)
-			{
-				args.OpenAdvanced = new OpenAdvanced_MAME();
-				filter = "MAME Arcade ROMs (*.zip)|*.zip";
-			}
-			else
-			{
-				throw new InvalidOperationException("Automatic Alpha Sanitizer");
-			}
-
-			/*************************/
-			/* CLONE OF CODE FROM OpenRom (mostly) */
-			using var ofd = new OpenFileDialog
-			{
-				InitialDirectory = PathManager.GetRomsPath(Emulator.SystemId),
-				Filter = filter,
-				RestoreDirectory = false,
-				FilterIndex = _lastOpenRomFilter,
-				Title = "Open Advanced"
-			};
-
-			var result = ofd.ShowHawkDialog();
-			if (result.IsOk())
-			{
-				return;
-			}
-
-			var file = new FileInfo(ofd.FileName);
-			Config.LastRomPath = file.DirectoryName;
-			_lastOpenRomFilter = ofd.FilterIndex;
-			/*************************/
-
-			LoadRom(file.FullName, args);
-		}
-
-		private void CloseRomMenuItem_Click(object sender, EventArgs e)
-		{
-			CloseRom();
-		}
-
-		private void Savestate1MenuItem_Click(object sender, EventArgs e) { SaveQuickSave("QuickSave1"); }
-		private void Savestate2MenuItem_Click(object sender, EventArgs e) { SaveQuickSave("QuickSave2"); }
-		private void Savestate3MenuItem_Click(object sender, EventArgs e) { SaveQuickSave("QuickSave3"); }
-		private void Savestate4MenuItem_Click(object sender, EventArgs e) { SaveQuickSave("QuickSave4"); }
-		private void Savestate5MenuItem_Click(object sender, EventArgs e) { SaveQuickSave("QuickSave5"); }
-		private void Savestate6MenuItem_Click(object sender, EventArgs e) { SaveQuickSave("QuickSave6"); }
-		private void Savestate7MenuItem_Click(object sender, EventArgs e) { SaveQuickSave("QuickSave7"); }
-		private void Savestate8MenuItem_Click(object sender, EventArgs e) { SaveQuickSave("QuickSave8"); }
-		private void Savestate9MenuItem_Click(object sender, EventArgs e) { SaveQuickSave("QuickSave9"); }
-		private void Savestate0MenuItem_Click(object sender, EventArgs e) { SaveQuickSave("QuickSave0"); }
-
-		private void SaveNamedStateMenuItem_Click(object sender, EventArgs e)
-		{
-			SaveStateAs();
-		}
-
-		private void Loadstate1MenuItem_Click(object sender, EventArgs e) { LoadQuickSave("QuickSave1"); }
-		private void Loadstate2MenuItem_Click(object sender, EventArgs e) { LoadQuickSave("QuickSave2"); }
-		private void Loadstate3MenuItem_Click(object sender, EventArgs e) { LoadQuickSave("QuickSave3"); }
-		private void Loadstate4MenuItem_Click(object sender, EventArgs e) { LoadQuickSave("QuickSave4"); }
-		private void Loadstate5MenuItem_Click(object sender, EventArgs e) { LoadQuickSave("QuickSave5"); }
-		private void Loadstate6MenuItem_Click(object sender, EventArgs e) { LoadQuickSave("QuickSave6"); }
-		private void Loadstate7MenuItem_Click(object sender, EventArgs e) { LoadQuickSave("QuickSave7"); }
-		private void Loadstate8MenuItem_Click(object sender, EventArgs e) { LoadQuickSave("QuickSave8"); }
-		private void Loadstate9MenuItem_Click(object sender, EventArgs e) { LoadQuickSave("QuickSave9"); }
-		private void Loadstate0MenuItem_Click(object sender, EventArgs e) { LoadQuickSave("QuickSave0"); }
-
-		private void LoadNamedStateMenuItem_Click(object sender, EventArgs e)
-		{
-			LoadStateAs();
-		}
-
-		private void AutoloadLastSlotMenuItem_Click(object sender, EventArgs e)
-		{
-			Config.AutoLoadLastSaveSlot ^= true;
-		}
-
-		private void SelectSlotMenuItems_Click(object sender, EventArgs e)
-		{
-			if (sender == SelectSlot0MenuItem) Config.SaveSlot = 0;
-			else if (sender == SelectSlot1MenuItem) Config.SaveSlot = 1;
-			else if (sender == SelectSlot2MenuItem) Config.SaveSlot = 2;
-			else if (sender == SelectSlot3MenuItem) Config.SaveSlot = 3;
-			else if (sender == SelectSlot4MenuItem) Config.SaveSlot = 4;
-			else if (sender == SelectSlot5MenuItem) Config.SaveSlot = 5;
-			else if (sender == SelectSlot6MenuItem) Config.SaveSlot = 6;
-			else if (sender == SelectSlot7MenuItem) Config.SaveSlot = 7;
-			else if (sender == SelectSlot8MenuItem) Config.SaveSlot = 8;
-			else if (sender == SelectSlot9MenuItem) Config.SaveSlot = 9;
-
-			UpdateStatusSlots();
-			SaveSlotSelectedMessage();
-		}
-
-		private void PreviousSlotMenuItem_Click(object sender, EventArgs e)
-		{
-			PreviousSlot();
-		}
-
-		private void NextSlotMenuItem_Click(object sender, EventArgs e)
-		{
-			NextSlot();
-		}
-
-		private void SaveToCurrentSlotMenuItem_Click(object sender, EventArgs e)
-		{
-			SaveQuickSave($"QuickSave{Config.SaveSlot}");
-		}
-
-		private void LoadCurrentSlotMenuItem_Click(object sender, EventArgs e)
-		{
-			LoadQuickSave($"QuickSave{Config.SaveSlot}");
-		}
-
-		private void FlushSaveRAMMenuItem_Click(object sender, EventArgs e)
-		{
-			FlushSaveRAM();
-		}
-
-		private void ReadonlyMenuItem_Click(object sender, EventArgs e)
-		{
-			ToggleReadOnly();
-		}
-
-		private void RecordMovieMenuItem_Click(object sender, EventArgs e)
-		{
-			if (!Emulator.Attributes().Released)
-			{
-				var result = MessageBox.Show(
-					this,
-					"Thanks for using BizHawk!  The emulation core you have selected " +
-					"is currently BETA-status.  We appreciate your help in testing BizHawk. " +
-					"You can record a movie on this core if you'd like to, but expect to " +
-					"encounter bugs and sync problems.  Continue?", "BizHawk", MessageBoxButtons.YesNo);
-
-				if (result != DialogResult.Yes)
-				{
-					return;
-				}
-			}
-
-			if (!EmuHawkUtil.EnsureCoreIsAccurate(Emulator))
-			{
-				// Inaccurate core but allow the user to continue anyway
-			}
-
-			using var form = new RecordMovie(this, Emulator);
-			form.ShowDialog();
-		}
-
-		private void PlayMovieMenuItem_Click(object sender, EventArgs e)
-		{
-			using var form = new PlayMovie(this);
-			form.ShowDialog();
-		}
-
-		private void StopMovieMenuItem_Click(object sender, EventArgs e)
-		{
-			StopMovie();
-		}
-
-		private void PlayFromBeginningMenuItem_Click(object sender, EventArgs e)
-		{
-			RestartMovie();
-		}
-
-		private void ImportMovieMenuItem_Click(object sender, EventArgs e)
-		{
-			using var ofd = new OpenFileDialog
-			{
-				InitialDirectory = PathManager.GetRomsPath(Emulator.SystemId),
-				Multiselect = true,
-				Filter = ToFilter("Movie Files", MovieImport.AvailableImporters()),
-				RestoreDirectory = false
-			};
-
-			if (ofd.ShowHawkDialog().IsOk())
-			{
-				foreach (var fn in ofd.FileNames)
-				{
-					ProcessMovieImport(fn, false);
-				}
-			}
-		}
-
-		private void SaveMovieMenuItem_Click(object sender, EventArgs e)
-		{
-			SaveMovie();
-		}
-
-		private void SaveMovieAsMenuItem_Click(object sender, EventArgs e)
-		{
-			var filename = MovieSession.Movie.Filename;
-			if (string.IsNullOrWhiteSpace(filename))
-			{
-				filename = PathManager.FilesystemSafeName(Game);
-			}
-
-			var file = ToolFormBase.SaveFileDialog(
-				filename,
-				PathManager.MakeAbsolutePath(Config.PathEntries.MoviesPathFragment, null),
-				"Movie Files",
-				MovieSession.Movie.PreferredExtension);
-
-			if (file != null)
-			{
-				MovieSession.Movie.Filename = file.FullName;
-				Config.RecentMovies.Add(MovieSession.Movie.Filename);
-				SaveMovie();
-			}
-		}
-
-		private void StopMovieWithoutSavingMenuItem_Click(object sender, EventArgs e)
-		{
-			if (Config.EnableBackupMovies)
-			{
-				MovieSession.Movie.SaveBackup();
-			}
-
-			StopMovie(saveChanges: false);
-		}
-
-		private void AutomaticMovieBackupMenuItem_Click(object sender, EventArgs e)
-		{
-			Config.EnableBackupMovies ^= true;
-		}
-
-		private void FullMovieLoadstatesMenuItem_Click(object sender, EventArgs e)
-		{
-			Config.VBAStyleMovieLoadState ^= true;
-		}
-
-		private void MovieEndFinishMenuItem_Click(object sender, EventArgs e)
-		{
-			Config.MovieEndAction = MovieEndAction.Finish;
-		}
-
-		private void MovieEndRecordMenuItem_Click(object sender, EventArgs e)
-		{
-			Config.MovieEndAction = MovieEndAction.Record;
-		}
-
-		private void MovieEndStopMenuItem_Click(object sender, EventArgs e)
-		{
-			Config.MovieEndAction = MovieEndAction.Stop;
-		}
-
-		private void MovieEndPauseMenuItem_Click(object sender, EventArgs e)
-		{
-			Config.MovieEndAction = MovieEndAction.Pause;
-		}
-
-		private void ConfigAndRecordAVMenuItem_Click(object sender, EventArgs e)
-		{
-			RecordAv();
-		}
-
-		private void RecordAVMenuItem_Click(object sender, EventArgs e)
-		{
-			RecordAv(null, null); // force unattended, but allow traditional setup
-		}
-
-		private void StopAVMenuItem_Click(object sender, EventArgs e)
-		{
-			StopAv();
-		}
-
-		private void SynclessRecordingMenuItem_Click(object sender, EventArgs e)
-		{
-			new SynclessRecordingTools().Run();
-		}
-
-		private void CaptureOSDMenuItem_Click(object sender, EventArgs e)
-		{
-			Config.AVI_CaptureOSD ^= true;
-		}
-
-		private void ScreenshotMenuItem_Click(object sender, EventArgs e)
-		{
-			TakeScreenshot();
-		}
-
-		private void ScreenshotAsMenuItem_Click(object sender, EventArgs e)
-		{
-			var path = $"{PathManager.ScreenshotPrefix(Game)}.{DateTime.Now:yyyy-MM-dd HH.mm.ss}.png";
-
-			using var sfd = new SaveFileDialog
-			{
-				InitialDirectory = Path.GetDirectoryName(path),
-				FileName = Path.GetFileName(path),
-				Filter = "PNG File (*.png)|*.png"
-			};
-
-			if (sfd.ShowHawkDialog().IsOk())
-			{
-				TakeScreenshot(sfd.FileName);
-			}
-		}
-
-		private void ScreenshotClipboardMenuItem_Click(object sender, EventArgs e)
-		{
-			TakeScreenshotToClipboard();
-		}
-
-		private void ScreenshotClientClipboardMenuItem_Click(object sender, EventArgs e)
-		{
-			TakeScreenshotClientToClipboard();
-		}
-
-		private void ScreenshotCaptureOSDMenuItem_Click(object sender, EventArgs e)
-		{
-			Config.Screenshot_CaptureOSD ^= true;
-		}
-
-		private void ExitMenuItem_Click(object sender, EventArgs e)
-		{
-			if (Tools.AskSave())
-			{
-				Close();
-			}
-		}
-
-		public void CloseEmulator()
-		{
-			_exitRequestPending = true;
-		}
-
-		public void CloseEmulator(int exitCode)
-		{
-			_exitRequestPending = true;
-			_exitCode = exitCode;
-		}
-
-		#endregion
-
-		#region Emulation Menu
-
-		private void EmulationMenuItem_DropDownOpened(object sender, EventArgs e)
-		{
-			PauseMenuItem.Checked = _didMenuPause ? _wasPaused : EmulatorPaused;
-
-			SoftResetMenuItem.Enabled = Emulator.ControllerDefinition.BoolButtons.Contains("Reset")
-				&& MovieSession.Movie.Mode != MovieMode.Play;
-
-			HardResetMenuItem.Enabled = Emulator.ControllerDefinition.BoolButtons.Contains("Power")
-				&& MovieSession.Movie.Mode != MovieMode.Play;;
-
-			PauseMenuItem.ShortcutKeyDisplayString = Config.HotkeyBindings["Pause"].Bindings;
-			RebootCoreMenuItem.ShortcutKeyDisplayString = Config.HotkeyBindings["Reboot Core"].Bindings;
-			SoftResetMenuItem.ShortcutKeyDisplayString = Config.HotkeyBindings["Soft Reset"].Bindings;
-			HardResetMenuItem.ShortcutKeyDisplayString = Config.HotkeyBindings["Hard Reset"].Bindings;
-		}
-
-		private void PauseMenuItem_Click(object sender, EventArgs e)
-		{
-			if (IsTurboSeeking || IsSeeking)
-			{
-				PauseOnFrame = null;
-			}
-			else if (EmulatorPaused)
-			{
-				UnpauseEmulator();
-			}
-			else
-			{
-				PauseEmulator();
-			}
-		}
-
-		private void PowerMenuItem_Click(object sender, EventArgs e)
-		{
-			RebootCore();
-		}
-
-		private void SoftResetMenuItem_Click(object sender, EventArgs e)
-		{
-			SoftReset();
-		}
-
-		private void HardResetMenuItem_Click(object sender, EventArgs e)
-		{
-			HardReset();
-		}
-
-		#endregion
-
-		#region View
-
-		private void ViewSubMenu_DropDownOpened(object sender, EventArgs e)
-		{
-			DisplayFPSMenuItem.Checked = Config.DisplayFPS;
-			DisplayFrameCounterMenuItem.Checked = Config.DisplayFrameCounter;
-			DisplayLagCounterMenuItem.Checked = Config.DisplayLagCounter;
-			DisplayInputMenuItem.Checked = Config.DisplayInput;
-			DisplayRerecordCountMenuItem.Checked = Config.DisplayRerecordCount;
-			DisplaySubtitlesMenuItem.Checked = Config.DisplaySubtitles;
-
-			DisplayFPSMenuItem.ShortcutKeyDisplayString = Config.HotkeyBindings["Display FPS"].Bindings;
-			DisplayFrameCounterMenuItem.ShortcutKeyDisplayString = Config.HotkeyBindings["Frame Counter"].Bindings;
-			DisplayLagCounterMenuItem.ShortcutKeyDisplayString = Config.HotkeyBindings["Lag Counter"].Bindings;
-			DisplayInputMenuItem.ShortcutKeyDisplayString = Config.HotkeyBindings["Input Display"].Bindings;
-			SwitchToFullscreenMenuItem.ShortcutKeyDisplayString = Config.HotkeyBindings["Full Screen"].Bindings;
-
-			DisplayStatusBarMenuItem.Checked = Config.DispChrome_StatusBarWindowed;
-			DisplayLogWindowMenuItem.Checked = Config.ShowLogWindow;
-
-			DisplayLagCounterMenuItem.Enabled = Emulator.CanPollInput();
-
-			DisplayMessagesMenuItem.Checked = Config.DisplayMessages;
-
-			DisplayLogWindowMenuItem.Enabled = !OSTailoredCode.IsUnixHost;
-		}
-
-		private void WindowSizeSubMenu_DropDownOpened(object sender, EventArgs e)
-		{
-			x1MenuItem.Checked =
-				x2MenuItem.Checked =
-				x3MenuItem.Checked =
-				x4MenuItem.Checked =
-				x5MenuItem.Checked = false;
-
-			switch (Config.TargetZoomFactors[Emulator.SystemId])
-			{
-				case 1:
-					x1MenuItem.Checked = true;
-					break;
-				case 2:
-					x2MenuItem.Checked = true;
-					break;
-				case 3:
-					x3MenuItem.Checked = true;
-					break;
-				case 4:
-					x4MenuItem.Checked = true;
-					break;
-				case 5:
-					x5MenuItem.Checked = true;
-					break;
-				case 10:
-					mzMenuItem.Checked = true;
-					break;
-			}
-		}
-
-		private void WindowSize_Click(object sender, EventArgs e)
-		{
-			if (sender == x1MenuItem) Config.TargetZoomFactors[Emulator.SystemId] = 1;
-			if (sender == x2MenuItem) Config.TargetZoomFactors[Emulator.SystemId] = 2;
-			if (sender == x3MenuItem) Config.TargetZoomFactors[Emulator.SystemId] = 3;
-			if (sender == x4MenuItem) Config.TargetZoomFactors[Emulator.SystemId] = 4;
-			if (sender == x5MenuItem) Config.TargetZoomFactors[Emulator.SystemId] = 5;
-			if (sender == mzMenuItem) Config.TargetZoomFactors[Emulator.SystemId] = 10;
-
-			FrameBufferResized();
-		}
-
-		private void SwitchToFullscreenMenuItem_Click(object sender, EventArgs e)
-		{
-			ToggleFullscreen();
-		}
-
-		private void DisplayFpsMenuItem_Click(object sender, EventArgs e)
-		{
-			ToggleFps();
-		}
-
-		private void DisplayFrameCounterMenuItem_Click(object sender, EventArgs e)
-		{
-			ToggleFrameCounter();
-		}
-
-		private void DisplayLagCounterMenuItem_Click(object sender, EventArgs e)
-		{
-			ToggleLagCounter();
-		}
-
-		private void DisplayInputMenuItem_Click(object sender, EventArgs e)
-		{
-			ToggleInputDisplay();
-		}
-
-		private void DisplayRerecordsMenuItem_Click(object sender, EventArgs e)
-		{
-			Config.DisplayRerecordCount ^= true;
-		}
-
-		private void DisplaySubtitlesMenuItem_Click(object sender, EventArgs e)
-		{
-			Config.DisplaySubtitles ^= true;
-		}
-
-		private void DisplayStatusBarMenuItem_Click(object sender, EventArgs e)
-		{
-			Config.DispChrome_StatusBarWindowed ^= true;
-			SetStatusBar();
-		}
-
-		private void DisplayMessagesMenuItem_Click(object sender, EventArgs e)
-		{
-			Config.DisplayMessages ^= true;
-		}
-
-		private void DisplayLogWindowMenuItem_Click(object sender, EventArgs e)
-		{
-			Config.ShowLogWindow ^= true;
-
-			if (Config.ShowLogWindow)
-			{
-				LogConsole.ShowConsole();
-			}
-			else
-			{
-				LogConsole.HideConsole();
-			}
-		}
-
-		#endregion
-
-		#region Config
-
-		private void ConfigSubMenu_DropDownOpened(object sender, EventArgs e)
-		{
-			ControllersMenuItem.Enabled = Emulator.ControllerDefinition.Any();
-			RewindOptionsMenuItem.Enabled = Emulator.HasSavestates();
-		}
-
-		private void FrameSkipMenuItem_DropDownOpened(object sender, EventArgs e)
-		{
-			MinimizeSkippingMenuItem.Checked = Config.AutoMinimizeSkipping;
-			ClockThrottleMenuItem.Checked = Config.ClockThrottle;
-			VsyncThrottleMenuItem.Checked = Config.VSyncThrottle;
-			NeverSkipMenuItem.Checked = Config.FrameSkip == 0;
-			Frameskip1MenuItem.Checked = Config.FrameSkip == 1;
-			Frameskip2MenuItem.Checked = Config.FrameSkip == 2;
-			Frameskip3MenuItem.Checked = Config.FrameSkip == 3;
-			Frameskip4MenuItem.Checked = Config.FrameSkip == 4;
-			Frameskip5MenuItem.Checked = Config.FrameSkip == 5;
-			Frameskip6MenuItem.Checked = Config.FrameSkip == 6;
-			Frameskip7MenuItem.Checked = Config.FrameSkip == 7;
-			Frameskip8MenuItem.Checked = Config.FrameSkip == 8;
-			Frameskip9MenuItem.Checked = Config.FrameSkip == 9;
-			MinimizeSkippingMenuItem.Enabled = !NeverSkipMenuItem.Checked;
-			if (!MinimizeSkippingMenuItem.Enabled)
-			{
-				MinimizeSkippingMenuItem.Checked = true;
-			}
-
-			AudioThrottleMenuItem.Enabled = Config.SoundEnabled;
-			AudioThrottleMenuItem.Checked = Config.SoundThrottle;
-			VsyncEnabledMenuItem.Checked = Config.VSync;
-
-			Speed100MenuItem.Checked = Config.SpeedPercent == 100;
-			Speed100MenuItem.Image = (Config.SpeedPercentAlternate == 100) ? Properties.Resources.FastForward : null;
-			Speed150MenuItem.Checked = Config.SpeedPercent == 150;
-			Speed150MenuItem.Image = (Config.SpeedPercentAlternate == 150) ? Properties.Resources.FastForward : null;
-			Speed400MenuItem.Checked = Config.SpeedPercent == 400;
-			Speed400MenuItem.Image = (Config.SpeedPercentAlternate == 400) ? Properties.Resources.FastForward : null;
-			Speed200MenuItem.Checked = Config.SpeedPercent == 200;
-			Speed200MenuItem.Image = (Config.SpeedPercentAlternate == 200) ? Properties.Resources.FastForward : null;
-			Speed75MenuItem.Checked = Config.SpeedPercent == 75;
-			Speed75MenuItem.Image = (Config.SpeedPercentAlternate == 75) ? Properties.Resources.FastForward : null;
-			Speed50MenuItem.Checked = Config.SpeedPercent == 50;
-			Speed50MenuItem.Image = (Config.SpeedPercentAlternate == 50) ? Properties.Resources.FastForward : null;
-
-			Speed50MenuItem.Enabled =
-				Speed75MenuItem.Enabled =
-				Speed100MenuItem.Enabled =
-				Speed150MenuItem.Enabled =
-				Speed200MenuItem.Enabled =
-				Speed400MenuItem.Enabled =
-				Config.ClockThrottle;
-
-			miUnthrottled.Checked = _unthrottled;
-		}
-
-		private void KeyPriorityMenuItem_DropDownOpened(object sender, EventArgs e)
-		{
-			switch (Config.Input_Hotkey_OverrideOptions)
-			{
-				default:
-				case 0:
-					BothHkAndControllerMenuItem.Checked = true;
-					InputOverHkMenuItem.Checked = false;
-					HkOverInputMenuItem.Checked = false;
-					break;
-				case 1:
-					BothHkAndControllerMenuItem.Checked = false;
-					InputOverHkMenuItem.Checked = true;
-					HkOverInputMenuItem.Checked = false;
-					break;
-				case 2:
-					BothHkAndControllerMenuItem.Checked = false;
-					InputOverHkMenuItem.Checked = false;
-					HkOverInputMenuItem.Checked = true;
-					break;
-			}
-		}
-
-		private void CoreToolStripMenuItem_DropDownOpened(object sender, EventArgs e)
-		{
-			quickNESToolStripMenuItem.Checked = Config.NES_InQuickNES;
-			nesHawkToolStripMenuItem.Checked = !Config.NES_InQuickNES;
-		}
-
-		private void ControllersMenuItem_Click(object sender, EventArgs e)
-		{
-			using var controller = new ControllerConfig(Emulator, Config);
-			if (controller.ShowDialog().IsOk())
-			{
-				AddOnScreenMessage("Controller settings saved");
-				InitControls();
-				InputManager.SyncControls();
-			}
-			else
-			{
-				AddOnScreenMessage("Controller config aborted");
-			}
-		}
-
-		private void HotkeysMenuItem_Click(object sender, EventArgs e)
-		{
-			using var hotkeyConfig = new HotkeyConfig(Config);
-			if (hotkeyConfig.ShowDialog().IsOk())
-			{
-				AddOnScreenMessage("Hotkey settings saved");
-				InitControls();
-				InputManager.SyncControls();
-			}
-			else
-			{
-				AddOnScreenMessage("Hotkey config aborted");
-			}
-		}
-
-		private void FirmwaresMenuItem_Click(object sender, EventArgs e)
-		{
-			if (e is RomLoader.RomErrorArgs args)
-			{
-				using var configForm = new FirmwaresConfig(true, args.RomPath);
-				var result = configForm.ShowDialog();
-				args.Retry = result == DialogResult.Retry;
-			}
-			else
-			{
-				using var configForm = new FirmwaresConfig();
-				configForm.ShowDialog();
-			}
-		}
-
-		private void MessagesMenuItem_Click(object sender, EventArgs e)
-		{
-			using var form = new MessageConfig(Config);
-			var result = form.ShowDialog();
-			AddOnScreenMessage(result.IsOk()
-				? "Message settings saved"
-				: "Message config aborted");
-		}
-
-		private void PathsMenuItem_Click(object sender, EventArgs e)
-		{
-			using var form = new PathConfig(Config);
-			form.ShowDialog();
-		}
-
-		private void SoundMenuItem_Click(object sender, EventArgs e)
-		{
-			using var form = new SoundConfig(Config);
-			if (form.ShowDialog().IsOk())
-			{
-				Sound.StartSound();
-				AddOnScreenMessage("Sound settings saved");
-				RewireSound();
-			}
-			else
-			{
-				AddOnScreenMessage("Sound config aborted");
-			}
-		}
-
-		private void AutofireMenuItem_Click(object sender, EventArgs e)
-		{
-			using var form = new AutofireConfig(Config, AutoFireController, AutofireStickyXORAdapter);
-			var result = form.ShowDialog();
-			AddOnScreenMessage(result.IsOk()
-				? "Autofire settings saved"
-				: "Autofire config aborted");
-		}
-
-		private void RewindOptionsMenuItem_Click(object sender, EventArgs e)
-		{
-			using var form = new RewindConfig();
-			AddOnScreenMessage(form.ShowDialog().IsOk()
-				? "Rewind and State settings saved"
-				: "Rewind config aborted");
-
-		}
-
-		private void FileExtensionsMenuItem_Click(object sender, EventArgs e)
-		{
-			using var form = new FileExtensionPreferences(Config);
-			var result = form.ShowDialog();
-			AddOnScreenMessage(result.IsOk()
-				? "Rom Extension Preferences changed"
-				: "Rom Extension Preferences cancelled");
-		}
-
-		private void CustomizeMenuItem_Click(object sender, EventArgs e)
-		{
-			using var form = new EmuHawkOptions(this, Config);
-			form.ShowDialog();
-		}
-
-		private void ProfilesMenuItem_Click(object sender, EventArgs e)
-		{
-			using var form = new ProfileConfig(this, Emulator, Config);
-			if (form.ShowDialog().IsOk())
-			{
-				AddOnScreenMessage("Profile settings saved");
-
-				// We hide the FirstBoot items since the user setup a Profile
-				// Is it a bad thing to do this constantly?
-				Config.FirstBoot = false;
-				ProfileFirstBootLabel.Visible = false;
-			}
-			else
-			{
-				AddOnScreenMessage("Profile config aborted");
-			}
-		}
-
-		private void ClockThrottleMenuItem_Click(object sender, EventArgs e)
-		{
-			Config.ClockThrottle ^= true;
-			if (Config.ClockThrottle)
-			{
-				var old = Config.SoundThrottle;
-				Config.SoundThrottle = false;
-				if (old)
-				{
-					RewireSound();
-				}
-
-				old = Config.VSyncThrottle;
-				Config.VSyncThrottle = false;
-				if (old)
-				{
-					PresentationPanel.Resized = true;
-				}
-			}
-
-			ThrottleMessage();
-		}
-
-		private void AudioThrottleMenuItem_Click(object sender, EventArgs e)
-		{
-			Config.SoundThrottle ^= true;
-			RewireSound();
-			if (Config.SoundThrottle)
-			{
-				Config.ClockThrottle = false;
-				var old = Config.VSyncThrottle;
-				Config.VSyncThrottle = false;
-				if (old)
-				{
-					PresentationPanel.Resized = true;
-				}
-			}
-
-			ThrottleMessage();
-		}
-
-		private void VsyncThrottleMenuItem_Click(object sender, EventArgs e)
-		{
-			Config.VSyncThrottle ^= true;
-			PresentationPanel.Resized = true;
-			if (Config.VSyncThrottle)
-			{
-				Config.ClockThrottle = false;
-				var old = Config.SoundThrottle;
-				Config.SoundThrottle = false;
-				if (old)
-				{
-					RewireSound();
-				}
-			}
-
-			if (!Config.VSync)
-			{
-				Config.VSync = true;
-				VsyncMessage();
-			}
-
-			ThrottleMessage();
-		}
-
-		private void VsyncEnabledMenuItem_Click(object sender, EventArgs e)
-		{
-			Config.VSync ^= true;
-			if (!Config.VSyncThrottle) // when vsync throttle is on, vsync is forced to on, so no change to make here
-			{
-				PresentationPanel.Resized = true;
-			}
-
-			VsyncMessage();
-		}
-
-		private void UnthrottledMenuItem_Click(object sender, EventArgs e)
-		{
-			_unthrottled ^= true;
-			ThrottleMessage();
-		}
-
-		private void MinimizeSkippingMenuItem_Click(object sender, EventArgs e)
-		{
-			Config.AutoMinimizeSkipping ^= true;
-		}
-
-		private void NeverSkipMenuItem_Click(object sender, EventArgs e) { Config.FrameSkip = 0; FrameSkipMessage(); }
-		private void Frameskip1MenuItem_Click(object sender, EventArgs e) { Config.FrameSkip = 1; FrameSkipMessage(); }
-		private void Frameskip2MenuItem_Click(object sender, EventArgs e) { Config.FrameSkip = 2; FrameSkipMessage(); }
-		private void Frameskip3MenuItem_Click(object sender, EventArgs e) { Config.FrameSkip = 3; FrameSkipMessage(); }
-		private void Frameskip4MenuItem_Click(object sender, EventArgs e) { Config.FrameSkip = 4; FrameSkipMessage(); }
-		private void Frameskip5MenuItem_Click(object sender, EventArgs e) { Config.FrameSkip = 5; FrameSkipMessage(); }
-		private void Frameskip6MenuItem_Click(object sender, EventArgs e) { Config.FrameSkip = 6; FrameSkipMessage(); }
-		private void Frameskip7MenuItem_Click(object sender, EventArgs e) { Config.FrameSkip = 7; FrameSkipMessage(); }
-		private void Frameskip8MenuItem_Click(object sender, EventArgs e) { Config.FrameSkip = 8; FrameSkipMessage(); }
-		private void Frameskip9MenuItem_Click(object sender, EventArgs e) { Config.FrameSkip = 9; FrameSkipMessage(); }
-
-		private void Speed50MenuItem_Click(object sender, EventArgs e) { ClickSpeedItem(50); }
-		private void Speed75MenuItem_Click(object sender, EventArgs e) { ClickSpeedItem(75); }
-		private void Speed100MenuItem_Click(object sender, EventArgs e) { ClickSpeedItem(100); }
-		private void Speed150MenuItem_Click(object sender, EventArgs e) { ClickSpeedItem(150); }
-		private void Speed200MenuItem_Click(object sender, EventArgs e) { ClickSpeedItem(200); }
-		private void Speed400MenuItem_Click(object sender, EventArgs e) { ClickSpeedItem(400); }
-
-		private void BothHkAndControllerMenuItem_Click(object sender, EventArgs e)
-		{
-			Config.Input_Hotkey_OverrideOptions = 0;
-			UpdateKeyPriorityIcon();
-		}
-
-		private void InputOverHkMenuItem_Click(object sender, EventArgs e)
-		{
-			Config.Input_Hotkey_OverrideOptions = 1;
-			UpdateKeyPriorityIcon();
-		}
-
-		private void HkOverInputMenuItem_Click(object sender, EventArgs e)
-		{
-			Config.Input_Hotkey_OverrideOptions = 2;
-			UpdateKeyPriorityIcon();
-		}
-
-		private void CoresSubMenu_DropDownOpened(object sender, EventArgs e)
-		{
-			GBInSGBMenuItem.Checked = Config.GB_AsSGB;
-			allowGameDBCoreOverridesToolStripMenuItem.Checked = Config.CoreForcingViaGameDB;
-		}
-
-		private void NesCoreSubMenu_DropDownOpened(object sender, EventArgs e)
-		{
-			QuicknesCoreMenuItem.Checked = Config.NES_InQuickNES;
-			NesCoreMenuItem.Checked = !Config.NES_InQuickNES && !Config.UseSubNESHawk;
-			SubNesHawkMenuItem.Checked = Config.UseSubNESHawk;
-		}
-
-		private void NesCorePick_Click(object sender, EventArgs e)
-		{
-			Config.NES_InQuickNES ^= true;
-			Config.UseSubNESHawk = false;
-
-			if (Emulator.SystemId == "NES")
-			{
-				FlagNeedsReboot();
-			}
-		}
-
-		private void SubNesCorePick_Click(object sender, EventArgs e)
-		{
-			Config.UseSubNESHawk = true;
-			Config.NES_InQuickNES = false;
-
-			if (!Emulator.IsNull())
-			{
-				FlagNeedsReboot();
-			}
-		}
-
-		private void CoreSNESSubMenu_DropDownOpened(object sender, EventArgs e)
-		{
-			Coresnes9xMenuItem.Checked = Config.SNES_InSnes9x;
-			CorebsnesMenuItem.Checked = !Config.SNES_InSnes9x;
-		}
-
-		private void CoreSnesToggle_Click(object sender, EventArgs e)
-		{
-			Config.SNES_InSnes9x ^= true;
-
-			if (Emulator.SystemId == "SNES")
-			{
-				FlagNeedsReboot();
-			}
-		}
-
-		private void GbaCoreSubMenu_DropDownOpened(object sender, EventArgs e)
-		{
-			VbaNextCoreMenuItem.Checked = !Config.GBA_UsemGBA;
-			MgbaCoreMenuItem.Checked = Config.GBA_UsemGBA;
-		}
-
-		private void GbaCorePick_Click(object sender, EventArgs e)
-		{
-			Config.GBA_UsemGBA ^= true;
-			if (Emulator.SystemId == "GBA")
-			{
-				FlagNeedsReboot();
-			}
-		}
-
-		private void SGBCoreSubmenu_DropDownOpened(object sender, EventArgs e)
-		{
-			SgbBsnesMenuItem.Checked = Config.SGB_UseBsnes;
-			SgbSameBoyMenuItem.Checked = !Config.SGB_UseBsnes;
-		}
-
-		private void GBCoreSubmenu_DropDownOpened(object sender, EventArgs e)
-		{
-			GBGambatteMenuItem.Checked = !Config.GB_UseGBHawk;
-			GBGBHawkMenuItem.Checked = Config.GB_UseGBHawk;
-		}
-
-		private void SgbCorePick_Click(object sender, EventArgs e)
-		{
-			Config.SGB_UseBsnes ^= true;
-			// TODO: only flag if one of these cores
-			if (!Emulator.IsNull())
-			{
-				FlagNeedsReboot();
-			}
-		}
-
-		private void GBCorePick_Click(object sender, EventArgs e)
-		{
-			Config.GB_UseGBHawk ^= true;
-			// TODO: only flag if one of these cores
-			if (!Emulator.IsNull())
-			{
-				FlagNeedsReboot();
-			}
-		}
-
-		private void GbInSgbMenuItem_Click(object sender, EventArgs e)
-		{
-			Config.GB_AsSGB ^= true;
-
-			if (!Emulator.IsNull())
-			{
-				FlagNeedsReboot();
-			}
-		}
-
-		private void AllowGameDBCoreOverridesToolStripMenuItem_Click(object sender, EventArgs e)
-		{
-			Config.CoreForcingViaGameDB ^= true;
-		}
-
-		private void N64VideoPluginSettingsMenuItem_Click(object sender, EventArgs e)
-		{
-			N64PluginSettingsMenuItem_Click(sender, e);
-		}
-
-		private void SetLibretroCoreMenuItem_Click(object sender, EventArgs e)
-		{
-			RunLibretroCoreChooser();
-		}
-
-		private void SaveConfigMenuItem_Click(object sender, EventArgs e)
-		{
-			SaveConfig();
-			AddOnScreenMessage("Saved settings");
-		}
-
-		private void SaveConfigAsMenuItem_Click(object sender, EventArgs e)
-		{
-			var path = PathManager.DefaultIniPath;
-			using var sfd = new SaveFileDialog
-			{
-				InitialDirectory = Path.GetDirectoryName(path),
-				FileName = Path.GetFileName(path),
-				Filter = "Config File (*.ini)|*.ini"
-			};
-
-			if (sfd.ShowHawkDialog().IsOk())
-			{
-				SaveConfig(sfd.FileName);
-				AddOnScreenMessage("Copied settings");
-			}
-		}
-
-		private void LoadConfigMenuItem_Click(object sender, EventArgs e)
-		{
-			Config = ConfigService.Load<Config>(PathManager.DefaultIniPath);
-			Config.ResolveDefaults();
-			InitControls(); // rebind hotkeys
-			AddOnScreenMessage($"Config file loaded: {PathManager.DefaultIniPath}");
-		}
-
-		private void LoadConfigFromMenuItem_Click(object sender, EventArgs e)
-		{
-			var path = PathManager.DefaultIniPath;
-			using var ofd = new OpenFileDialog
-			{
-				InitialDirectory = Path.GetDirectoryName(path),
-				FileName = Path.GetFileName(path),
-				Filter = "Config File (*.ini)|*.ini"
-			};
-
-			if (ofd.ShowHawkDialog().IsOk())
-			{
-				Config = ConfigService.Load<Config>(ofd.FileName);
-				Config.ResolveDefaults();
-				InitControls(); // rebind hotkeys
-				AddOnScreenMessage($"Config file loaded: {ofd.FileName}");
-			}
-		}
-
-		#endregion
-
-		#region Tools
-
-		private void ToolsSubMenu_DropDownOpened(object sender, EventArgs e)
-		{
-			ToolBoxMenuItem.ShortcutKeyDisplayString = Config.HotkeyBindings["ToolBox"].Bindings;
-			RamWatchMenuItem.ShortcutKeyDisplayString = Config.HotkeyBindings["RAM Watch"].Bindings;
-			RamSearchMenuItem.ShortcutKeyDisplayString = Config.HotkeyBindings["RAM Search"].Bindings;
-			HexEditorMenuItem.ShortcutKeyDisplayString = Config.HotkeyBindings["Hex Editor"].Bindings;
-			LuaConsoleMenuItem.ShortcutKeyDisplayString = Config.HotkeyBindings["Lua Console"].Bindings;
-			CheatsMenuItem.ShortcutKeyDisplayString = Config.HotkeyBindings["Cheats"].Bindings;
-			TAStudioMenuItem.ShortcutKeyDisplayString = Config.HotkeyBindings["TAStudio"].Bindings;
-			VirtualPadMenuItem.ShortcutKeyDisplayString = Config.HotkeyBindings["Virtual Pad"].Bindings;
-			TraceLoggerMenuItem.ShortcutKeyDisplayString = Config.HotkeyBindings["Trace Logger"].Bindings;
-			TraceLoggerMenuItem.Enabled = Tools.IsAvailable<TraceLogger>();
-			CodeDataLoggerMenuItem.Enabled = Tools.IsAvailable<CDL>();
-
-			TAStudioMenuItem.Enabled = Tools.IsAvailable<TAStudio>();
-
-			CheatsMenuItem.Enabled = Tools.IsAvailable<Cheats>();
-			HexEditorMenuItem.Enabled = Tools.IsAvailable<HexEditor>();
-			RamSearchMenuItem.Enabled = Tools.IsAvailable<RamSearch>();
-			RamWatchMenuItem.Enabled = Tools.IsAvailable<RamWatch>();
-
-			DebuggerMenuItem.Enabled = Tools.IsAvailable<GenericDebugger>();
-
-			batchRunnerToolStripMenuItem.Visible = VersionInfo.DeveloperBuild;
-
-			BasicBotMenuItem.Enabled = Tools.IsAvailable<BasicBot>();
-
-			gameSharkConverterToolStripMenuItem.Enabled = Tools.IsAvailable<GameShark>();
-		}
-
-		private void ExternalToolToolStripMenuItem_DropDownOpening(object sender, EventArgs e)
-		{
-			externalToolToolStripMenuItem.DropDownItems.Clear();
-
-			foreach (ToolStripMenuItem item in ExternalToolManager.ToolStripMenu)
-			{
-				if (item.Enabled)
-				{
-					item.Click += delegate
-					{
-						Tools.Load<IExternalToolForm>((string)item.Tag);
-					};
-				}
-				else
-				{
-					item.Image = Properties.Resources.ExclamationRed;
-				}
-
-				externalToolToolStripMenuItem.DropDownItems.Add(item);
-			}
-
-			if (externalToolToolStripMenuItem.DropDownItems.Count == 0)
-			{
-				externalToolToolStripMenuItem.DropDownItems.Add("None");
-			}
-		}
-
-		private void ToolBoxMenuItem_Click(object sender, EventArgs e)
-		{
-			Tools.Load<ToolBox>();
-		}
-
-		private void RamWatchMenuItem_Click(object sender, EventArgs e)
-		{
-			Tools.LoadRamWatch(true);
-		}
-
-		private void RamSearchMenuItem_Click(object sender, EventArgs e)
-		{
-			var ramSearch = Tools.Load<RamSearch>();
-			if (OSTailoredCode.IsUnixHost)
-			{
-				// this is apparently needed for weird mono-forms-on-different-thread issues
-				// don't do .Show() within Load<T>() for RamSearch - instead put an instance of it here on MainForm, then show here
-				// the mono winforms implementation is.... weird and buggy
-				ramSearch.Show();
-			}
-		}
-
-		private void LuaConsoleMenuItem_Click(object sender, EventArgs e)
-		{
-			OpenLuaConsole();
-		}
-
-		private void TAStudioMenuItem_Click(object sender, EventArgs e)
-		{
-			if (!Emulator.CanPollInput())
-			{
-				MessageBox.Show("Current core does not support input polling. TAStudio can't be used.");
-				return;
-			}
-
-			Tools.Load<TAStudio>();
-		}
-
-		private void HexEditorMenuItem_Click(object sender, EventArgs e)
-		{
-			Tools.Load<HexEditor>();
-		}
-
-		private void TraceLoggerMenuItem_Click(object sender, EventArgs e)
-		{
-			Tools.Load<TraceLogger>();
-		}
-
-		private void DebuggerMenuItem_Click(object sender, EventArgs e)
-		{
-			Tools.Load<GenericDebugger>();
-		}
-
-		private void CodeDataLoggerMenuItem_Click(object sender, EventArgs e)
-		{
-			Tools.Load<CDL>();
-		}
-
-		private void MacroToolMenuItem_Click(object sender, EventArgs e)
-		{
-			Tools.Load<MacroInputTool>();
-		}
-
-		private void VirtualPadMenuItem_Click(object sender, EventArgs e)
-		{
-			Tools.Load<VirtualpadTool>();
-		}
-
-		private void BasicBotMenuItem_Click(object sender, EventArgs e)
-		{
-			Tools.Load<BasicBot>();
-		}
-
-		private void CheatsMenuItem_Click(object sender, EventArgs e)
-		{
-			Tools.Load<Cheats>();
-		}
-
-		private void CheatCodeConverterMenuItem_Click(object sender, EventArgs e)
-		{
-			Tools.Load<GameShark>();
-		}
-
-		private void MultidiskBundlerMenuItem_Click(object sender, EventArgs e)
-		{
-			Tools.Load<MultiDiskBundler>();
-		}
-
-		private void BatchRunnerToolStripMenuItem_Click(object sender, EventArgs e)
-		{
-			using var form = new BatchRun();
-			form.ShowDialog();
-		}
-
-		#endregion
-
-		#region NES
-
-		private void QuickNesToolStripMenuItem_Click(object sender, EventArgs e)
-		{
-			Config.NES_InQuickNES = true;
-			FlagNeedsReboot();
-		}
-
-		private void NesHawkToolStripMenuItem_Click(object sender, EventArgs e)
-		{
-			Config.NES_InQuickNES = false;
-			FlagNeedsReboot();
-		}
-
-		private void NESSubMenu_DropDownOpened(object sender, EventArgs e)
-		{
-			var boardName = Emulator.HasBoardInfo() ? Emulator.AsBoardInfo().BoardName : null;
-			FDSControlsMenuItem.Enabled = boardName == "FDS";
-
-			VSControlsMenuItem.Enabled =
-			VSSettingsMenuItem.Enabled =
-				(Emulator is NES nes && nes.IsVS)
-				|| (Emulator is SubNESHawk sub && sub.IsVs);
-
-			NESSoundChannelsMenuItem.Enabled = Tools.IsAvailable<NESSoundConfig>();
-			MovieSettingsMenuItem.Enabled = (Emulator is NES || Emulator is SubNESHawk)
-				&& !MovieSession.Movie.IsActive();
-
-			NesControllerSettingsMenuItem.Enabled = Tools.IsAvailable<NesControllerSettings>()
-				&& !MovieSession.Movie.IsActive();
-
-			barcodeReaderToolStripMenuItem.Enabled = ServiceInjector.IsAvailable(Emulator.ServiceProvider, typeof(BarcodeEntry));
-
-			musicRipperToolStripMenuItem.Enabled = Tools.IsAvailable<NESMusicRipper>();
-		}
-
-		private void FdsControlsMenuItem_DropDownOpened(object sender, EventArgs e)
-		{
-			var boardName = Emulator.HasBoardInfo() ? Emulator.AsBoardInfo().BoardName : null;
-			FdsEjectDiskMenuItem.Enabled = boardName == "FDS";
-
-			while (FDSControlsMenuItem.DropDownItems.Count > 1)
-			{
-				FDSControlsMenuItem.DropDownItems.RemoveAt(1);
-			}
-
-			for (int i = 0; i < 16; i++)
-			{
-				var str = $"FDS Insert {i}";
-				if (Emulator.ControllerDefinition.BoolButtons.Contains(str))
-				{
-					FdsInsertDiskMenuAdd($"Insert Disk {i}", str, $"FDS Disk {i} inserted.");
-				}
-			}
-		}
-
-		private void NesPPUViewerMenuItem_Click(object sender, EventArgs e)
-		{
-			Tools.Load<NesPPU>();
-		}
-
-		private void NESNametableViewerMenuItem_Click(object sender, EventArgs e)
-		{
-			Tools.Load<NESNameTableViewer>();
-		}
-
-		private void MusicRipperMenuItem_Click(object sender, EventArgs e)
-		{
-			Tools.Load<NESMusicRipper>();
-		}
-
-		private void NESGameGenieCodesMenuItem_Click(object sender, EventArgs e)
-		{
-			Tools.LoadGameGenieEc();
-		}
-
-		private void NESGraphicSettingsMenuItem_Click(object sender, EventArgs e)
-		{
-			if (Emulator is NES nes)
-			{
-				using var form = new NESGraphicsConfig(this, Config, nes.GetSettings().Clone());
-				form.ShowDialog(this);
-			}
-			else if (Emulator is SubNESHawk sub)
-			{
-				using var form = new NESGraphicsConfig(this, Config, sub.GetSettings().Clone());
-				form.ShowDialog(this);
-			}
-			else if (Emulator is QuickNES quickNes)
-			{
-				using var form = new QuickNesConfig(this, quickNes.GetSettings().Clone());
-				form.ShowDialog(this);
-			}
-		}
-
-		private void NESSoundChannelsMenuItem_Click(object sender, EventArgs e)
-		{
-			Tools.Load<NESSoundConfig>();
-		}
-
-		private void VsSettingsMenuItem_Click(object sender, EventArgs e)
-		{
-			if (Emulator is NES nes && nes.IsVS)
-			{
-				using var form = new NesVsSettings(this, nes.GetSyncSettings().Clone());
-				form.ShowHawkDialog();
-			}
-			else if (Emulator is SubNESHawk sub && sub.IsVs)
-			{
-				using var form = new NesVsSettings(this, sub.GetSyncSettings().Clone());
-				form.ShowHawkDialog();
-			}
-		}
-
-		private void FdsEjectDiskMenuItem_Click(object sender, EventArgs e)
-		{
-			if (MovieSession.Movie.Mode != MovieMode.Play)
-			{
-				ClickyVirtualPadController.Click("FDS Eject");
-				AddOnScreenMessage("FDS disk ejected.");
-			}
-		}
-
-		private void VsInsertCoinP1MenuItem_Click(object sender, EventArgs e)
-		{
-			if (Emulator is NES nes && nes.IsVS
-			|| Emulator is SubNESHawk sub && sub.IsVs)
-			{
-				if (MovieSession.Movie.Mode != MovieMode.Play)
-				{
-					ClickyVirtualPadController.Click("Insert Coin P1");
-					AddOnScreenMessage("P1 Coin Inserted");
-				}
-			}
-		}
-
-		private void VsInsertCoinP2MenuItem_Click(object sender, EventArgs e)
-		{
-			if (Emulator is NES nes && nes.IsVS
-				|| Emulator is SubNESHawk sub && sub.IsVs)
-			{
-				if (MovieSession.Movie.Mode != MovieMode.Play)
-				{
-					ClickyVirtualPadController.Click("Insert Coin P2");
-					AddOnScreenMessage("P2 Coin Inserted");
-				}
-			}
-		}
-
-		private void VsServiceSwitchMenuItem_Click(object sender, EventArgs e)
-		{
-			if (Emulator is NES nes && nes.IsVS
-				|| Emulator is SubNESHawk sub && sub.IsVs)
-			{
-				if (MovieSession.Movie.Mode != MovieMode.Play)
-				{
-					ClickyVirtualPadController.Click("Service Switch");
-					AddOnScreenMessage("Service Switch Pressed");
-				}
-			}
-		}
-
-		private void NesControllerSettingsMenuItem_Click(object sender, EventArgs e)
-		{
-			if (Emulator is NES nes)
-			{
-				using var form = new NesControllerSettings(this, nes.GetSyncSettings().Clone());
-				form.ShowDialog();
-			}
-			else if (Emulator is SubNESHawk sub)
-			{
-				using var form = new NesControllerSettings(this, sub.GetSyncSettings().Clone());
-				form.ShowDialog();
-			}
-			else if (Emulator is QuickNES)
-			{
-				GenericCoreConfig.DoDialog(this, "QuickNES Controller Settings", true, false);
-			}
-		}
-
-		private void MovieSettingsMenuItem_Click(object sender, EventArgs e)
-		{
-			if (Emulator is NES nes)
-			{
-				using var dlg = new NESSyncSettingsForm(this, nes.GetSyncSettings().Clone(), nes.HasMapperProperties);
-				dlg.ShowDialog(this);
-			}
-			else if (Emulator is SubNESHawk sub)
-			{
-				using var dlg = new NESSyncSettingsForm(this, sub.GetSyncSettings().Clone(), sub.HasMapperProperties);
-				dlg.ShowDialog(this);
-			}
-			
-		}
-
-		private void BarcodeReaderMenuItem_Click(object sender, EventArgs e)
-		{
-			Tools.Load<BarcodeEntry>();
-		}
-
-		#endregion
-
-		#region PCE
-
-		private void PCESubMenu_DropDownOpened(object sender, EventArgs e)
-		{
-			var s = ((PCEngine)Emulator).GetSettings();
-
-			PceControllerSettingsMenuItem.Enabled = MovieSession.Movie.NotActive();
-			PCEAlwaysPerformSpriteLimitMenuItem.Checked = s.SpriteLimit;
-			PCEAlwaysEqualizeVolumesMenuItem.Checked = s.EqualizeVolume;
-			PCEArcadeCardRewindEnableMenuItem.Checked = s.ArcadeCardRewindHack;
-		}
-
-		private void PceControllerSettingsMenuItem_Click(object sender, EventArgs e)
-		{
-			if (Emulator is PCEngine pce)
-			{
-				using var dlg = new PCEControllerConfig(this, pce.GetSyncSettings().Clone());
-				dlg.ShowDialog();
-			}
-		}
-
-		private void PceGraphicsSettingsMenuItem_Click(object sender, EventArgs e)
-		{
-			if (Emulator is PCEngine pce)
-			{
-				using var form = new PCEGraphicsConfig(this, pce.GetSettings().Clone());
-				form.ShowDialog();
-			}
-		}
-
-		private void PceBgViewerMenuItem_Click(object sender, EventArgs e)
-		{
-			Tools.Load<PceBgViewer>();
-		}
-
-		private void PceTileViewerMenuItem_Click(object sender, EventArgs e)
-		{
-			Tools.Load<PCETileViewer>();
-		}
-
-		private void PceSoundDebuggerMenuItem_Click(object sender, EventArgs e)
-		{
-			Tools.Load<PCESoundDebugger>();
-		}
-
-		private void PCEAlwaysPerformSpriteLimitMenuItem_Click(object sender, EventArgs e)
-		{
-			var s = ((PCEngine)Emulator).GetSettings();
-			s.SpriteLimit ^= true;
-			PutCoreSettings(s);
-		}
-
-		private void PCEAlwaysEqualizeVolumesMenuItem_Click(object sender, EventArgs e)
-		{
-			var s = ((PCEngine)Emulator).GetSettings();
-			s.EqualizeVolume ^= true;
-			PutCoreSettings(s);
-		}
-
-		private void PCEArcadeCardRewindEnableMenuItem_Click(object sender, EventArgs e)
-		{
-			var s = ((PCEngine)Emulator).GetSettings();
-			s.ArcadeCardRewindHack ^= true;
-			PutCoreSettings(s);
-		}
-
-		#endregion
-
-		#region SMS
-
-		private void SMSSubMenu_DropDownOpened(object sender, EventArgs e)
-		{
-			var s = ((SMS)Emulator).GetSettings();
-			var ss = ((SMS)Emulator).GetSyncSettings();
-			SMSregionExportToolStripMenuItem.Checked = ss.ConsoleRegion == "Export";
-			SMSregionJapanToolStripMenuItem.Checked = ss.ConsoleRegion == "Japan";
-			SMSregionKoreaToolStripMenuItem.Checked = ss.ConsoleRegion == "Korea";
-			SMSregionAutoToolStripMenuItem.Checked = ss.ConsoleRegion == "Auto";
-			SMSdisplayNtscToolStripMenuItem.Checked = ss.DisplayType == "NTSC";
-			SMSdisplayPalToolStripMenuItem.Checked = ss.DisplayType == "PAL";
-			SMSdisplayAutoToolStripMenuItem.Checked = ss.DisplayType == "Auto";
-			SMSControllerStandardToolStripMenuItem.Checked = ss.ControllerType == "Standard";
-			SMSControllerPaddleToolStripMenuItem.Checked = ss.ControllerType == "Paddle";
-			SMSControllerLightPhaserToolStripMenuItem.Checked = ss.ControllerType == "Light Phaser";
-			SMSControllerSportsPadToolStripMenuItem.Checked = ss.ControllerType == "Sports Pad";
-			SMSControllerKeyboardToolStripMenuItem.Checked = ss.ControllerType == "Keyboard";
-			SMSenableBIOSToolStripMenuItem.Checked = ss.UseBIOS;
-			SMSEnableFMChipMenuItem.Checked = ss.EnableFM;
-			SMSOverclockMenuItem.Checked = ss.AllowOverlock;
-			SMSForceStereoMenuItem.Checked = s.ForceStereoSeparation;
-			SMSSpriteLimitMenuItem.Checked = s.SpriteLimit;
-			SMSDisplayOverscanMenuItem.Checked = s.DisplayOverscan;
-			SMSFix3DGameDisplayToolStripMenuItem.Checked = s.Fix3D;
-			ShowClippedRegionsMenuItem.Checked = s.ShowClippedRegions;
-			HighlightActiveDisplayRegionMenuItem.Checked = s.HighlightActiveDisplayRegion;
-
-			SMSEnableFMChipMenuItem.Visible =
-				SMSFix3DGameDisplayToolStripMenuItem.Visible =
-				SMSenableBIOSToolStripMenuItem.Visible =
-				Game.System == "SMS";
-
-			SMSDisplayOverscanMenuItem.Visible =
-				Game.System == "SMS" || Game.System == "SG";
-
-			SMSOverclockMenuItem.Visible =
-				SMSForceStereoMenuItem.Visible =
-				SMSdisplayToolStripMenuItem.Visible =
-				Game.System != "GG";
-
-			ShowClippedRegionsMenuItem.Visible =
-				HighlightActiveDisplayRegionMenuItem.Visible =
-				GGGameGenieMenuItem.Visible =
-				Game.System == "GG";
-
-			SMSOverclockMenuItem.Visible =
-				SMSVDPViewerToolStripMenuItem.Visible =
-				toolStripSeparator24.Visible =
-				Game.System != "SG";
-		}
-
-		private void SMS_RegionExport_Click(object sender, EventArgs e)
-		{
-			var ss = ((SMS)Emulator).GetSyncSettings();
-			ss.ConsoleRegion = "Export";
-			PutCoreSyncSettings(ss);
-		}
-
-		private void SMS_RegionJapan_Click(object sender, EventArgs e)
-		{
-			var ss = ((SMS)Emulator).GetSyncSettings();
-			ss.ConsoleRegion = "Japan";
-			PutCoreSyncSettings(ss);
-		}
-
-		private void SMS_RegionKorea_Click(object sender, EventArgs e)
-		{
-			var ss = ((SMS)Emulator).GetSyncSettings();
-			ss.ConsoleRegion = "Korea";
-			PutCoreSyncSettings(ss);
-		}
-
-		private void SMS_RegionAuto_Click(object sender, EventArgs e)
-		{
-			var ss = ((SMS)Emulator).GetSyncSettings();
-			ss.ConsoleRegion = "Auto";
-			PutCoreSyncSettings(ss);
-		}
-
-		private void SMS_DisplayNTSC_Click(object sender, EventArgs e)
-		{
-			var ss = ((SMS)Emulator).GetSyncSettings();
-			ss.DisplayType = "NTSC";
-			PutCoreSyncSettings(ss);
-		}
-
-		private void SMS_DisplayPAL_Click(object sender, EventArgs e)
-		{
-			var ss = ((SMS)Emulator).GetSyncSettings();
-			ss.DisplayType = "PAL";
-			PutCoreSyncSettings(ss);
-		}
-
-		private void SMS_DisplayAuto_Click(object sender, EventArgs e)
-		{
-			var ss = ((SMS)Emulator).GetSyncSettings();
-			ss.DisplayType = "Auto";
-			PutCoreSyncSettings(ss);
-		}
-
-		private void SmsBiosMenuItem_Click(object sender, EventArgs e)
-		{
-			var ss = ((SMS)Emulator).GetSyncSettings();
-			ss.UseBIOS ^= true;
-			PutCoreSyncSettings(ss);
-		}
-
-		private void SmsEnableFmChipMenuItem_Click(object sender, EventArgs e)
-		{
-			var ss = ((SMS)Emulator).GetSyncSettings();
-			ss.EnableFM ^= true;
-			PutCoreSyncSettings(ss);
-		}
-
-		private void SMSOverclockMenuItem_Click(object sender, EventArgs e)
-		{
-			var ss = ((SMS)Emulator).GetSyncSettings();
-			ss.AllowOverlock ^= true;
-			PutCoreSyncSettings(ss);
-		}
-
-		private void SMSForceStereoMenuItem_Click(object sender, EventArgs e)
-		{
-			var s = ((SMS)Emulator).GetSettings();
-			s.ForceStereoSeparation ^= true;
-			PutCoreSettings(s);
-		}
-
-		private void SMSSpriteLimitMenuItem_Click(object sender, EventArgs e)
-		{
-			var s = ((SMS)Emulator).GetSettings();
-			s.SpriteLimit ^= true;
-			PutCoreSettings(s);
-		}
-
-		private void SMSDisplayOverscanMenuItem_Click(object sender, EventArgs e)
-		{
-			var s = ((SMS)Emulator).GetSettings();
-			s.DisplayOverscan ^= true;
-			PutCoreSettings(s);
-		}
-
-		private void SMSFix3DDisplayMenuItem_Click(object sender, EventArgs e)
-		{
-			var s = ((SMS)Emulator).GetSettings();
-			s.Fix3D ^= true;
-			PutCoreSettings(s);
-		}
-
-		private void ShowClippedRegionsMenuItem_Click(object sender, EventArgs e)
-		{
-			var s = ((SMS)Emulator).GetSettings();
-			s.ShowClippedRegions ^= true;
-			PutCoreSettings(s);
-		}
-
-		private void HighlightActiveDisplayRegionMenuItem_Click(object sender, EventArgs e)
-		{
-			var s = ((SMS)Emulator).GetSettings();
-			s.HighlightActiveDisplayRegion ^= true;
-			PutCoreSettings(s);
-		}
-
-		private void SMSGraphicsSettingsMenuItem_Click(object sender, EventArgs e)
-		{
-			if (Emulator is SMS sms)
-			{
-				using var form = new SmsGraphicsConfig(this, sms.GetSettings().Clone());
-				form.ShowDialog();
-			}
-		}
-
-		private void GGGameGenieMenuItem_Click(object sender, EventArgs e)
-		{
-			Tools.LoadGameGenieEc();
-		}
-
-		private void SmsVdpViewerMenuItem_Click(object sender, EventArgs e)
-		{
-			Tools.Load<SmsVDPViewer>();
-		}
-
-		private void SMSControllerStandardToolStripMenuItem_Click(object sender, EventArgs e)
-		{
-			var s = ((SMS)Emulator).GetSyncSettings();
-			s.ControllerType = "Standard";
-			PutCoreSyncSettings(s);
-		}
-
-		private void SMSControllerPaddleToolStripMenuItem_Click(object sender, EventArgs e)
-		{
-			var s = ((SMS)Emulator).GetSyncSettings();
-			s.ControllerType = "Paddle";
-			PutCoreSyncSettings(s);
-		}
-
-		private void SMSControllerLightPhaserToolStripMenuItem_Click(object sender, EventArgs e)
-		{
-			var s = ((SMS)Emulator).GetSyncSettings();
-			s.ControllerType = "Light Phaser";
-			PutCoreSyncSettings(s);
-		}
-
-		private void SMSControllerSportsPadToolStripMenuItem_Click(object sender, EventArgs e)
-		{
-			var s = ((SMS)Emulator).GetSyncSettings();
-			s.ControllerType = "Sports Pad";
-			PutCoreSyncSettings(s);
-		}
-
-		private void SMSControllerKeyboardToolStripMenuItem_Click(object sender, EventArgs e)
-		{
-			var s = ((SMS)Emulator).GetSyncSettings();
-			s.ControllerType = "Keyboard";
-			PutCoreSyncSettings(s);
-		}
-
-		#endregion
-
-		#region TI83
-
-		private void TI83SubMenu_DropDownOpened(object sender, EventArgs e)
-		{
-			AutoloadKeypadMenuItem.Checked = Config.TI83autoloadKeyPad;
-		}
-
-		private void KeypadMenuItem_Click(object sender, EventArgs e)
-		{
-			Tools.Load<TI83KeyPad>();
-		}
-
-		private void AutoloadKeypadMenuItem_Click(object sender, EventArgs e)
-		{
-			Config.TI83autoloadKeyPad ^= true;
-		}
-
-		private void LoadTIFileMenuItem_Click(object sender, EventArgs e)
-		{
-			var ti83 = (TI83)Emulator;
-			using var ofd = new OpenFileDialog
-			{
-				InitialDirectory = PathManager.GetRomsPath(Emulator.SystemId),
-				Filter = "TI-83 Program Files (*.83p,*.8xp)|*.83P;*.8xp|All Files|*.*",
-				RestoreDirectory = true
-			};
-
-			if (ofd.ShowDialog().IsOk())
-			{
-				try
-				{
-					ti83.LinkPort.SendFileToCalc(File.OpenRead(ofd.FileName), true);
-				}
-				catch (IOException ex)
-				{
-					var message = $"Invalid file format. Reason: {ex.Message} \nForce transfer? This may cause the calculator to crash.";
-
-					if (MessageBox.Show(message, "Upload Failed", MessageBoxButtons.YesNoCancel, MessageBoxIcon.Question) == DialogResult.Yes)
-					{
-						ti83.LinkPort.SendFileToCalc(File.OpenRead(ofd.FileName), false);
-					}
-				}
-			}
-		}
-
-		private void TI83PaletteMenuItem_Click(object sender, EventArgs e)
-		{
-			if (Emulator is TI83 ti83)
-			{
-				using var form = new TI83PaletteConfig(this, ti83.GetSettings().Clone());
-				AddOnScreenMessage(form.ShowDialog().IsOk()
-					? "Palette settings saved"
-					: "Palette config aborted");
-			}
-		}
-
-		#endregion
-
-		#region Atari
-
-		private void AtariSettingsToolStripMenuItem_Click(object sender, EventArgs e)
-		{
-			GenericCoreConfig.DoDialog(this, "Atari 2600 Settings");
-		}
-
-		#endregion
-
-		#region Atari7800
-
-		private void A7800SubMenu_DropDownOpened(object sender, EventArgs e)
-		{
-			A7800ControllerSettingsMenuItem.Enabled
-				= A7800FilterSettingsMenuItem.Enabled
-				= MovieSession.Movie.NotActive();
-		}
-
-		private void A7800ControllerSettingsToolStripMenuItem_Click(object sender, EventArgs e)
-		{
-			if (Emulator is A7800Hawk atari7800Hawk)
-			{
-				using var form = new A7800ControllerSettings(this, atari7800Hawk.GetSyncSettings().Clone());
-				form.ShowDialog();
-			}
-		}
-
-		private void A7800FilterSettingsToolStripMenuItem_Click(object sender, EventArgs e)
-		{
-			if (Emulator is A7800Hawk atari7800Hawk)
-			{
-				using var form = new A7800FilterSettings(this, atari7800Hawk.GetSyncSettings().Clone());
-				form.ShowDialog();
-			}
-		}
-
-		#endregion
-
-		#region GB
-
-		private void GBSubMenu_DropDownOpened(object sender, EventArgs e)
-		{
-			LoadGBInSGBMenuItem.Checked = Config.GB_AsSGB;
-			GBGPUViewerMenuItem.Enabled = !OSTailoredCode.IsUnixHost;
-		}
-
-		private void GBCoreSettingsMenuItem_Click(object sender, EventArgs e)
-		{
-			if (Emulator is Gameboy gb)
-			{
-				GBPrefs.DoGBPrefsDialog(this, gb);
-			}
-			else // SameBoy
-			{
-				GenericCoreConfig.DoDialog(this, "Gameboy Settings");
-			}
-		}
-
-		private void LoadGbInSgbMenuItem_Click(object sender, EventArgs e)
-		{
-			SnesGbInSgbMenuItem_Click(sender, e);
-		}
-
-		private void GbGpuViewerMenuItem_Click(object sender, EventArgs e)
-		{
-			Tools.Load<GBGPUView>();
-		}
-
-		private void GBGameGenieMenuItem_Click(object sender, EventArgs e)
-		{
-			Tools.LoadGameGenieEc();
-		}
-
-		private void GBPrinterViewerMenuItem_Click(object sender, EventArgs e)
-		{
-			Tools.Load<GBPrinterView>();
-		}
-
-		#endregion
-
-		#region GBA
-
-		private void GBACoreSettingsToolStripMenuItem_Click(object sender, EventArgs e)
-		{
-			GenericCoreConfig.DoDialog(this, "Gameboy Advance Settings");
-		}
-
-		private void GbaGpuViewerMenuItem_Click(object sender, EventArgs e)
-		{
-			Tools.Load<GBAGPUView>();
-		}
-
-		private void UsemGBAMenuItem_Click(object sender, EventArgs e)
-		{
-			Config.GBA_UsemGBA = true;
-			FlagNeedsReboot();
-		}
-
-		private void UseVbaNextMenuItem_Click(object sender, EventArgs e)
-		{
-			Config.GBA_UsemGBA = false;
-			FlagNeedsReboot();
-		}
-
-		private void GBASubMenu_DropDownOpened(object sender, EventArgs e)
-		{
-			GbaGpuViewerMenuItem.Enabled = !OSTailoredCode.IsUnixHost;
-		}
-
-		private void GBACoreSelectionSubMenu_DropDownOpened(object sender, EventArgs e)
-		{
-			GBAmGBAMenuItem.Checked = Config.GBA_UsemGBA;
-			GBAVBANextMenuItem.Checked = !Config.GBA_UsemGBA;
-		}
-
-		#endregion
-
-		#region PSX
-
-		private void PSXSubMenu_DropDownOpened(object sender, EventArgs e)
-		{
-			PSXControllerSettingsMenuItem.Enabled = MovieSession.Movie.NotActive();
-		}
-
-		private void PSXControllerSettingsMenuItem_Click(object sender, EventArgs e)
-		{
-			if (Emulator is Octoshock psx)
-			{
-				using var form = new PSXControllerConfig(this, psx.GetSyncSettings().Clone());
-				form.ShowDialog();
-			}
-		}
-
-		private void PSXOptionsMenuItem_Click(object sender, EventArgs e)
-		{
-			if (Emulator is Octoshock psx)
-			{
-				if (PSXOptions.DoSettingsDialog(this, psx).IsOk())
-				{
-					FrameBufferResized();
-				}
-			}
-		}
-
-		private void PSXDiscControlsMenuItem_Click(object sender, EventArgs e)
-		{
-			Tools.Load<VirtualpadTool>().ScrollToPadSchema("Console");
-		}
-
-		private void PSXHashDiscsToolStripMenuItem_Click(object sender, EventArgs e)
-		{
-			using var form = new PSXHashDiscs();
-			form.ShowDialog();
-		}
-
-		#endregion
-
-		#region SNES
-
-		private void SNESSubMenu_DropDownOpened(object sender, EventArgs e)
-		{
-			if (((LibsnesCore)Emulator).IsSGB)
-			{
-				SnesGBInSGBMenuItem.Visible = true;
-				SnesGBInSGBMenuItem.Checked = Config.GB_AsSGB;
-			}
-			else
-			{
-				SnesGBInSGBMenuItem.Visible = false;
-			}
-
-<<<<<<< HEAD
-			SNESControllerConfigurationMenuItem.Enabled = !MovieSession.Movie.IsActive;
-			SnesGfxDebuggerMenuItem.Enabled = !OSTailoredCode.IsUnixHost;
-=======
-			SNESControllerConfigurationMenuItem.Enabled = MovieSession.Movie.NotActive();
->>>>>>> 1aa318d7
-		}
-
-		private void SNESControllerConfigurationMenuItem_Click(object sender, EventArgs e)
-		{
-			if (Emulator is LibsnesCore bsnes)
-			{
-				using var form = new SNESControllerSettings(this, bsnes.GetSyncSettings().Clone());
-				form.ShowDialog();
-			}
-		}
-
-		private void SnesGfxDebuggerMenuItem_Click(object sender, EventArgs e)
-		{
-			Tools.Load<SNESGraphicsDebugger>();
-		}
-
-		private void SnesGbInSgbMenuItem_Click(object sender, EventArgs e)
-		{
-			Config.GB_AsSGB ^= true;
-			FlagNeedsReboot();
-		}
-
-		private void SnesGameGenieMenuItem_Click(object sender, EventArgs e)
-		{
-			Tools.LoadGameGenieEc();
-		}
-
-		private void SnesOptionsMenuItem_Click(object sender, EventArgs e)
-		{
-			if (Emulator is LibsnesCore bsnes)
-			{
-				SNESOptions.DoSettingsDialog(this, bsnes);
-			}
-		}
-
-		private void Snes9xSettingsMenuItem_Click(object sender, EventArgs e)
-		{
-			GenericCoreConfig.DoDialog(this, "Snes9x Settings");
-		}
-
-		#endregion
-
-		#region Coleco
-
-		private void ColecoSubMenu_DropDownOpened(object sender, EventArgs e)
-		{
-			var ss = ((ColecoVision)Emulator).GetSyncSettings();
-			ColecoSkipBiosMenuItem.Checked = ss.SkipBiosIntro;
-			ColecoUseSGMMenuItem.Checked = ss.UseSGM;
-			ColecoControllerSettingsMenuItem.Enabled = MovieSession.Movie.NotActive();
-		}
-
-		private void ColecoSkipBiosMenuItem_Click(object sender, EventArgs e)
-		{
-			var ss = ((ColecoVision)Emulator).GetSyncSettings();
-			ss.SkipBiosIntro ^= true;
-			PutCoreSyncSettings(ss);
-		}
-
-		private void ColecoUseSGMMenuItem_Click(object sender, EventArgs e)
-		{
-			var ss = ((ColecoVision)Emulator).GetSyncSettings();
-			ss.UseSGM ^= true;
-			PutCoreSyncSettings(ss);
-		}
-
-		private void ColecoControllerSettingsMenuItem_Click(object sender, EventArgs e)
-		{
-			if (Emulator is ColecoVision coleco)
-			{
-				using var form = new ColecoControllerSettings(this, coleco.GetSyncSettings().Clone());
-				form.ShowDialog();
-			}
-		}
-
-		#endregion
-
-		#region N64
-
-		private void N64SubMenu_DropDownOpened(object sender, EventArgs e)
-		{
-			N64PluginSettingsMenuItem.Enabled =
-				N64ControllerSettingsMenuItem.Enabled =
-				N64ExpansionSlotMenuItem.Enabled = 
-				MovieSession.Movie.NotActive();
-
-			N64CircularAnalogRangeMenuItem.Checked = Config.N64UseCircularAnalogConstraint;
-
-			var s = ((N64)Emulator).GetSettings();
-			MupenStyleLagMenuItem.Checked = s.UseMupenStyleLag;
-
-			N64ExpansionSlotMenuItem.Checked = ((N64)Emulator).UsingExpansionSlot;
-			N64ExpansionSlotMenuItem.Enabled = !((N64)Emulator).IsOverridingUserExpansionSlotSetting;
-		}
-
-		private void N64PluginSettingsMenuItem_Click(object sender, EventArgs e)
-		{
-			using var form = new N64VideoPluginConfig(this, Config, Emulator);
-			if (form.ShowDialog().IsOk())
-			{
-				if (Emulator.IsNull())
-				{
-					AddOnScreenMessage("Plugin settings saved");
-				}
-				else
-				{
-					// Do nothing, Reboot is being flagged already if they changed anything
-				}
-			}
-			else
-			{
-				AddOnScreenMessage("Plugin settings aborted");
-			}
-		}
-
-		private void N64ControllerSettingsMenuItem_Click(object sender, EventArgs e)
-		{
-			if (Emulator is N64 n64)
-			{
-				using var form = new N64ControllersSetup(this, n64.GetSyncSettings().Clone());
-				form.ShowDialog();
-			}
-		}
-
-		private void N64CircularAnalogRangeMenuItem_Click(object sender, EventArgs e)
-		{
-			Config.N64UseCircularAnalogConstraint ^= true;
-		}
-
-		private void MupenStyleLagMenuItem_Click(object sender, EventArgs e)
-		{
-			var n64 = (N64)Emulator;
-			var s = n64.GetSettings();
-			s.UseMupenStyleLag ^= true;
-			n64.PutSettings(s);
-		}
-
-		private void N64ExpansionSlotMenuItem_Click(object sender, EventArgs e)
-		{
-			var n64 = (N64)Emulator;
-			var ss = n64.GetSyncSettings();
-			ss.DisableExpansionSlot ^= true;
-			n64.PutSyncSettings(ss);
-			FlagNeedsReboot();
-		}
-
-		#endregion
-
-		#region Saturn
-
-		private void SaturnPreferencesMenuItem_Click(object sender, EventArgs e)
-		{
-			GenericCoreConfig.DoDialog(this, "Saturn Settings");
-		}
-
-		#endregion
-
-		#region DGB
-
-		private void DgbSettingsMenuItem_Click(object sender, EventArgs e)
-		{
-			if (Emulator is GambatteLink gambatte)
-			{
-				DGBPrefs.DoDGBPrefsDialog(this, gambatte);
-			}
-		}
-
-		private void DgbHawkSettingsMenuItem_Click(object sender, EventArgs e)
-		{
-			GenericCoreConfig.DoDialog(this, "Gameboy Settings");
-		}
-
-		#endregion
-
-		#region GB3x
-
-		private void GB3xSettingsMenuItem_Click(object sender, EventArgs e)
-		{
-			GenericCoreConfig.DoDialog(this, "Gameboy Settings");
-		}
-
-		#endregion
-
-		#region GB4x
-
-		private void GB4xSettingsMenuItem_Click(object sender, EventArgs e)
-		{
-			GenericCoreConfig.DoDialog(this, "Gameboy Settings");
-		}
-
-		#endregion
-
-		#region GGL
-
-		private void GGLSettingsMenuItem_Click(object sender, EventArgs e)
-		{
-			GenericCoreConfig.DoDialog(this, "Game Gear Settings");
-		}
-
-		#endregion
-
-		#region Vectrex
-
-		private void VectrexSettingsMenuItem_Click(object sender, EventArgs e)
-		{
-			GenericCoreConfig.DoDialog(this, "Vectrex Settings");
-		}
-
-		#endregion
-
-		#region O2Hawk
-
-		private void O2HawkSettingsMenuItem_Click(object sender, EventArgs e)
-		{
-			GenericCoreConfig.DoDialog(this, "Odyssey Settings");
-		}
-
-		#endregion
-
-		#region GEN
-
-		private void GenVdpViewerMenuItem_Click(object sender, EventArgs e)
-		{
-			Tools.Load<GenVDPViewer>();
-		}
-
-		private void GenesisSettingsMenuItem_Click(object sender, EventArgs e)
-		{
-			GenericCoreConfig.DoDialog(this, "Genesis Settings");
-		}
-
-		private void GenesisGameGenieEcDc_Click(object sender, EventArgs e)
-		{
-			Tools.Load<GenGameGenie>();
-		}
-
-		#endregion
-
-		#region Wondersawn
-
-		private void WonderSwanSettingsMenuItem_Click(object sender, EventArgs e)
-		{
-			GenericCoreConfig.DoDialog(this, "WonderSwan Settings");
-		}
-
-		#endregion
-
-		#region Apple II
-
-		private void AppleIISettingsMenuItem_Click(object sender, EventArgs e)
-		{
-			GenericCoreConfig.DoDialog(this, "Apple II Settings");
-		}
-
-		private void AppleSubMenu_DropDownOpened(object sender, EventArgs e)
-		{
-			if (Emulator is AppleII)
-			{
-				AppleDisksSubMenu.Enabled = ((AppleII)Emulator).DiskCount > 1;
-			}
-		}
-
-		private void AppleDisksSubMenu_DropDownOpened(object sender, EventArgs e)
-		{
-			AppleDisksSubMenu.DropDownItems.Clear();
-
-			if (Emulator is AppleII appleII)
-			{
-				for (int i = 0; i < appleII.DiskCount; i++)
-				{
-					var menuItem = new ToolStripMenuItem
-					{
-						Name = $"Disk{i + 1}",
-						Text = $"Disk{i + 1}",
-						Checked = appleII.CurrentDisk == i
-					};
-
-					int dummy = i;
-					menuItem.Click += (o, ev) =>
-					{
-						appleII.SetDisk(dummy);
-					};
-
-					AppleDisksSubMenu.DropDownItems.Add(menuItem);
-				}
-			}
-		}
-
-		#endregion
-
-		#region C64
-
-		private void C64SubMenu_DropDownOpened(object sender, EventArgs e)
-		{
-			if (Emulator is C64)
-			{
-				C64DisksSubMenu.Enabled = ((C64)Emulator).DiskCount > 1;
-			}
-		}
-
-		private void C64DisksSubMenu_DropDownOpened(object sender, EventArgs e)
-		{
-			C64DisksSubMenu.DropDownItems.Clear();
-
-			if (Emulator is C64 c64)
-			{
-				for (int i = 0; i < c64.DiskCount; i++)
-				{
-					var menuItem = new ToolStripMenuItem
-					{
-						Name = $"Disk{i + 1}",
-						Text = $"Disk{i + 1}",
-						Checked = c64.CurrentDisk == i
-					};
-
-					int dummy = i;
-					menuItem.Click += (o, ev) =>
-					{
-						c64.SetDisk(dummy);
-					};
-
-					C64DisksSubMenu.DropDownItems.Add(menuItem);
-				}
-			}
-		}
-
-		private void C64SettingsMenuItem_Click(object sender, EventArgs e)
-		{
-			GenericCoreConfig.DoDialog(this, "C64 Settings");
-		}
-
-		#endregion
-
-		#region Intv
-
-		private void IntVSubMenu_DropDownOpened(object sender, EventArgs e)
-		{
-			IntVControllerSettingsMenuItem.Enabled = MovieSession.Movie.NotActive();
-		}
-
-		private void IntVControllerSettingsMenuItem_Click(object sender, EventArgs e)
-		{
-			if (Emulator is Intellivision intv)
-			{
-				using var form = new IntvControllerSettings(this, intv.GetSyncSettings().Clone());
-				form.ShowDialog();
-			}
-		}
-
-		#endregion
-
-		#region VirtualBoy
-		private void VirtualBoySettingsMenuItem_Click(object sender, EventArgs e)
-		{
-			GenericCoreConfig.DoDialog(this, "VirtualBoy Settings");
-		}
-
-		#endregion
-
-		#region NeoGeoPocket
-
-		private void NeoGeoSettingsMenuItem_Click(object sender, EventArgs e)
-		{
-			GenericCoreConfig.DoDialog(this, "NeoPop Settings");
-		}
-
-		#endregion
-
-		#region PC-FX
-
-		private void PCFXSettingsMenuItem_Click(object sender, EventArgs e)
-		{
-			GenericCoreConfig.DoDialog(this, "PC-FX Settings");
-		}
-
-		#endregion
-
-		#region ZXSpectrum
-
-		private void ZXSpectrumControllerConfigurationMenuItem_Click(object sender, EventArgs e)
-		{
-			if (Emulator is ZXSpectrum zxs)
-			{
-				using var form = new ZxSpectrumJoystickSettings(this, zxs.GetSyncSettings().Clone());
-				form.ShowDialog();
-			}
-		}
-
-		private void ZXSpectrumCoreEmulationSettingsMenuItem_Click(object sender, EventArgs e)
-		{
-			if (Emulator is ZXSpectrum speccy)
-			{
-				using var form = new ZxSpectrumCoreEmulationSettings(this, speccy.GetSyncSettings().Clone());
-				form.ShowDialog();
-			}
-		}
-
-		private void ZXSpectrumNonSyncSettingsMenuItem_Click(object sender, EventArgs e)
-		{
-			if (Emulator is ZXSpectrum speccy)
-			{
-				using var form = new ZxSpectrumNonSyncSettings(this, speccy.GetSettings().Clone());
-				form.ShowDialog();
-			}
-		}
-
-		private void ZXSpectrumAudioSettingsMenuItem_Click(object sender, EventArgs e)
-		{
-			if (Emulator is ZXSpectrum speccy)
-			{
-				using var form = new ZxSpectrumAudioSettings(this, speccy.GetSettings().Clone());
-				form.ShowDialog();
-			}
-		}
-
-		private void ZXSpectrumPokeMemoryMenuItem_Click(object sender, EventArgs e)
-		{
-			if (Emulator is ZXSpectrum speccy)
-			{
-				using var form = new ZxSpectrumPokeMemory(this, speccy);
-				form.ShowDialog();
-			}
-		}
-
-		private void ZXSpectrumMediaMenuItem_DropDownOpened(object sender, EventArgs e)
-		{
-			if (Emulator is ZXSpectrum speccy)
-			{
-				ZXSpectrumTapesSubMenu.Enabled = speccy._tapeInfo.Count > 0;
-				ZXSpectrumDisksSubMenu.Enabled = speccy._diskInfo.Count > 0;
-			}
-		}
-
-		private void ZXSpectrumTapesSubMenu_DropDownOpened(object sender, EventArgs e)
-		{
-			ZXSpectrumTapesSubMenu.DropDownItems.Clear();
-
-			var items = new List<ToolStripMenuItem>();
-
-			if (Emulator is ZXSpectrum speccy)
-			{
-				var tapeMediaIndex = speccy._machine.TapeMediaIndex;
-
-				for (int i = 0; i < speccy._tapeInfo.Count; i++)
-				{
-					string name = speccy._tapeInfo[i].Name;
-
-					var menuItem = new ToolStripMenuItem
-					{
-						Name = $"{i}_{name}",
-						Text = $"{i}: {name}",
-						Checked = tapeMediaIndex == i
-					};
-
-					int dummy = i;
-					menuItem.Click += (o, ev) =>
-					{
-						speccy._machine.TapeMediaIndex = dummy;
-					};
-
-					items.Add(menuItem);
-				}
-			}
-
-			ZXSpectrumTapesSubMenu.DropDownItems.AddRange(items.ToArray());
-		}
-
-		private void ZXSpectrumDisksSubMenu_DropDownOpened(object sender, EventArgs e)
-		{
-			ZXSpectrumDisksSubMenu.DropDownItems.Clear();
-
-			var items = new List<ToolStripMenuItem>();
-
-			if (Emulator is ZXSpectrum speccy)
-			{
-				var diskMediaIndex = speccy._machine.DiskMediaIndex;
-
-				for (int i = 0; i < speccy._diskInfo.Count; i++)
-				{
-					string name = speccy._diskInfo[i].Name;
-
-					var menuItem = new ToolStripMenuItem
-					{
-						Name = $"{i}_{name}",
-						Text = $"{i}: {name}",
-						Checked = diskMediaIndex == i
-					};
-
-					int dummy = i;
-					menuItem.Click += (o, ev) =>
-					{
-						speccy._machine.DiskMediaIndex = dummy;
-					};
-
-					items.Add(menuItem);
-				}
-			}
-
-			ZXSpectrumDisksSubMenu.DropDownItems.AddRange(items.ToArray());
-		}
-
-		private void ZXSpectrumExportSnapshotMenuItemMenuItem_Click(object sender, EventArgs e)
-		{
-			using var zxSnapExpDialog = new SaveFileDialog
-			{
-				RestoreDirectory = true
-				, Title = "EXPERIMENTAL - Export 3rd party snapshot formats"
-				, DefaultExt = "szx"
-				, Filter = "ZX-State files (*.szx)|*.szx"
-				, SupportMultiDottedExtensions = true
-			};
-
-			try
-			{
-				if (zxSnapExpDialog.ShowDialog().IsOk())
-				{
-					var speccy = (ZXSpectrum)Emulator;
-					var snap = speccy.GetSZXSnapshot();
-					File.WriteAllBytes(zxSnapExpDialog.FileName, snap);
-				}
-			}
-			catch (Exception ex)
-			{
-				var ee = ex;
-			}
-		}
-
-		#endregion
-
-		#region AmstradCPC
-
-		private void AmstradCpcCoreEmulationSettingsToolStripMenuItem_Click(object sender, EventArgs e)
-		{
-			if (Emulator is AmstradCPC cpc)
-			{
-				using var form = new AmstradCpcCoreEmulationSettings(this, cpc.GetSyncSettings().Clone());
-				form.ShowDialog();
-			}
-		}
-
-		private void AmstradCpcAudioSettingsToolStripMenuItem_Click(object sender, EventArgs e)
-		{
-			if (Emulator is AmstradCPC cpc)
-			{
-				using var form = new AmstradCpcAudioSettings(this, cpc.GetSettings().Clone());
-				form.ShowDialog();
-			}
-		}
-
-		private void AmstradCpcPokeMemoryToolStripMenuItem_Click(object sender, EventArgs e)
-		{
-			if (Emulator is AmstradCPC cpc)
-			{
-				using var form = new AmstradCpcPokeMemory(this, cpc);
-				form.ShowDialog();
-			}
-		}
-
-		private void AmstradCPCMediaToolStripMenuItem_DropDownOpened(object sender, EventArgs e)
-		{
-			if (Emulator is AmstradCPC)
-			{
-				AmstradCPCTapesSubMenu.Enabled = ((AmstradCPC)Emulator)._tapeInfo.Count > 0;
-				AmstradCPCDisksSubMenu.Enabled = ((AmstradCPC)Emulator)._diskInfo.Count > 0;
-			}
-		}
-
-		private void AmstradCPCTapesSubMenu_DropDownOpened(object sender, EventArgs e)
-		{
-			AmstradCPCTapesSubMenu.DropDownItems.Clear();
-
-			var items = new List<ToolStripMenuItem>();
-
-			if (Emulator is AmstradCPC ams)
-			{
-				var tapeMediaIndex = ams._machine.TapeMediaIndex;
-
-				for (int i = 0; i < ams._tapeInfo.Count; i++)
-				{
-					string name = ams._tapeInfo[i].Name;
-
-					var menuItem = new ToolStripMenuItem
-					{
-						Name = $"{i}_{name}",
-						Text = $"{i}: {name}",
-						Checked = tapeMediaIndex == i
-					};
-
-					int dummy = i;
-					menuItem.Click += (o, ev) =>
-					{
-						ams._machine.TapeMediaIndex = dummy;
-					};
-
-					items.Add(menuItem);
-				}
-			}
-
-			AmstradCPCTapesSubMenu.DropDownItems.AddRange(items.ToArray());
-		}
-
-		private void AmstradCPCDisksSubMenu_DropDownOpened(object sender, EventArgs e)
-		{
-			AmstradCPCDisksSubMenu.DropDownItems.Clear();
-
-			var items = new List<ToolStripMenuItem>();
-
-			if (Emulator is AmstradCPC ams)
-			{
-				var diskMediaIndex = ams._machine.DiskMediaIndex;
-
-				for (int i = 0; i < ams._diskInfo.Count; i++)
-				{
-					string name = ams._diskInfo[i].Name;
-
-					var menuItem = new ToolStripMenuItem
-					{
-						Name = $"{i}_{name}",
-						Text = $"{i}: {name}",
-						Checked = diskMediaIndex == i
-					};
-
-					int dummy = i;
-					menuItem.Click += (o, ev) =>
-					{
-						ams._machine.DiskMediaIndex = dummy;
-					};
-
-					items.Add(menuItem);
-				}
-			}
-
-			AmstradCPCDisksSubMenu.DropDownItems.AddRange(items.ToArray());
-		}
-
-		private void AmstradCPCNonSyncSettingsToolStripMenuItem_Click(object sender, EventArgs e)
-		{
-			if (Emulator is AmstradCPC cpc)
-			{
-				using var form = new AmstradCpcNonSyncSettings(this, cpc.GetSettings().Clone());
-				form.ShowDialog();
-			}
-			
-		}
-
-		#endregion
-
-		#region Arcade
-		private void ArcadeSettingsMenuItem_Click(object sender, EventArgs e)
-		{
-			GenericCoreConfig.DoDialog(this, "Arcade Settings");
-		}
-
-		#endregion
-
-		#region Help
-
-		private void HelpSubMenu_DropDownOpened(object sender, EventArgs e)
-		{
-			FeaturesMenuItem.Visible = VersionInfo.DeveloperBuild;
-		}
-
-		private void OnlineHelpMenuItem_Click(object sender, EventArgs e)
-		{
-			System.Diagnostics.Process.Start("http://tasvideos.org/BizHawk.html");
-		}
-
-		private void ForumsMenuItem_Click(object sender, EventArgs e)
-		{
-			System.Diagnostics.Process.Start("http://tasvideos.org/forum/viewforum.php?f=64");
-		}
-
-		private void FeaturesMenuItem_Click(object sender, EventArgs e)
-		{
-			Tools.Load<CoreFeatureAnalysis>();
-		}
-
-		private void AboutMenuItem_Click(object sender, EventArgs e)
-		{
-			if (VersionInfo.DeveloperBuild)
-			{
-				using var form = new AboutBox();
-				form.ShowDialog();
-			}
-			else
-			{
-				using var form = new BizBox();
-				form.ShowDialog();
-			}
-		}
-
-		#endregion
-
-		#region Context Menu
-
-		private void MainFormContextMenu_Opening(object sender, System.ComponentModel.CancelEventArgs e)
-		{
-			_wasPaused = EmulatorPaused;
-			_didMenuPause = true;
-			PauseEmulator();
-
-			OpenRomContextMenuItem.Visible = Emulator.IsNull() || _inFullscreen;
-
-			bool showMenuVisible = _inFullscreen || !MainMenuStrip.Visible; // need to always be able to restore this as an emergency measure
-
-			if (_argParser._chromeless)
-			{
-				showMenuVisible = true; // I decided this was always possible in chrome-less mode, we'll see what they think
-			}
-
-			ShowMenuContextMenuItem.Visible =
-				ShowMenuContextMenuSeparator.Visible =
-				showMenuVisible;
-
-			LoadLastRomContextMenuItem.Visible = Emulator.IsNull();
-
-			StopAVContextMenuItem.Visible = _currAviWriter != null;
-
-			ContextSeparator_AfterMovie.Visible =
-				ContextSeparator_AfterUndo.Visible =
-				ScreenshotContextMenuItem.Visible =
-				CloseRomContextMenuItem.Visible =
-				UndoSavestateContextMenuItem.Visible =
-				!Emulator.IsNull();
-
-			RecordMovieContextMenuItem.Visible =
-				PlayMovieContextMenuItem.Visible =
-				LoadLastMovieContextMenuItem.Visible =
-				!Emulator.IsNull() && MovieSession.Movie.NotActive();
-
-			RestartMovieContextMenuItem.Visible =
-				StopMovieContextMenuItem.Visible =
-				ViewSubtitlesContextMenuItem.Visible =
-				ViewCommentsContextMenuItem.Visible =
-				SaveMovieContextMenuItem.Visible =
-				SaveMovieAsContextMenuItem.Visible =
-				MovieSession.Movie.IsActive();
-
-			BackupMovieContextMenuItem.Visible = MovieSession.Movie.IsActive();
-
-			StopNoSaveContextMenuItem.Visible = MovieSession.Movie.IsActive() && MovieSession.Movie.Changes;
-
-			AddSubtitleContextMenuItem.Visible = !Emulator.IsNull() && MovieSession.Movie.IsActive() && !MovieSession.ReadOnly;
-
-			ConfigContextMenuItem.Visible = _inFullscreen;
-
-			ClearSRAMContextMenuItem.Visible = File.Exists(PathManager.SaveRamPath(Game));
-
-			ContextSeparator_AfterROM.Visible = OpenRomContextMenuItem.Visible || LoadLastRomContextMenuItem.Visible;
-
-			LoadLastRomContextMenuItem.Enabled = !Config.RecentRoms.Empty;
-			LoadLastMovieContextMenuItem.Enabled = !Config.RecentMovies.Empty;
-
-			if (MovieSession.Movie.IsActive())
-			{
-				if (MovieSession.ReadOnly)
-				{
-					ViewSubtitlesContextMenuItem.Text = "View Subtitles";
-					ViewCommentsContextMenuItem.Text = "View Comments";
-				}
-				else
-				{
-					ViewSubtitlesContextMenuItem.Text = "Edit Subtitles";
-					ViewCommentsContextMenuItem.Text = "Edit Comments";
-				}
-			}
-
-			var file = new FileInfo($"{PathManager.SaveStatePrefix(Game)}.QuickSave{Config.SaveSlot}.State.bak");
-
-			if (file.Exists)
-			{
-				UndoSavestateContextMenuItem.Enabled = true;
-				if (_stateSlots.IsRedo(Config.SaveSlot))
-				{
-					UndoSavestateContextMenuItem.Text = $"Redo Save to slot {Config.SaveSlot}";
-					UndoSavestateContextMenuItem.Image = Properties.Resources.redo;
-				}
-				else
-				{
-					UndoSavestateContextMenuItem.Text = $"Undo Save to slot {Config.SaveSlot}";
-					UndoSavestateContextMenuItem.Image = Properties.Resources.undo;
-				}
-			}
-			else
-			{
-				UndoSavestateContextMenuItem.Enabled = false;
-				UndoSavestateContextMenuItem.Text = "Undo Savestate";
-				UndoSavestateContextMenuItem.Image = Properties.Resources.undo;
-			}
-
-			ShowMenuContextMenuItem.Text = MainMenuStrip.Visible ? "Hide Menu" : "Show Menu";
-		}
-
-		private void MainFormContextMenu_Closing(object sender, ToolStripDropDownClosingEventArgs e)
-		{
-			if (!_wasPaused)
-			{
-				UnpauseEmulator();
-			}
-		}
-
-		private void SavestateTypeContextSubMenu_DropDownOpened(object sender, EventArgs e)
-		{
-			SavestateTypeDefaultContextMenuItem.Checked = false;
-			SavestateBinaryContextMenuItem.Checked = false;
-			SavestateTextContextMenuItem.Checked = false;
-			switch (Config.SaveStateType)
-			{
-				case Config.SaveStateTypeE.Binary:
-					SavestateBinaryContextMenuItem.Checked = true;
-					break;
-				case Config.SaveStateTypeE.Text:
-					SavestateTextContextMenuItem.Checked = true;
-					break;
-				case Config.SaveStateTypeE.Default:
-					SavestateTypeDefaultContextMenuItem.Checked = true;
-					break;
-			}
-		}
-
-		private void DisplayConfigMenuItem_Click(object sender, EventArgs e)
-		{
-			using var window = new DisplayConfig(Config);
-			if (window.ShowDialog().IsOk())
-			{
-				DisplayManager.RefreshUserShader();
-				FrameBufferResized();
-				SynchChrome();
-				if (window.NeedReset)
-				{
-					AddOnScreenMessage("Restart program for changed settings");
-				}
-			}
-		}
-
-		private void LoadLastRomContextMenuItem_Click(object sender, EventArgs e)
-		{
-			LoadRomFromRecent(Config.RecentRoms.MostRecent);
-		}
-
-		private void LoadLastMovieContextMenuItem_Click(object sender, EventArgs e)
-		{
-			LoadMoviesFromRecent(Config.RecentMovies.MostRecent);
-		}
-
-		private void BackupMovieContextMenuItem_Click(object sender, EventArgs e)
-		{
-			MovieSession.Movie.SaveBackup();
-			AddOnScreenMessage("Backup movie saved.");
-		}
-
-		private void ViewSubtitlesContextMenuItem_Click(object sender, EventArgs e)
-		{
-			if (MovieSession.Movie.IsActive())
-			{
-				using var form = new EditSubtitlesForm { ReadOnly = MovieSession.ReadOnly };
-				form.GetMovie(MovieSession.Movie);
-				form.ShowDialog();
-			}
-		}
-
-		private void AddSubtitleContextMenuItem_Click(object sender, EventArgs e)
-		{
-			// TODO: rethink this?
-			var subForm = new SubtitleMaker();
-			subForm.DisableFrame();
-
-			int index = -1;
-			var sub = new Subtitle();
-			for (int i = 0; i < MovieSession.Movie.Subtitles.Count; i++)
-			{
-				sub = MovieSession.Movie.Subtitles[i];
-				if (Emulator.Frame == sub.Frame)
-				{
-					index = i;
-					break;
-				}
-			}
-
-			if (index < 0)
-			{
-				sub = new Subtitle { Frame = Emulator.Frame };
-			}
-
-			subForm.Sub = sub;
-
-			if (subForm.ShowDialog().IsOk())
-			{
-				if (index >= 0)
-				{
-					MovieSession.Movie.Subtitles.RemoveAt(index);
-				}
-
-				MovieSession.Movie.Subtitles.Add(subForm.Sub);
-			}
-		}
-
-		private void ViewCommentsContextMenuItem_Click(object sender, EventArgs e)
-		{
-			if (MovieSession.Movie.IsActive())
-			{
-				using var form = new EditCommentsForm();
-				form.GetMovie(MovieSession.Movie);
-				form.ShowDialog();
-			}
-		}
-
-		private void UndoSavestateContextMenuItem_Click(object sender, EventArgs e)
-		{
-			_stateSlots.SwapBackupSavestate($"{PathManager.SaveStatePrefix(Game)}.QuickSave{Config.SaveSlot}.State");
-			AddOnScreenMessage($"Save slot {Config.SaveSlot} restored.");
-		}
-
-		private void ClearSramContextMenuItem_Click(object sender, EventArgs e)
-		{
-			CloseRom(clearSram: true);
-		}
-
-		private void ShowMenuContextMenuItem_Click(object sender, EventArgs e)
-		{
-			MainMenuStrip.Visible ^= true;
-			FrameBufferResized();
-		}
-
-		#endregion
-
-		#region Status Bar
-
-		private void DumpStatusButton_Click(object sender, EventArgs e)
-		{
-			string details = Emulator.CoreComm.RomStatusDetails;
-			if (!string.IsNullOrEmpty(details))
-			{
-				Sound.StopSound();
-				LogWindow.ShowReport("Dump Status Report", details, this);
-				Sound.StartSound();
-			}
-		}
-
-		private void SlotStatusButtons_MouseUp(object sender, MouseEventArgs e)
-		{
-			int slot = 0;
-			if (sender == Slot1StatusButton) slot = 1;
-			if (sender == Slot2StatusButton) slot = 2;
-			if (sender == Slot3StatusButton) slot = 3;
-			if (sender == Slot4StatusButton) slot = 4;
-			if (sender == Slot5StatusButton) slot = 5;
-			if (sender == Slot6StatusButton) slot = 6;
-			if (sender == Slot7StatusButton) slot = 7;
-			if (sender == Slot8StatusButton) slot = 8;
-			if (sender == Slot9StatusButton) slot = 9;
-			if (sender == Slot0StatusButton) slot = 0;
-
-			if (e.Button == MouseButtons.Left)
-			{
-				if (_stateSlots.HasSlot(slot))
-				{
-					LoadQuickSave($"QuickSave{slot}");
-				}
-			}
-			else if (e.Button == MouseButtons.Right)
-			{
-				SaveQuickSave($"QuickSave{slot}");
-			}
-		}
-
-		private void KeyPriorityStatusLabel_Click(object sender, EventArgs e)
-		{
-			switch (Config.Input_Hotkey_OverrideOptions)
-			{
-				default:
-				case 0:
-					Config.Input_Hotkey_OverrideOptions = 1;
-					break;
-				case 1:
-					Config.Input_Hotkey_OverrideOptions = 2;
-					break;
-				case 2:
-					Config.Input_Hotkey_OverrideOptions = 0;
-					break;
-			}
-
-			UpdateKeyPriorityIcon();
-		}
-
-		private void FreezeStatus_Click(object sender, EventArgs e)
-		{
-			if (CheatStatusButton.Visible)
-			{
-				Tools.Load<Cheats>();
-			}
-		}
-
-		private void ProfileFirstBootLabel_Click(object sender, EventArgs e)
-		{
-			// We do not check if the user is actually setting a profile here.
-			// This is intentional.
-			using var profileForm = new ProfileConfig(this, Emulator, Config);
-			profileForm.ShowDialog();
-			Config.FirstBoot = false;
-			ProfileFirstBootLabel.Visible = false;
-		}
-
-		private void LinkConnectStatusBarButton_Click(object sender, EventArgs e)
-		{
-			// toggle Link status (only outside of a movie session)
-			if (MovieSession.Movie.Mode != MovieMode.Play)
-			{
-				Emulator.AsLinkable().LinkConnected ^= true;
-				Console.WriteLine("Cable connect status to {0}", Emulator.AsLinkable().LinkConnected);
-			}
-		}
-
-		private void UpdateNotification_Click(object sender, EventArgs e)
-		{
-			Sound.StopSound();
-			DialogResult result = MessageBox.Show(this,
-				$"Version {Config.Update_LatestVersion} is now available. Would you like to open the BizHawk homepage?\r\n\r\nClick \"No\" to hide the update notification for this version.",
-				"New Version Available", MessageBoxButtons.YesNoCancel, MessageBoxIcon.Question);
-			Sound.StartSound();
-
-			if (result == DialogResult.Yes)
-			{
-				System.Threading.ThreadPool.QueueUserWorkItem(s =>
-				{
-					using (System.Diagnostics.Process.Start(VersionInfo.HomePage))
-					{
-					}
-				});
-			}
-			else if (result == DialogResult.No)
-			{
-				UpdateChecker.IgnoreNewVersion();
-				UpdateChecker.BeginCheck(skipCheck: true); // Trigger event to hide new version notification
-			}
-		}
-
-		#endregion
-
-		#region Form Events
-
-		private void MainForm_Activated(object sender, EventArgs e)
-		{
-			if (!Config.RunInBackground)
-			{
-				if (!_wasPaused)
-				{
-					UnpauseEmulator();
-				}
-
-				_wasPaused = false;
-			}
-		}
-
-		private void MainForm_Deactivate(object sender, EventArgs e)
-		{
-			if (!Config.RunInBackground)
-			{
-				if (EmulatorPaused)
-				{
-					_wasPaused = true;
-				}
-
-				PauseEmulator();
-			}
-		}
-
-		private void TimerMouseIdle_Tick(object sender, EventArgs e)
-		{
-			if (_inFullscreen && Config.DispChrome_Fullscreen_AutohideMouse)
-			{
-				AutohideCursor(true);
-			}
-		}
-
-		private void MainForm_Enter(object sender, EventArgs e)
-		{
-			AutohideCursor(false);
-		}
-
-		public void MainForm_MouseWheel(object sender, MouseEventArgs e)
-		{
-			MouseWheelTracker += e.Delta;
-		}
-
-		public void MainForm_MouseMove(object sender, MouseEventArgs e)
-		{
-			AutohideCursor(false);
-		}
-
-		public void MainForm_MouseClick(object sender, MouseEventArgs e)
-		{
-			AutohideCursor(false);
-			if (Config.ShowContextMenu && e.Button == MouseButtons.Right)
-			{
-				MainFormContextMenu.Show(
-					PointToScreen(new Point(e.X, e.Y + MainformMenu.Height)));
-			}
-		}
-
-		private void MainForm_Resize(object sender, EventArgs e)
-		{
-			PresentationPanel.Resized = true;
-		}
-
-		private void MainForm_Shown(object sender, EventArgs e)
-		{
-			if (Emulator is TI83 && Config.TI83autoloadKeyPad)
-			{
-				Tools.Load<TI83KeyPad>();
-			}
-
-			Tools.AutoLoad();
-
-			if (Config.RecentWatches.AutoLoad)
-			{
-				Tools.LoadRamWatch(!Config.DisplayRamWatch);
-			}
-
-			if (Config.RecentCheats.AutoLoad)
-			{
-				Tools.Load<Cheats>();
-			}
-
-			HandlePlatformMenus();
-		}
-
-		protected override void OnClosed(EventArgs e)
-		{
-			_windowClosedAndSafeToExitProcess = true;
-			base.OnClosed(e);
-		}
-
-		private void MainformMenu_MenuActivate(object sender, EventArgs e)
-		{
-			HandlePlatformMenus();
-			if (Config.PauseWhenMenuActivated)
-			{
-				_wasPaused = EmulatorPaused;
-				_didMenuPause = true;
-				PauseEmulator();
-			}
-		}
-
-		private void MainformMenu_MenuDeactivate(object sender, EventArgs e)
-		{
-			if (!_wasPaused)
-			{
-				UnpauseEmulator();
-			}
-		}
-
-		private static void FormDragEnter(object sender, DragEventArgs e)
-		{
-			e.Effect = e.Data.GetDataPresent(DataFormats.FileDrop) ? DragDropEffects.Copy : DragDropEffects.None;
-		}
-
-		private void FormDragDrop(object sender, DragEventArgs e)
-		{
-			try
-			{
-				FormDragDrop_internal(e);
-			}
-			catch (Exception ex)
-			{
-				MessageBox.Show($"Exception on drag and drop:\n{ex}");
-			}
-		}
-
-		#endregion
-	}
-}
+using System;
+using System.Drawing;
+using System.IO;
+using System.Windows.Forms;
+using System.Collections.Generic;
+using BizHawk.Emulation.Common;
+using BizHawk.Emulation.Common.IEmulatorExtensions;
+using BizHawk.Emulation.Cores.Calculators;
+using BizHawk.Emulation.Cores.ColecoVision;
+using BizHawk.Emulation.Cores.Nintendo.NES;
+using BizHawk.Emulation.Cores.Nintendo.SubNESHawk;
+using BizHawk.Emulation.Cores.Nintendo.N64;
+using BizHawk.Emulation.Cores.Nintendo.SNES;
+using BizHawk.Emulation.Cores.PCEngine;
+using BizHawk.Emulation.Cores.Sega.MasterSystem;
+using BizHawk.Emulation.Cores.Consoles.Nintendo.QuickNES;
+
+using BizHawk.Client.Common;
+
+using BizHawk.Client.EmuHawk.WinFormExtensions;
+using BizHawk.Client.EmuHawk.ToolExtensions;
+using BizHawk.Emulation.Cores.Computers.AppleII;
+using BizHawk.Client.ApiHawk;
+using BizHawk.Common;
+using BizHawk.Emulation.Cores.Atari.A7800Hawk;
+using BizHawk.Emulation.Cores.Computers.Commodore64;
+using BizHawk.Emulation.Cores.Nintendo.Gameboy;
+using BizHawk.Emulation.Cores.Computers.SinclairSpectrum;
+using BizHawk.Emulation.Cores.Computers.AmstradCPC;
+using BizHawk.Emulation.Cores.Intellivision;
+using BizHawk.Emulation.Cores.Sony.PSX;
+
+namespace BizHawk.Client.EmuHawk
+{
+	public partial class MainForm
+	{
+		#region File Menu
+
+		private void FileSubMenu_DropDownOpened(object sender, EventArgs e)
+		{
+			SaveStateSubMenu.Enabled =
+				LoadStateSubMenu.Enabled =
+				SaveSlotSubMenu.Enabled =
+				Emulator.HasSavestates();
+
+			OpenRomMenuItem.ShortcutKeyDisplayString = Config.HotkeyBindings["Open ROM"].Bindings;
+			CloseRomMenuItem.ShortcutKeyDisplayString = Config.HotkeyBindings["Close ROM"].Bindings;
+
+			MovieSubMenu.Enabled =
+				CloseRomMenuItem.Enabled =
+				!Emulator.IsNull();
+
+			var hasSaveRam = Emulator.HasSaveRam();
+			bool needBold = hasSaveRam && Emulator.AsSaveRam().SaveRamModified;
+
+			SaveRAMSubMenu.Enabled = hasSaveRam;
+			if (SaveRAMSubMenu.Font.Bold != needBold)
+			{
+				var font = new Font(SaveRAMSubMenu.Font, needBold ? FontStyle.Bold : FontStyle.Regular);
+				SaveRAMSubMenu.Font = font;
+			}
+
+			AVSubMenu.Enabled =
+			ScreenshotSubMenu.Enabled =
+				Emulator.HasVideoProvider();
+		}
+
+		private void RecentRomMenuItem_DropDownOpened(object sender, EventArgs e)
+		{
+			RecentRomSubMenu.DropDownItems.Clear();
+			RecentRomSubMenu.DropDownItems.AddRange(
+				Config.RecentRoms.RecentMenu(LoadRomFromRecent, true, true));
+		}
+
+		private void SaveStateSubMenu_DropDownOpened(object sender, EventArgs e)
+		{
+			SaveState0MenuItem.Font = new Font(
+				SaveState0MenuItem.Font.FontFamily,
+				SaveState0MenuItem.Font.Size,
+				 _stateSlots.HasSlot(0) ? (FontStyle.Italic | FontStyle.Bold) : FontStyle.Regular);
+
+			SaveState1MenuItem.Font = new Font(
+				SaveState1MenuItem.Font.FontFamily,
+				SaveState1MenuItem.Font.Size,
+				_stateSlots.HasSlot(1) ? (FontStyle.Italic | FontStyle.Bold) : FontStyle.Regular);
+
+			SaveState2MenuItem.Font = new Font(
+				SaveState2MenuItem.Font.FontFamily,
+				SaveState2MenuItem.Font.Size,
+				_stateSlots.HasSlot(2) ? (FontStyle.Italic | FontStyle.Bold) : FontStyle.Regular);
+
+			SaveState3MenuItem.Font = new Font(
+				SaveState3MenuItem.Font.FontFamily,
+				SaveState3MenuItem.Font.Size,
+				_stateSlots.HasSlot(3) ? (FontStyle.Italic | FontStyle.Bold) : FontStyle.Regular);
+
+			SaveState4MenuItem.Font = new Font(
+				SaveState4MenuItem.Font.FontFamily,
+				SaveState4MenuItem.Font.Size,
+				_stateSlots.HasSlot(4) ? (FontStyle.Italic | FontStyle.Bold) : FontStyle.Regular);
+
+			SaveState5MenuItem.Font = new Font(
+				SaveState5MenuItem.Font.FontFamily,
+				SaveState5MenuItem.Font.Size,
+				_stateSlots.HasSlot(5) ? (FontStyle.Italic | FontStyle.Bold) : FontStyle.Regular);
+
+			SaveState6MenuItem.Font = new Font(
+				SaveState6MenuItem.Font.FontFamily,
+				SaveState6MenuItem.Font.Size,
+				_stateSlots.HasSlot(6) ? (FontStyle.Italic | FontStyle.Bold) : FontStyle.Regular);
+
+			SaveState7MenuItem.Font = new Font(
+				SaveState7MenuItem.Font.FontFamily,
+				SaveState7MenuItem.Font.Size,
+				_stateSlots.HasSlot(7) ? (FontStyle.Italic | FontStyle.Bold) : FontStyle.Regular);
+
+			SaveState8MenuItem.Font = new Font(
+				SaveState8MenuItem.Font.FontFamily,
+				SaveState8MenuItem.Font.Size,
+				_stateSlots.HasSlot(8) ? (FontStyle.Italic | FontStyle.Bold) : FontStyle.Regular);
+
+			SaveState9MenuItem.Font = new Font(
+				SaveState9MenuItem.Font.FontFamily,
+				SaveState9MenuItem.Font.Size,
+				_stateSlots.HasSlot(9) ? (FontStyle.Italic | FontStyle.Bold) : FontStyle.Regular);
+
+			SaveState1MenuItem.ShortcutKeyDisplayString = Config.HotkeyBindings["Save State 1"].Bindings;
+			SaveState2MenuItem.ShortcutKeyDisplayString = Config.HotkeyBindings["Save State 2"].Bindings;
+			SaveState3MenuItem.ShortcutKeyDisplayString = Config.HotkeyBindings["Save State 3"].Bindings;
+			SaveState4MenuItem.ShortcutKeyDisplayString = Config.HotkeyBindings["Save State 4"].Bindings;
+			SaveState5MenuItem.ShortcutKeyDisplayString = Config.HotkeyBindings["Save State 5"].Bindings;
+			SaveState6MenuItem.ShortcutKeyDisplayString = Config.HotkeyBindings["Save State 6"].Bindings;
+			SaveState7MenuItem.ShortcutKeyDisplayString = Config.HotkeyBindings["Save State 7"].Bindings;
+			SaveState8MenuItem.ShortcutKeyDisplayString = Config.HotkeyBindings["Save State 8"].Bindings;
+			SaveState9MenuItem.ShortcutKeyDisplayString = Config.HotkeyBindings["Save State 9"].Bindings;
+			SaveState0MenuItem.ShortcutKeyDisplayString = Config.HotkeyBindings["Save State 0"].Bindings;
+			SaveNamedStateMenuItem.ShortcutKeyDisplayString = Config.HotkeyBindings["Save Named State"].Bindings;
+		}
+
+		private void LoadStateSubMenu_DropDownOpened(object sender, EventArgs e)
+		{
+			LoadState1MenuItem.ShortcutKeyDisplayString = Config.HotkeyBindings["Load State 1"].Bindings;
+			LoadState2MenuItem.ShortcutKeyDisplayString = Config.HotkeyBindings["Load State 2"].Bindings;
+			LoadState3MenuItem.ShortcutKeyDisplayString = Config.HotkeyBindings["Load State 3"].Bindings;
+			LoadState4MenuItem.ShortcutKeyDisplayString = Config.HotkeyBindings["Load State 4"].Bindings;
+			LoadState5MenuItem.ShortcutKeyDisplayString = Config.HotkeyBindings["Load State 5"].Bindings;
+			LoadState6MenuItem.ShortcutKeyDisplayString = Config.HotkeyBindings["Load State 6"].Bindings;
+			LoadState7MenuItem.ShortcutKeyDisplayString = Config.HotkeyBindings["Load State 7"].Bindings;
+			LoadState8MenuItem.ShortcutKeyDisplayString = Config.HotkeyBindings["Load State 8"].Bindings;
+			LoadState9MenuItem.ShortcutKeyDisplayString = Config.HotkeyBindings["Load State 9"].Bindings;
+			LoadState0MenuItem.ShortcutKeyDisplayString = Config.HotkeyBindings["Load State 0"].Bindings;
+			LoadNamedStateMenuItem.ShortcutKeyDisplayString = Config.HotkeyBindings["Load Named State"].Bindings;
+
+			AutoloadLastSlotMenuItem.Checked = Config.AutoLoadLastSaveSlot;
+
+			LoadState1MenuItem.Enabled = _stateSlots.HasSlot(1);
+			LoadState2MenuItem.Enabled = _stateSlots.HasSlot(2);
+			LoadState3MenuItem.Enabled = _stateSlots.HasSlot(3);
+			LoadState4MenuItem.Enabled = _stateSlots.HasSlot(4);
+			LoadState5MenuItem.Enabled = _stateSlots.HasSlot(5);
+			LoadState6MenuItem.Enabled = _stateSlots.HasSlot(6);
+			LoadState7MenuItem.Enabled = _stateSlots.HasSlot(7);
+			LoadState8MenuItem.Enabled = _stateSlots.HasSlot(8);
+			LoadState9MenuItem.Enabled = _stateSlots.HasSlot(9);
+			LoadState0MenuItem.Enabled = _stateSlots.HasSlot(0);
+		}
+
+		private void SaveSlotSubMenu_DropDownOpened(object sender, EventArgs e)
+		{
+			SelectSlot0MenuItem.ShortcutKeyDisplayString = Config.HotkeyBindings["Select State 0"].Bindings;
+			SelectSlot1MenuItem.ShortcutKeyDisplayString = Config.HotkeyBindings["Select State 1"].Bindings;
+			SelectSlot2MenuItem.ShortcutKeyDisplayString = Config.HotkeyBindings["Select State 2"].Bindings;
+			SelectSlot3MenuItem.ShortcutKeyDisplayString = Config.HotkeyBindings["Select State 3"].Bindings;
+			SelectSlot4MenuItem.ShortcutKeyDisplayString = Config.HotkeyBindings["Select State 4"].Bindings;
+			SelectSlot5MenuItem.ShortcutKeyDisplayString = Config.HotkeyBindings["Select State 5"].Bindings;
+			SelectSlot6MenuItem.ShortcutKeyDisplayString = Config.HotkeyBindings["Select State 6"].Bindings;
+			SelectSlot7MenuItem.ShortcutKeyDisplayString = Config.HotkeyBindings["Select State 7"].Bindings;
+			SelectSlot8MenuItem.ShortcutKeyDisplayString = Config.HotkeyBindings["Select State 8"].Bindings;
+			SelectSlot9MenuItem.ShortcutKeyDisplayString = Config.HotkeyBindings["Select State 9"].Bindings;
+			PreviousSlotMenuItem.ShortcutKeyDisplayString = Config.HotkeyBindings["Previous Slot"].Bindings;
+			NextSlotMenuItem.ShortcutKeyDisplayString = Config.HotkeyBindings["Next Slot"].Bindings;
+			SaveToCurrentSlotMenuItem.ShortcutKeyDisplayString = Config.HotkeyBindings["Quick Save"].Bindings;
+			LoadCurrentSlotMenuItem.ShortcutKeyDisplayString = Config.HotkeyBindings["Quick Load"].Bindings;
+
+			SelectSlot0MenuItem.Checked = false;
+			SelectSlot1MenuItem.Checked = false;
+			SelectSlot2MenuItem.Checked = false;
+			SelectSlot3MenuItem.Checked = false;
+			SelectSlot4MenuItem.Checked = false;
+			SelectSlot5MenuItem.Checked = false;
+			SelectSlot6MenuItem.Checked = false;
+			SelectSlot7MenuItem.Checked = false;
+			SelectSlot8MenuItem.Checked = false;
+			SelectSlot9MenuItem.Checked = false;
+			SelectSlot1MenuItem.Checked = false;
+
+			switch (Config.SaveSlot)
+			{
+				case 0:
+					SelectSlot0MenuItem.Checked = true;
+					break;
+				case 1:
+					SelectSlot1MenuItem.Checked = true;
+					break;
+				case 2:
+					SelectSlot2MenuItem.Checked = true;
+					break;
+				case 3:
+					SelectSlot3MenuItem.Checked = true;
+					break;
+				case 4:
+					SelectSlot4MenuItem.Checked = true;
+					break;
+				case 5:
+					SelectSlot5MenuItem.Checked = true;
+					break;
+				case 6:
+					SelectSlot6MenuItem.Checked = true;
+					break;
+				case 7:
+					SelectSlot7MenuItem.Checked = true;
+					break;
+				case 8:
+					SelectSlot8MenuItem.Checked = true;
+					break;
+				case 9:
+					SelectSlot9MenuItem.Checked = true;
+					break;
+			}
+		}
+
+		private void SaveRAMSubMenu_DropDownOpened(object sender, EventArgs e)
+		{
+			FlushSaveRAMMenuItem.ShortcutKeyDisplayString = Config.HotkeyBindings["Flush SaveRAM"].Bindings;
+		}
+
+		private void MovieSubMenu_DropDownOpened(object sender, EventArgs e)
+		{
+			FullMovieLoadstatesMenuItem.Enabled = !MovieSession.MultiTrack.IsActive;
+			StopMovieWithoutSavingMenuItem.Enabled = MovieSession.Movie.IsActive() && MovieSession.Movie.Changes;
+			StopMovieMenuItem.Enabled
+				= PlayFromBeginningMenuItem.Enabled
+				= SaveMovieMenuItem.Enabled
+				= SaveMovieAsMenuItem.Enabled
+				= MovieSession.Movie.IsActive();
+
+			ReadonlyMenuItem.Checked = MovieSession.ReadOnly;
+			AutomaticallyBackupMoviesMenuItem.Checked = Config.EnableBackupMovies;
+			FullMovieLoadstatesMenuItem.Checked = Config.VBAStyleMovieLoadState;
+
+			ReadonlyMenuItem.ShortcutKeyDisplayString = Config.HotkeyBindings["Toggle read-only"].Bindings;
+			RecordMovieMenuItem.ShortcutKeyDisplayString = Config.HotkeyBindings["Record Movie"].Bindings;
+			PlayMovieMenuItem.ShortcutKeyDisplayString = Config.HotkeyBindings["Play Movie"].Bindings;
+			StopMovieMenuItem.ShortcutKeyDisplayString = Config.HotkeyBindings["Stop Movie"].Bindings;
+			PlayFromBeginningMenuItem.ShortcutKeyDisplayString = Config.HotkeyBindings["Play from beginning"].Bindings;
+			SaveMovieMenuItem.ShortcutKeyDisplayString = Config.HotkeyBindings["Save Movie"].Bindings;
+		}
+
+		private void RecentMovieSubMenu_DropDownOpened(object sender, EventArgs e)
+		{
+			RecentMovieSubMenu.DropDownItems.Clear();
+			RecentMovieSubMenu.DropDownItems.AddRange(
+				Config.RecentMovies.RecentMenu(LoadMoviesFromRecent, true));
+		}
+
+		private void MovieEndSubMenu_DropDownOpened(object sender, EventArgs e)
+		{
+			MovieEndFinishMenuItem.Checked = Config.MovieEndAction == MovieEndAction.Finish;
+			MovieEndRecordMenuItem.Checked = Config.MovieEndAction == MovieEndAction.Record;
+			MovieEndStopMenuItem.Checked = Config.MovieEndAction == MovieEndAction.Stop;
+			MovieEndPauseMenuItem.Checked = Config.MovieEndAction == MovieEndAction.Pause;
+
+			// Arguably an IControlMainForm property should be set here, but in reality only Tastudio is ever going to interfere with this logic
+			MovieEndFinishMenuItem.Enabled =
+			MovieEndRecordMenuItem.Enabled =
+			MovieEndStopMenuItem.Enabled =
+			MovieEndPauseMenuItem.Enabled =
+				!Tools.Has<TAStudio>();
+		}
+
+		private void AVSubMenu_DropDownOpened(object sender, EventArgs e)
+		{
+			ConfigAndRecordAVMenuItem.ShortcutKeyDisplayString = Config.HotkeyBindings["Record A/V"].Bindings;
+			StopAVIMenuItem.ShortcutKeyDisplayString = Config.HotkeyBindings["Stop A/V"].Bindings;
+			CaptureOSDMenuItem.Checked = Config.AVI_CaptureOSD;
+
+			RecordAVMenuItem.Enabled = OSTailoredCode.IsUnixHost || !string.IsNullOrEmpty(Global.Config.VideoWriter) && _currAviWriter == null;
+			SynclessRecordingMenuItem.Enabled = !OSTailoredCode.IsUnixHost;
+
+			if (_currAviWriter == null)
+			{
+				ConfigAndRecordAVMenuItem.Enabled = !OSTailoredCode.IsUnixHost;
+				StopAVIMenuItem.Enabled = false;
+			}
+			else
+			{
+				ConfigAndRecordAVMenuItem.Enabled = false;
+				StopAVIMenuItem.Enabled = true;
+			}
+		}
+
+		private void ScreenshotSubMenu_DropDownOpening(object sender, EventArgs e)
+		{
+			ScreenshotCaptureOSDMenuItem1.Checked = Config.Screenshot_CaptureOSD;
+			ScreenshotMenuItem.ShortcutKeyDisplayString = Config.HotkeyBindings["Screenshot"].Bindings;
+			ScreenshotClipboardMenuItem.ShortcutKeyDisplayString = Config.HotkeyBindings["ScreenshotToClipboard"].Bindings;
+			ScreenshotClientClipboardMenuItem.ShortcutKeyDisplayString = Config.HotkeyBindings["Screen Client to Clipboard"].Bindings;
+		}
+
+		private void OpenRomMenuItem_Click(object sender, EventArgs e)
+		{
+			OpenRom();
+		}
+
+		private void OpenAdvancedMenuItem_Click(object sender, EventArgs e)
+		{
+			using var oac = new OpenAdvancedChooser(this);
+			if (oac.ShowHawkDialog() == DialogResult.Cancel)
+			{
+				return;
+			}
+
+			if (oac.Result == AdvancedRomLoaderType.LibretroLaunchNoGame)
+			{
+				var argsNoGame = new LoadRomArgs
+				{
+					OpenAdvanced = new OpenAdvanced_LibretroNoGame(Config.LibretroCore)
+				};
+				LoadRom("", argsNoGame);
+				return;
+			}
+
+			var args = new LoadRomArgs();
+
+			var filter = RomFilter;
+
+			if (oac.Result == AdvancedRomLoaderType.LibretroLaunchGame)
+			{
+				args.OpenAdvanced = new OpenAdvanced_Libretro();
+				filter = oac.SuggestedExtensionFilter;
+			}
+			else if (oac.Result == AdvancedRomLoaderType.ClassicLaunchGame)
+			{
+				args.OpenAdvanced = new OpenAdvanced_OpenRom();
+			}
+			else if (oac.Result == AdvancedRomLoaderType.MAMELaunchGame)
+			{
+				args.OpenAdvanced = new OpenAdvanced_MAME();
+				filter = "MAME Arcade ROMs (*.zip)|*.zip";
+			}
+			else
+			{
+				throw new InvalidOperationException("Automatic Alpha Sanitizer");
+			}
+
+			/*************************/
+			/* CLONE OF CODE FROM OpenRom (mostly) */
+			using var ofd = new OpenFileDialog
+			{
+				InitialDirectory = PathManager.GetRomsPath(Emulator.SystemId),
+				Filter = filter,
+				RestoreDirectory = false,
+				FilterIndex = _lastOpenRomFilter,
+				Title = "Open Advanced"
+			};
+
+			var result = ofd.ShowHawkDialog();
+			if (result.IsOk())
+			{
+				return;
+			}
+
+			var file = new FileInfo(ofd.FileName);
+			Config.LastRomPath = file.DirectoryName;
+			_lastOpenRomFilter = ofd.FilterIndex;
+			/*************************/
+
+			LoadRom(file.FullName, args);
+		}
+
+		private void CloseRomMenuItem_Click(object sender, EventArgs e)
+		{
+			CloseRom();
+		}
+
+		private void Savestate1MenuItem_Click(object sender, EventArgs e) { SaveQuickSave("QuickSave1"); }
+		private void Savestate2MenuItem_Click(object sender, EventArgs e) { SaveQuickSave("QuickSave2"); }
+		private void Savestate3MenuItem_Click(object sender, EventArgs e) { SaveQuickSave("QuickSave3"); }
+		private void Savestate4MenuItem_Click(object sender, EventArgs e) { SaveQuickSave("QuickSave4"); }
+		private void Savestate5MenuItem_Click(object sender, EventArgs e) { SaveQuickSave("QuickSave5"); }
+		private void Savestate6MenuItem_Click(object sender, EventArgs e) { SaveQuickSave("QuickSave6"); }
+		private void Savestate7MenuItem_Click(object sender, EventArgs e) { SaveQuickSave("QuickSave7"); }
+		private void Savestate8MenuItem_Click(object sender, EventArgs e) { SaveQuickSave("QuickSave8"); }
+		private void Savestate9MenuItem_Click(object sender, EventArgs e) { SaveQuickSave("QuickSave9"); }
+		private void Savestate0MenuItem_Click(object sender, EventArgs e) { SaveQuickSave("QuickSave0"); }
+
+		private void SaveNamedStateMenuItem_Click(object sender, EventArgs e)
+		{
+			SaveStateAs();
+		}
+
+		private void Loadstate1MenuItem_Click(object sender, EventArgs e) { LoadQuickSave("QuickSave1"); }
+		private void Loadstate2MenuItem_Click(object sender, EventArgs e) { LoadQuickSave("QuickSave2"); }
+		private void Loadstate3MenuItem_Click(object sender, EventArgs e) { LoadQuickSave("QuickSave3"); }
+		private void Loadstate4MenuItem_Click(object sender, EventArgs e) { LoadQuickSave("QuickSave4"); }
+		private void Loadstate5MenuItem_Click(object sender, EventArgs e) { LoadQuickSave("QuickSave5"); }
+		private void Loadstate6MenuItem_Click(object sender, EventArgs e) { LoadQuickSave("QuickSave6"); }
+		private void Loadstate7MenuItem_Click(object sender, EventArgs e) { LoadQuickSave("QuickSave7"); }
+		private void Loadstate8MenuItem_Click(object sender, EventArgs e) { LoadQuickSave("QuickSave8"); }
+		private void Loadstate9MenuItem_Click(object sender, EventArgs e) { LoadQuickSave("QuickSave9"); }
+		private void Loadstate0MenuItem_Click(object sender, EventArgs e) { LoadQuickSave("QuickSave0"); }
+
+		private void LoadNamedStateMenuItem_Click(object sender, EventArgs e)
+		{
+			LoadStateAs();
+		}
+
+		private void AutoloadLastSlotMenuItem_Click(object sender, EventArgs e)
+		{
+			Config.AutoLoadLastSaveSlot ^= true;
+		}
+
+		private void SelectSlotMenuItems_Click(object sender, EventArgs e)
+		{
+			if (sender == SelectSlot0MenuItem) Config.SaveSlot = 0;
+			else if (sender == SelectSlot1MenuItem) Config.SaveSlot = 1;
+			else if (sender == SelectSlot2MenuItem) Config.SaveSlot = 2;
+			else if (sender == SelectSlot3MenuItem) Config.SaveSlot = 3;
+			else if (sender == SelectSlot4MenuItem) Config.SaveSlot = 4;
+			else if (sender == SelectSlot5MenuItem) Config.SaveSlot = 5;
+			else if (sender == SelectSlot6MenuItem) Config.SaveSlot = 6;
+			else if (sender == SelectSlot7MenuItem) Config.SaveSlot = 7;
+			else if (sender == SelectSlot8MenuItem) Config.SaveSlot = 8;
+			else if (sender == SelectSlot9MenuItem) Config.SaveSlot = 9;
+
+			UpdateStatusSlots();
+			SaveSlotSelectedMessage();
+		}
+
+		private void PreviousSlotMenuItem_Click(object sender, EventArgs e)
+		{
+			PreviousSlot();
+		}
+
+		private void NextSlotMenuItem_Click(object sender, EventArgs e)
+		{
+			NextSlot();
+		}
+
+		private void SaveToCurrentSlotMenuItem_Click(object sender, EventArgs e)
+		{
+			SaveQuickSave($"QuickSave{Config.SaveSlot}");
+		}
+
+		private void LoadCurrentSlotMenuItem_Click(object sender, EventArgs e)
+		{
+			LoadQuickSave($"QuickSave{Config.SaveSlot}");
+		}
+
+		private void FlushSaveRAMMenuItem_Click(object sender, EventArgs e)
+		{
+			FlushSaveRAM();
+		}
+
+		private void ReadonlyMenuItem_Click(object sender, EventArgs e)
+		{
+			ToggleReadOnly();
+		}
+
+		private void RecordMovieMenuItem_Click(object sender, EventArgs e)
+		{
+			if (!Emulator.Attributes().Released)
+			{
+				var result = MessageBox.Show(
+					this,
+					"Thanks for using BizHawk!  The emulation core you have selected " +
+					"is currently BETA-status.  We appreciate your help in testing BizHawk. " +
+					"You can record a movie on this core if you'd like to, but expect to " +
+					"encounter bugs and sync problems.  Continue?", "BizHawk", MessageBoxButtons.YesNo);
+
+				if (result != DialogResult.Yes)
+				{
+					return;
+				}
+			}
+
+			if (!EmuHawkUtil.EnsureCoreIsAccurate(Emulator))
+			{
+				// Inaccurate core but allow the user to continue anyway
+			}
+
+			using var form = new RecordMovie(this, Emulator);
+			form.ShowDialog();
+		}
+
+		private void PlayMovieMenuItem_Click(object sender, EventArgs e)
+		{
+			using var form = new PlayMovie(this);
+			form.ShowDialog();
+		}
+
+		private void StopMovieMenuItem_Click(object sender, EventArgs e)
+		{
+			StopMovie();
+		}
+
+		private void PlayFromBeginningMenuItem_Click(object sender, EventArgs e)
+		{
+			RestartMovie();
+		}
+
+		private void ImportMovieMenuItem_Click(object sender, EventArgs e)
+		{
+			using var ofd = new OpenFileDialog
+			{
+				InitialDirectory = PathManager.GetRomsPath(Emulator.SystemId),
+				Multiselect = true,
+				Filter = ToFilter("Movie Files", MovieImport.AvailableImporters()),
+				RestoreDirectory = false
+			};
+
+			if (ofd.ShowHawkDialog().IsOk())
+			{
+				foreach (var fn in ofd.FileNames)
+				{
+					ProcessMovieImport(fn, false);
+				}
+			}
+		}
+
+		private void SaveMovieMenuItem_Click(object sender, EventArgs e)
+		{
+			SaveMovie();
+		}
+
+		private void SaveMovieAsMenuItem_Click(object sender, EventArgs e)
+		{
+			var filename = MovieSession.Movie.Filename;
+			if (string.IsNullOrWhiteSpace(filename))
+			{
+				filename = PathManager.FilesystemSafeName(Game);
+			}
+
+			var file = ToolFormBase.SaveFileDialog(
+				filename,
+				PathManager.MakeAbsolutePath(Config.PathEntries.MoviesPathFragment, null),
+				"Movie Files",
+				MovieSession.Movie.PreferredExtension);
+
+			if (file != null)
+			{
+				MovieSession.Movie.Filename = file.FullName;
+				Config.RecentMovies.Add(MovieSession.Movie.Filename);
+				SaveMovie();
+			}
+		}
+
+		private void StopMovieWithoutSavingMenuItem_Click(object sender, EventArgs e)
+		{
+			if (Config.EnableBackupMovies)
+			{
+				MovieSession.Movie.SaveBackup();
+			}
+
+			StopMovie(saveChanges: false);
+		}
+
+		private void AutomaticMovieBackupMenuItem_Click(object sender, EventArgs e)
+		{
+			Config.EnableBackupMovies ^= true;
+		}
+
+		private void FullMovieLoadstatesMenuItem_Click(object sender, EventArgs e)
+		{
+			Config.VBAStyleMovieLoadState ^= true;
+		}
+
+		private void MovieEndFinishMenuItem_Click(object sender, EventArgs e)
+		{
+			Config.MovieEndAction = MovieEndAction.Finish;
+		}
+
+		private void MovieEndRecordMenuItem_Click(object sender, EventArgs e)
+		{
+			Config.MovieEndAction = MovieEndAction.Record;
+		}
+
+		private void MovieEndStopMenuItem_Click(object sender, EventArgs e)
+		{
+			Config.MovieEndAction = MovieEndAction.Stop;
+		}
+
+		private void MovieEndPauseMenuItem_Click(object sender, EventArgs e)
+		{
+			Config.MovieEndAction = MovieEndAction.Pause;
+		}
+
+		private void ConfigAndRecordAVMenuItem_Click(object sender, EventArgs e)
+		{
+			RecordAv();
+		}
+
+		private void RecordAVMenuItem_Click(object sender, EventArgs e)
+		{
+			RecordAv(null, null); // force unattended, but allow traditional setup
+		}
+
+		private void StopAVMenuItem_Click(object sender, EventArgs e)
+		{
+			StopAv();
+		}
+
+		private void SynclessRecordingMenuItem_Click(object sender, EventArgs e)
+		{
+			new SynclessRecordingTools().Run();
+		}
+
+		private void CaptureOSDMenuItem_Click(object sender, EventArgs e)
+		{
+			Config.AVI_CaptureOSD ^= true;
+		}
+
+		private void ScreenshotMenuItem_Click(object sender, EventArgs e)
+		{
+			TakeScreenshot();
+		}
+
+		private void ScreenshotAsMenuItem_Click(object sender, EventArgs e)
+		{
+			var path = $"{PathManager.ScreenshotPrefix(Game)}.{DateTime.Now:yyyy-MM-dd HH.mm.ss}.png";
+
+			using var sfd = new SaveFileDialog
+			{
+				InitialDirectory = Path.GetDirectoryName(path),
+				FileName = Path.GetFileName(path),
+				Filter = "PNG File (*.png)|*.png"
+			};
+
+			if (sfd.ShowHawkDialog().IsOk())
+			{
+				TakeScreenshot(sfd.FileName);
+			}
+		}
+
+		private void ScreenshotClipboardMenuItem_Click(object sender, EventArgs e)
+		{
+			TakeScreenshotToClipboard();
+		}
+
+		private void ScreenshotClientClipboardMenuItem_Click(object sender, EventArgs e)
+		{
+			TakeScreenshotClientToClipboard();
+		}
+
+		private void ScreenshotCaptureOSDMenuItem_Click(object sender, EventArgs e)
+		{
+			Config.Screenshot_CaptureOSD ^= true;
+		}
+
+		private void ExitMenuItem_Click(object sender, EventArgs e)
+		{
+			if (Tools.AskSave())
+			{
+				Close();
+			}
+		}
+
+		public void CloseEmulator()
+		{
+			_exitRequestPending = true;
+		}
+
+		public void CloseEmulator(int exitCode)
+		{
+			_exitRequestPending = true;
+			_exitCode = exitCode;
+		}
+
+		#endregion
+
+		#region Emulation Menu
+
+		private void EmulationMenuItem_DropDownOpened(object sender, EventArgs e)
+		{
+			PauseMenuItem.Checked = _didMenuPause ? _wasPaused : EmulatorPaused;
+
+			SoftResetMenuItem.Enabled = Emulator.ControllerDefinition.BoolButtons.Contains("Reset")
+				&& MovieSession.Movie.Mode != MovieMode.Play;
+
+			HardResetMenuItem.Enabled = Emulator.ControllerDefinition.BoolButtons.Contains("Power")
+				&& MovieSession.Movie.Mode != MovieMode.Play;;
+
+			PauseMenuItem.ShortcutKeyDisplayString = Config.HotkeyBindings["Pause"].Bindings;
+			RebootCoreMenuItem.ShortcutKeyDisplayString = Config.HotkeyBindings["Reboot Core"].Bindings;
+			SoftResetMenuItem.ShortcutKeyDisplayString = Config.HotkeyBindings["Soft Reset"].Bindings;
+			HardResetMenuItem.ShortcutKeyDisplayString = Config.HotkeyBindings["Hard Reset"].Bindings;
+		}
+
+		private void PauseMenuItem_Click(object sender, EventArgs e)
+		{
+			if (IsTurboSeeking || IsSeeking)
+			{
+				PauseOnFrame = null;
+			}
+			else if (EmulatorPaused)
+			{
+				UnpauseEmulator();
+			}
+			else
+			{
+				PauseEmulator();
+			}
+		}
+
+		private void PowerMenuItem_Click(object sender, EventArgs e)
+		{
+			RebootCore();
+		}
+
+		private void SoftResetMenuItem_Click(object sender, EventArgs e)
+		{
+			SoftReset();
+		}
+
+		private void HardResetMenuItem_Click(object sender, EventArgs e)
+		{
+			HardReset();
+		}
+
+		#endregion
+
+		#region View
+
+		private void ViewSubMenu_DropDownOpened(object sender, EventArgs e)
+		{
+			DisplayFPSMenuItem.Checked = Config.DisplayFPS;
+			DisplayFrameCounterMenuItem.Checked = Config.DisplayFrameCounter;
+			DisplayLagCounterMenuItem.Checked = Config.DisplayLagCounter;
+			DisplayInputMenuItem.Checked = Config.DisplayInput;
+			DisplayRerecordCountMenuItem.Checked = Config.DisplayRerecordCount;
+			DisplaySubtitlesMenuItem.Checked = Config.DisplaySubtitles;
+
+			DisplayFPSMenuItem.ShortcutKeyDisplayString = Config.HotkeyBindings["Display FPS"].Bindings;
+			DisplayFrameCounterMenuItem.ShortcutKeyDisplayString = Config.HotkeyBindings["Frame Counter"].Bindings;
+			DisplayLagCounterMenuItem.ShortcutKeyDisplayString = Config.HotkeyBindings["Lag Counter"].Bindings;
+			DisplayInputMenuItem.ShortcutKeyDisplayString = Config.HotkeyBindings["Input Display"].Bindings;
+			SwitchToFullscreenMenuItem.ShortcutKeyDisplayString = Config.HotkeyBindings["Full Screen"].Bindings;
+
+			DisplayStatusBarMenuItem.Checked = Config.DispChrome_StatusBarWindowed;
+			DisplayLogWindowMenuItem.Checked = Config.ShowLogWindow;
+
+			DisplayLagCounterMenuItem.Enabled = Emulator.CanPollInput();
+
+			DisplayMessagesMenuItem.Checked = Config.DisplayMessages;
+
+			DisplayLogWindowMenuItem.Enabled = !OSTailoredCode.IsUnixHost;
+		}
+
+		private void WindowSizeSubMenu_DropDownOpened(object sender, EventArgs e)
+		{
+			x1MenuItem.Checked =
+				x2MenuItem.Checked =
+				x3MenuItem.Checked =
+				x4MenuItem.Checked =
+				x5MenuItem.Checked = false;
+
+			switch (Config.TargetZoomFactors[Emulator.SystemId])
+			{
+				case 1:
+					x1MenuItem.Checked = true;
+					break;
+				case 2:
+					x2MenuItem.Checked = true;
+					break;
+				case 3:
+					x3MenuItem.Checked = true;
+					break;
+				case 4:
+					x4MenuItem.Checked = true;
+					break;
+				case 5:
+					x5MenuItem.Checked = true;
+					break;
+				case 10:
+					mzMenuItem.Checked = true;
+					break;
+			}
+		}
+
+		private void WindowSize_Click(object sender, EventArgs e)
+		{
+			if (sender == x1MenuItem) Config.TargetZoomFactors[Emulator.SystemId] = 1;
+			if (sender == x2MenuItem) Config.TargetZoomFactors[Emulator.SystemId] = 2;
+			if (sender == x3MenuItem) Config.TargetZoomFactors[Emulator.SystemId] = 3;
+			if (sender == x4MenuItem) Config.TargetZoomFactors[Emulator.SystemId] = 4;
+			if (sender == x5MenuItem) Config.TargetZoomFactors[Emulator.SystemId] = 5;
+			if (sender == mzMenuItem) Config.TargetZoomFactors[Emulator.SystemId] = 10;
+
+			FrameBufferResized();
+		}
+
+		private void SwitchToFullscreenMenuItem_Click(object sender, EventArgs e)
+		{
+			ToggleFullscreen();
+		}
+
+		private void DisplayFpsMenuItem_Click(object sender, EventArgs e)
+		{
+			ToggleFps();
+		}
+
+		private void DisplayFrameCounterMenuItem_Click(object sender, EventArgs e)
+		{
+			ToggleFrameCounter();
+		}
+
+		private void DisplayLagCounterMenuItem_Click(object sender, EventArgs e)
+		{
+			ToggleLagCounter();
+		}
+
+		private void DisplayInputMenuItem_Click(object sender, EventArgs e)
+		{
+			ToggleInputDisplay();
+		}
+
+		private void DisplayRerecordsMenuItem_Click(object sender, EventArgs e)
+		{
+			Config.DisplayRerecordCount ^= true;
+		}
+
+		private void DisplaySubtitlesMenuItem_Click(object sender, EventArgs e)
+		{
+			Config.DisplaySubtitles ^= true;
+		}
+
+		private void DisplayStatusBarMenuItem_Click(object sender, EventArgs e)
+		{
+			Config.DispChrome_StatusBarWindowed ^= true;
+			SetStatusBar();
+		}
+
+		private void DisplayMessagesMenuItem_Click(object sender, EventArgs e)
+		{
+			Config.DisplayMessages ^= true;
+		}
+
+		private void DisplayLogWindowMenuItem_Click(object sender, EventArgs e)
+		{
+			Config.ShowLogWindow ^= true;
+
+			if (Config.ShowLogWindow)
+			{
+				LogConsole.ShowConsole();
+			}
+			else
+			{
+				LogConsole.HideConsole();
+			}
+		}
+
+		#endregion
+
+		#region Config
+
+		private void ConfigSubMenu_DropDownOpened(object sender, EventArgs e)
+		{
+			ControllersMenuItem.Enabled = Emulator.ControllerDefinition.Any();
+			RewindOptionsMenuItem.Enabled = Emulator.HasSavestates();
+		}
+
+		private void FrameSkipMenuItem_DropDownOpened(object sender, EventArgs e)
+		{
+			MinimizeSkippingMenuItem.Checked = Config.AutoMinimizeSkipping;
+			ClockThrottleMenuItem.Checked = Config.ClockThrottle;
+			VsyncThrottleMenuItem.Checked = Config.VSyncThrottle;
+			NeverSkipMenuItem.Checked = Config.FrameSkip == 0;
+			Frameskip1MenuItem.Checked = Config.FrameSkip == 1;
+			Frameskip2MenuItem.Checked = Config.FrameSkip == 2;
+			Frameskip3MenuItem.Checked = Config.FrameSkip == 3;
+			Frameskip4MenuItem.Checked = Config.FrameSkip == 4;
+			Frameskip5MenuItem.Checked = Config.FrameSkip == 5;
+			Frameskip6MenuItem.Checked = Config.FrameSkip == 6;
+			Frameskip7MenuItem.Checked = Config.FrameSkip == 7;
+			Frameskip8MenuItem.Checked = Config.FrameSkip == 8;
+			Frameskip9MenuItem.Checked = Config.FrameSkip == 9;
+			MinimizeSkippingMenuItem.Enabled = !NeverSkipMenuItem.Checked;
+			if (!MinimizeSkippingMenuItem.Enabled)
+			{
+				MinimizeSkippingMenuItem.Checked = true;
+			}
+
+			AudioThrottleMenuItem.Enabled = Config.SoundEnabled;
+			AudioThrottleMenuItem.Checked = Config.SoundThrottle;
+			VsyncEnabledMenuItem.Checked = Config.VSync;
+
+			Speed100MenuItem.Checked = Config.SpeedPercent == 100;
+			Speed100MenuItem.Image = (Config.SpeedPercentAlternate == 100) ? Properties.Resources.FastForward : null;
+			Speed150MenuItem.Checked = Config.SpeedPercent == 150;
+			Speed150MenuItem.Image = (Config.SpeedPercentAlternate == 150) ? Properties.Resources.FastForward : null;
+			Speed400MenuItem.Checked = Config.SpeedPercent == 400;
+			Speed400MenuItem.Image = (Config.SpeedPercentAlternate == 400) ? Properties.Resources.FastForward : null;
+			Speed200MenuItem.Checked = Config.SpeedPercent == 200;
+			Speed200MenuItem.Image = (Config.SpeedPercentAlternate == 200) ? Properties.Resources.FastForward : null;
+			Speed75MenuItem.Checked = Config.SpeedPercent == 75;
+			Speed75MenuItem.Image = (Config.SpeedPercentAlternate == 75) ? Properties.Resources.FastForward : null;
+			Speed50MenuItem.Checked = Config.SpeedPercent == 50;
+			Speed50MenuItem.Image = (Config.SpeedPercentAlternate == 50) ? Properties.Resources.FastForward : null;
+
+			Speed50MenuItem.Enabled =
+				Speed75MenuItem.Enabled =
+				Speed100MenuItem.Enabled =
+				Speed150MenuItem.Enabled =
+				Speed200MenuItem.Enabled =
+				Speed400MenuItem.Enabled =
+				Config.ClockThrottle;
+
+			miUnthrottled.Checked = _unthrottled;
+		}
+
+		private void KeyPriorityMenuItem_DropDownOpened(object sender, EventArgs e)
+		{
+			switch (Config.Input_Hotkey_OverrideOptions)
+			{
+				default:
+				case 0:
+					BothHkAndControllerMenuItem.Checked = true;
+					InputOverHkMenuItem.Checked = false;
+					HkOverInputMenuItem.Checked = false;
+					break;
+				case 1:
+					BothHkAndControllerMenuItem.Checked = false;
+					InputOverHkMenuItem.Checked = true;
+					HkOverInputMenuItem.Checked = false;
+					break;
+				case 2:
+					BothHkAndControllerMenuItem.Checked = false;
+					InputOverHkMenuItem.Checked = false;
+					HkOverInputMenuItem.Checked = true;
+					break;
+			}
+		}
+
+		private void CoreToolStripMenuItem_DropDownOpened(object sender, EventArgs e)
+		{
+			quickNESToolStripMenuItem.Checked = Config.NES_InQuickNES;
+			nesHawkToolStripMenuItem.Checked = !Config.NES_InQuickNES;
+		}
+
+		private void ControllersMenuItem_Click(object sender, EventArgs e)
+		{
+			using var controller = new ControllerConfig(Emulator, Config);
+			if (controller.ShowDialog().IsOk())
+			{
+				AddOnScreenMessage("Controller settings saved");
+				InitControls();
+				InputManager.SyncControls();
+			}
+			else
+			{
+				AddOnScreenMessage("Controller config aborted");
+			}
+		}
+
+		private void HotkeysMenuItem_Click(object sender, EventArgs e)
+		{
+			using var hotkeyConfig = new HotkeyConfig(Config);
+			if (hotkeyConfig.ShowDialog().IsOk())
+			{
+				AddOnScreenMessage("Hotkey settings saved");
+				InitControls();
+				InputManager.SyncControls();
+			}
+			else
+			{
+				AddOnScreenMessage("Hotkey config aborted");
+			}
+		}
+
+		private void FirmwaresMenuItem_Click(object sender, EventArgs e)
+		{
+			if (e is RomLoader.RomErrorArgs args)
+			{
+				using var configForm = new FirmwaresConfig(true, args.RomPath);
+				var result = configForm.ShowDialog();
+				args.Retry = result == DialogResult.Retry;
+			}
+			else
+			{
+				using var configForm = new FirmwaresConfig();
+				configForm.ShowDialog();
+			}
+		}
+
+		private void MessagesMenuItem_Click(object sender, EventArgs e)
+		{
+			using var form = new MessageConfig(Config);
+			var result = form.ShowDialog();
+			AddOnScreenMessage(result.IsOk()
+				? "Message settings saved"
+				: "Message config aborted");
+		}
+
+		private void PathsMenuItem_Click(object sender, EventArgs e)
+		{
+			using var form = new PathConfig(Config);
+			form.ShowDialog();
+		}
+
+		private void SoundMenuItem_Click(object sender, EventArgs e)
+		{
+			using var form = new SoundConfig(Config);
+			if (form.ShowDialog().IsOk())
+			{
+				Sound.StartSound();
+				AddOnScreenMessage("Sound settings saved");
+				RewireSound();
+			}
+			else
+			{
+				AddOnScreenMessage("Sound config aborted");
+			}
+		}
+
+		private void AutofireMenuItem_Click(object sender, EventArgs e)
+		{
+			using var form = new AutofireConfig(Config, AutoFireController, AutofireStickyXORAdapter);
+			var result = form.ShowDialog();
+			AddOnScreenMessage(result.IsOk()
+				? "Autofire settings saved"
+				: "Autofire config aborted");
+		}
+
+		private void RewindOptionsMenuItem_Click(object sender, EventArgs e)
+		{
+			using var form = new RewindConfig();
+			AddOnScreenMessage(form.ShowDialog().IsOk()
+				? "Rewind and State settings saved"
+				: "Rewind config aborted");
+
+		}
+
+		private void FileExtensionsMenuItem_Click(object sender, EventArgs e)
+		{
+			using var form = new FileExtensionPreferences(Config);
+			var result = form.ShowDialog();
+			AddOnScreenMessage(result.IsOk()
+				? "Rom Extension Preferences changed"
+				: "Rom Extension Preferences cancelled");
+		}
+
+		private void CustomizeMenuItem_Click(object sender, EventArgs e)
+		{
+			using var form = new EmuHawkOptions(this, Config);
+			form.ShowDialog();
+		}
+
+		private void ProfilesMenuItem_Click(object sender, EventArgs e)
+		{
+			using var form = new ProfileConfig(this, Emulator, Config);
+			if (form.ShowDialog().IsOk())
+			{
+				AddOnScreenMessage("Profile settings saved");
+
+				// We hide the FirstBoot items since the user setup a Profile
+				// Is it a bad thing to do this constantly?
+				Config.FirstBoot = false;
+				ProfileFirstBootLabel.Visible = false;
+			}
+			else
+			{
+				AddOnScreenMessage("Profile config aborted");
+			}
+		}
+
+		private void ClockThrottleMenuItem_Click(object sender, EventArgs e)
+		{
+			Config.ClockThrottle ^= true;
+			if (Config.ClockThrottle)
+			{
+				var old = Config.SoundThrottle;
+				Config.SoundThrottle = false;
+				if (old)
+				{
+					RewireSound();
+				}
+
+				old = Config.VSyncThrottle;
+				Config.VSyncThrottle = false;
+				if (old)
+				{
+					PresentationPanel.Resized = true;
+				}
+			}
+
+			ThrottleMessage();
+		}
+
+		private void AudioThrottleMenuItem_Click(object sender, EventArgs e)
+		{
+			Config.SoundThrottle ^= true;
+			RewireSound();
+			if (Config.SoundThrottle)
+			{
+				Config.ClockThrottle = false;
+				var old = Config.VSyncThrottle;
+				Config.VSyncThrottle = false;
+				if (old)
+				{
+					PresentationPanel.Resized = true;
+				}
+			}
+
+			ThrottleMessage();
+		}
+
+		private void VsyncThrottleMenuItem_Click(object sender, EventArgs e)
+		{
+			Config.VSyncThrottle ^= true;
+			PresentationPanel.Resized = true;
+			if (Config.VSyncThrottle)
+			{
+				Config.ClockThrottle = false;
+				var old = Config.SoundThrottle;
+				Config.SoundThrottle = false;
+				if (old)
+				{
+					RewireSound();
+				}
+			}
+
+			if (!Config.VSync)
+			{
+				Config.VSync = true;
+				VsyncMessage();
+			}
+
+			ThrottleMessage();
+		}
+
+		private void VsyncEnabledMenuItem_Click(object sender, EventArgs e)
+		{
+			Config.VSync ^= true;
+			if (!Config.VSyncThrottle) // when vsync throttle is on, vsync is forced to on, so no change to make here
+			{
+				PresentationPanel.Resized = true;
+			}
+
+			VsyncMessage();
+		}
+
+		private void UnthrottledMenuItem_Click(object sender, EventArgs e)
+		{
+			_unthrottled ^= true;
+			ThrottleMessage();
+		}
+
+		private void MinimizeSkippingMenuItem_Click(object sender, EventArgs e)
+		{
+			Config.AutoMinimizeSkipping ^= true;
+		}
+
+		private void NeverSkipMenuItem_Click(object sender, EventArgs e) { Config.FrameSkip = 0; FrameSkipMessage(); }
+		private void Frameskip1MenuItem_Click(object sender, EventArgs e) { Config.FrameSkip = 1; FrameSkipMessage(); }
+		private void Frameskip2MenuItem_Click(object sender, EventArgs e) { Config.FrameSkip = 2; FrameSkipMessage(); }
+		private void Frameskip3MenuItem_Click(object sender, EventArgs e) { Config.FrameSkip = 3; FrameSkipMessage(); }
+		private void Frameskip4MenuItem_Click(object sender, EventArgs e) { Config.FrameSkip = 4; FrameSkipMessage(); }
+		private void Frameskip5MenuItem_Click(object sender, EventArgs e) { Config.FrameSkip = 5; FrameSkipMessage(); }
+		private void Frameskip6MenuItem_Click(object sender, EventArgs e) { Config.FrameSkip = 6; FrameSkipMessage(); }
+		private void Frameskip7MenuItem_Click(object sender, EventArgs e) { Config.FrameSkip = 7; FrameSkipMessage(); }
+		private void Frameskip8MenuItem_Click(object sender, EventArgs e) { Config.FrameSkip = 8; FrameSkipMessage(); }
+		private void Frameskip9MenuItem_Click(object sender, EventArgs e) { Config.FrameSkip = 9; FrameSkipMessage(); }
+
+		private void Speed50MenuItem_Click(object sender, EventArgs e) { ClickSpeedItem(50); }
+		private void Speed75MenuItem_Click(object sender, EventArgs e) { ClickSpeedItem(75); }
+		private void Speed100MenuItem_Click(object sender, EventArgs e) { ClickSpeedItem(100); }
+		private void Speed150MenuItem_Click(object sender, EventArgs e) { ClickSpeedItem(150); }
+		private void Speed200MenuItem_Click(object sender, EventArgs e) { ClickSpeedItem(200); }
+		private void Speed400MenuItem_Click(object sender, EventArgs e) { ClickSpeedItem(400); }
+
+		private void BothHkAndControllerMenuItem_Click(object sender, EventArgs e)
+		{
+			Config.Input_Hotkey_OverrideOptions = 0;
+			UpdateKeyPriorityIcon();
+		}
+
+		private void InputOverHkMenuItem_Click(object sender, EventArgs e)
+		{
+			Config.Input_Hotkey_OverrideOptions = 1;
+			UpdateKeyPriorityIcon();
+		}
+
+		private void HkOverInputMenuItem_Click(object sender, EventArgs e)
+		{
+			Config.Input_Hotkey_OverrideOptions = 2;
+			UpdateKeyPriorityIcon();
+		}
+
+		private void CoresSubMenu_DropDownOpened(object sender, EventArgs e)
+		{
+			GBInSGBMenuItem.Checked = Config.GB_AsSGB;
+			allowGameDBCoreOverridesToolStripMenuItem.Checked = Config.CoreForcingViaGameDB;
+		}
+
+		private void NesCoreSubMenu_DropDownOpened(object sender, EventArgs e)
+		{
+			QuicknesCoreMenuItem.Checked = Config.NES_InQuickNES;
+			NesCoreMenuItem.Checked = !Config.NES_InQuickNES && !Config.UseSubNESHawk;
+			SubNesHawkMenuItem.Checked = Config.UseSubNESHawk;
+		}
+
+		private void NesCorePick_Click(object sender, EventArgs e)
+		{
+			Config.NES_InQuickNES ^= true;
+			Config.UseSubNESHawk = false;
+
+			if (Emulator.SystemId == "NES")
+			{
+				FlagNeedsReboot();
+			}
+		}
+
+		private void SubNesCorePick_Click(object sender, EventArgs e)
+		{
+			Config.UseSubNESHawk = true;
+			Config.NES_InQuickNES = false;
+
+			if (!Emulator.IsNull())
+			{
+				FlagNeedsReboot();
+			}
+		}
+
+		private void CoreSNESSubMenu_DropDownOpened(object sender, EventArgs e)
+		{
+			Coresnes9xMenuItem.Checked = Config.SNES_InSnes9x;
+			CorebsnesMenuItem.Checked = !Config.SNES_InSnes9x;
+		}
+
+		private void CoreSnesToggle_Click(object sender, EventArgs e)
+		{
+			Config.SNES_InSnes9x ^= true;
+
+			if (Emulator.SystemId == "SNES")
+			{
+				FlagNeedsReboot();
+			}
+		}
+
+		private void GbaCoreSubMenu_DropDownOpened(object sender, EventArgs e)
+		{
+			VbaNextCoreMenuItem.Checked = !Config.GBA_UsemGBA;
+			MgbaCoreMenuItem.Checked = Config.GBA_UsemGBA;
+		}
+
+		private void GbaCorePick_Click(object sender, EventArgs e)
+		{
+			Config.GBA_UsemGBA ^= true;
+			if (Emulator.SystemId == "GBA")
+			{
+				FlagNeedsReboot();
+			}
+		}
+
+		private void SGBCoreSubmenu_DropDownOpened(object sender, EventArgs e)
+		{
+			SgbBsnesMenuItem.Checked = Config.SGB_UseBsnes;
+			SgbSameBoyMenuItem.Checked = !Config.SGB_UseBsnes;
+		}
+
+		private void GBCoreSubmenu_DropDownOpened(object sender, EventArgs e)
+		{
+			GBGambatteMenuItem.Checked = !Config.GB_UseGBHawk;
+			GBGBHawkMenuItem.Checked = Config.GB_UseGBHawk;
+		}
+
+		private void SgbCorePick_Click(object sender, EventArgs e)
+		{
+			Config.SGB_UseBsnes ^= true;
+			// TODO: only flag if one of these cores
+			if (!Emulator.IsNull())
+			{
+				FlagNeedsReboot();
+			}
+		}
+
+		private void GBCorePick_Click(object sender, EventArgs e)
+		{
+			Config.GB_UseGBHawk ^= true;
+			// TODO: only flag if one of these cores
+			if (!Emulator.IsNull())
+			{
+				FlagNeedsReboot();
+			}
+		}
+
+		private void GbInSgbMenuItem_Click(object sender, EventArgs e)
+		{
+			Config.GB_AsSGB ^= true;
+
+			if (!Emulator.IsNull())
+			{
+				FlagNeedsReboot();
+			}
+		}
+
+		private void AllowGameDBCoreOverridesToolStripMenuItem_Click(object sender, EventArgs e)
+		{
+			Config.CoreForcingViaGameDB ^= true;
+		}
+
+		private void N64VideoPluginSettingsMenuItem_Click(object sender, EventArgs e)
+		{
+			N64PluginSettingsMenuItem_Click(sender, e);
+		}
+
+		private void SetLibretroCoreMenuItem_Click(object sender, EventArgs e)
+		{
+			RunLibretroCoreChooser();
+		}
+
+		private void SaveConfigMenuItem_Click(object sender, EventArgs e)
+		{
+			SaveConfig();
+			AddOnScreenMessage("Saved settings");
+		}
+
+		private void SaveConfigAsMenuItem_Click(object sender, EventArgs e)
+		{
+			var path = PathManager.DefaultIniPath;
+			using var sfd = new SaveFileDialog
+			{
+				InitialDirectory = Path.GetDirectoryName(path),
+				FileName = Path.GetFileName(path),
+				Filter = "Config File (*.ini)|*.ini"
+			};
+
+			if (sfd.ShowHawkDialog().IsOk())
+			{
+				SaveConfig(sfd.FileName);
+				AddOnScreenMessage("Copied settings");
+			}
+		}
+
+		private void LoadConfigMenuItem_Click(object sender, EventArgs e)
+		{
+			Config = ConfigService.Load<Config>(PathManager.DefaultIniPath);
+			Config.ResolveDefaults();
+			InitControls(); // rebind hotkeys
+			AddOnScreenMessage($"Config file loaded: {PathManager.DefaultIniPath}");
+		}
+
+		private void LoadConfigFromMenuItem_Click(object sender, EventArgs e)
+		{
+			var path = PathManager.DefaultIniPath;
+			using var ofd = new OpenFileDialog
+			{
+				InitialDirectory = Path.GetDirectoryName(path),
+				FileName = Path.GetFileName(path),
+				Filter = "Config File (*.ini)|*.ini"
+			};
+
+			if (ofd.ShowHawkDialog().IsOk())
+			{
+				Config = ConfigService.Load<Config>(ofd.FileName);
+				Config.ResolveDefaults();
+				InitControls(); // rebind hotkeys
+				AddOnScreenMessage($"Config file loaded: {ofd.FileName}");
+			}
+		}
+
+		#endregion
+
+		#region Tools
+
+		private void ToolsSubMenu_DropDownOpened(object sender, EventArgs e)
+		{
+			ToolBoxMenuItem.ShortcutKeyDisplayString = Config.HotkeyBindings["ToolBox"].Bindings;
+			RamWatchMenuItem.ShortcutKeyDisplayString = Config.HotkeyBindings["RAM Watch"].Bindings;
+			RamSearchMenuItem.ShortcutKeyDisplayString = Config.HotkeyBindings["RAM Search"].Bindings;
+			HexEditorMenuItem.ShortcutKeyDisplayString = Config.HotkeyBindings["Hex Editor"].Bindings;
+			LuaConsoleMenuItem.ShortcutKeyDisplayString = Config.HotkeyBindings["Lua Console"].Bindings;
+			CheatsMenuItem.ShortcutKeyDisplayString = Config.HotkeyBindings["Cheats"].Bindings;
+			TAStudioMenuItem.ShortcutKeyDisplayString = Config.HotkeyBindings["TAStudio"].Bindings;
+			VirtualPadMenuItem.ShortcutKeyDisplayString = Config.HotkeyBindings["Virtual Pad"].Bindings;
+			TraceLoggerMenuItem.ShortcutKeyDisplayString = Config.HotkeyBindings["Trace Logger"].Bindings;
+			TraceLoggerMenuItem.Enabled = Tools.IsAvailable<TraceLogger>();
+			CodeDataLoggerMenuItem.Enabled = Tools.IsAvailable<CDL>();
+
+			TAStudioMenuItem.Enabled = Tools.IsAvailable<TAStudio>();
+
+			CheatsMenuItem.Enabled = Tools.IsAvailable<Cheats>();
+			HexEditorMenuItem.Enabled = Tools.IsAvailable<HexEditor>();
+			RamSearchMenuItem.Enabled = Tools.IsAvailable<RamSearch>();
+			RamWatchMenuItem.Enabled = Tools.IsAvailable<RamWatch>();
+
+			DebuggerMenuItem.Enabled = Tools.IsAvailable<GenericDebugger>();
+
+			batchRunnerToolStripMenuItem.Visible = VersionInfo.DeveloperBuild;
+
+			BasicBotMenuItem.Enabled = Tools.IsAvailable<BasicBot>();
+
+			gameSharkConverterToolStripMenuItem.Enabled = Tools.IsAvailable<GameShark>();
+		}
+
+		private void ExternalToolToolStripMenuItem_DropDownOpening(object sender, EventArgs e)
+		{
+			externalToolToolStripMenuItem.DropDownItems.Clear();
+
+			foreach (ToolStripMenuItem item in ExternalToolManager.ToolStripMenu)
+			{
+				if (item.Enabled)
+				{
+					item.Click += delegate
+					{
+						Tools.Load<IExternalToolForm>((string)item.Tag);
+					};
+				}
+				else
+				{
+					item.Image = Properties.Resources.ExclamationRed;
+				}
+
+				externalToolToolStripMenuItem.DropDownItems.Add(item);
+			}
+
+			if (externalToolToolStripMenuItem.DropDownItems.Count == 0)
+			{
+				externalToolToolStripMenuItem.DropDownItems.Add("None");
+			}
+		}
+
+		private void ToolBoxMenuItem_Click(object sender, EventArgs e)
+		{
+			Tools.Load<ToolBox>();
+		}
+
+		private void RamWatchMenuItem_Click(object sender, EventArgs e)
+		{
+			Tools.LoadRamWatch(true);
+		}
+
+		private void RamSearchMenuItem_Click(object sender, EventArgs e)
+		{
+			var ramSearch = Tools.Load<RamSearch>();
+			if (OSTailoredCode.IsUnixHost)
+			{
+				// this is apparently needed for weird mono-forms-on-different-thread issues
+				// don't do .Show() within Load<T>() for RamSearch - instead put an instance of it here on MainForm, then show here
+				// the mono winforms implementation is.... weird and buggy
+				ramSearch.Show();
+			}
+		}
+
+		private void LuaConsoleMenuItem_Click(object sender, EventArgs e)
+		{
+			OpenLuaConsole();
+		}
+
+		private void TAStudioMenuItem_Click(object sender, EventArgs e)
+		{
+			if (!Emulator.CanPollInput())
+			{
+				MessageBox.Show("Current core does not support input polling. TAStudio can't be used.");
+				return;
+			}
+
+			Tools.Load<TAStudio>();
+		}
+
+		private void HexEditorMenuItem_Click(object sender, EventArgs e)
+		{
+			Tools.Load<HexEditor>();
+		}
+
+		private void TraceLoggerMenuItem_Click(object sender, EventArgs e)
+		{
+			Tools.Load<TraceLogger>();
+		}
+
+		private void DebuggerMenuItem_Click(object sender, EventArgs e)
+		{
+			Tools.Load<GenericDebugger>();
+		}
+
+		private void CodeDataLoggerMenuItem_Click(object sender, EventArgs e)
+		{
+			Tools.Load<CDL>();
+		}
+
+		private void MacroToolMenuItem_Click(object sender, EventArgs e)
+		{
+			Tools.Load<MacroInputTool>();
+		}
+
+		private void VirtualPadMenuItem_Click(object sender, EventArgs e)
+		{
+			Tools.Load<VirtualpadTool>();
+		}
+
+		private void BasicBotMenuItem_Click(object sender, EventArgs e)
+		{
+			Tools.Load<BasicBot>();
+		}
+
+		private void CheatsMenuItem_Click(object sender, EventArgs e)
+		{
+			Tools.Load<Cheats>();
+		}
+
+		private void CheatCodeConverterMenuItem_Click(object sender, EventArgs e)
+		{
+			Tools.Load<GameShark>();
+		}
+
+		private void MultidiskBundlerMenuItem_Click(object sender, EventArgs e)
+		{
+			Tools.Load<MultiDiskBundler>();
+		}
+
+		private void BatchRunnerToolStripMenuItem_Click(object sender, EventArgs e)
+		{
+			using var form = new BatchRun();
+			form.ShowDialog();
+		}
+
+		#endregion
+
+		#region NES
+
+		private void QuickNesToolStripMenuItem_Click(object sender, EventArgs e)
+		{
+			Config.NES_InQuickNES = true;
+			FlagNeedsReboot();
+		}
+
+		private void NesHawkToolStripMenuItem_Click(object sender, EventArgs e)
+		{
+			Config.NES_InQuickNES = false;
+			FlagNeedsReboot();
+		}
+
+		private void NESSubMenu_DropDownOpened(object sender, EventArgs e)
+		{
+			var boardName = Emulator.HasBoardInfo() ? Emulator.AsBoardInfo().BoardName : null;
+			FDSControlsMenuItem.Enabled = boardName == "FDS";
+
+			VSControlsMenuItem.Enabled =
+			VSSettingsMenuItem.Enabled =
+				(Emulator is NES nes && nes.IsVS)
+				|| (Emulator is SubNESHawk sub && sub.IsVs);
+
+			NESSoundChannelsMenuItem.Enabled = Tools.IsAvailable<NESSoundConfig>();
+			MovieSettingsMenuItem.Enabled = (Emulator is NES || Emulator is SubNESHawk)
+				&& !MovieSession.Movie.IsActive();
+
+			NesControllerSettingsMenuItem.Enabled = Tools.IsAvailable<NesControllerSettings>()
+				&& !MovieSession.Movie.IsActive();
+
+			barcodeReaderToolStripMenuItem.Enabled = ServiceInjector.IsAvailable(Emulator.ServiceProvider, typeof(BarcodeEntry));
+
+			musicRipperToolStripMenuItem.Enabled = Tools.IsAvailable<NESMusicRipper>();
+		}
+
+		private void FdsControlsMenuItem_DropDownOpened(object sender, EventArgs e)
+		{
+			var boardName = Emulator.HasBoardInfo() ? Emulator.AsBoardInfo().BoardName : null;
+			FdsEjectDiskMenuItem.Enabled = boardName == "FDS";
+
+			while (FDSControlsMenuItem.DropDownItems.Count > 1)
+			{
+				FDSControlsMenuItem.DropDownItems.RemoveAt(1);
+			}
+
+			for (int i = 0; i < 16; i++)
+			{
+				var str = $"FDS Insert {i}";
+				if (Emulator.ControllerDefinition.BoolButtons.Contains(str))
+				{
+					FdsInsertDiskMenuAdd($"Insert Disk {i}", str, $"FDS Disk {i} inserted.");
+				}
+			}
+		}
+
+		private void NesPPUViewerMenuItem_Click(object sender, EventArgs e)
+		{
+			Tools.Load<NesPPU>();
+		}
+
+		private void NESNametableViewerMenuItem_Click(object sender, EventArgs e)
+		{
+			Tools.Load<NESNameTableViewer>();
+		}
+
+		private void MusicRipperMenuItem_Click(object sender, EventArgs e)
+		{
+			Tools.Load<NESMusicRipper>();
+		}
+
+		private void NESGameGenieCodesMenuItem_Click(object sender, EventArgs e)
+		{
+			Tools.LoadGameGenieEc();
+		}
+
+		private void NESGraphicSettingsMenuItem_Click(object sender, EventArgs e)
+		{
+			if (Emulator is NES nes)
+			{
+				using var form = new NESGraphicsConfig(this, Config, nes.GetSettings().Clone());
+				form.ShowDialog(this);
+			}
+			else if (Emulator is SubNESHawk sub)
+			{
+				using var form = new NESGraphicsConfig(this, Config, sub.GetSettings().Clone());
+				form.ShowDialog(this);
+			}
+			else if (Emulator is QuickNES quickNes)
+			{
+				using var form = new QuickNesConfig(this, quickNes.GetSettings().Clone());
+				form.ShowDialog(this);
+			}
+		}
+
+		private void NESSoundChannelsMenuItem_Click(object sender, EventArgs e)
+		{
+			Tools.Load<NESSoundConfig>();
+		}
+
+		private void VsSettingsMenuItem_Click(object sender, EventArgs e)
+		{
+			if (Emulator is NES nes && nes.IsVS)
+			{
+				using var form = new NesVsSettings(this, nes.GetSyncSettings().Clone());
+				form.ShowHawkDialog();
+			}
+			else if (Emulator is SubNESHawk sub && sub.IsVs)
+			{
+				using var form = new NesVsSettings(this, sub.GetSyncSettings().Clone());
+				form.ShowHawkDialog();
+			}
+		}
+
+		private void FdsEjectDiskMenuItem_Click(object sender, EventArgs e)
+		{
+			if (MovieSession.Movie.Mode != MovieMode.Play)
+			{
+				ClickyVirtualPadController.Click("FDS Eject");
+				AddOnScreenMessage("FDS disk ejected.");
+			}
+		}
+
+		private void VsInsertCoinP1MenuItem_Click(object sender, EventArgs e)
+		{
+			if (Emulator is NES nes && nes.IsVS
+			|| Emulator is SubNESHawk sub && sub.IsVs)
+			{
+				if (MovieSession.Movie.Mode != MovieMode.Play)
+				{
+					ClickyVirtualPadController.Click("Insert Coin P1");
+					AddOnScreenMessage("P1 Coin Inserted");
+				}
+			}
+		}
+
+		private void VsInsertCoinP2MenuItem_Click(object sender, EventArgs e)
+		{
+			if (Emulator is NES nes && nes.IsVS
+				|| Emulator is SubNESHawk sub && sub.IsVs)
+			{
+				if (MovieSession.Movie.Mode != MovieMode.Play)
+				{
+					ClickyVirtualPadController.Click("Insert Coin P2");
+					AddOnScreenMessage("P2 Coin Inserted");
+				}
+			}
+		}
+
+		private void VsServiceSwitchMenuItem_Click(object sender, EventArgs e)
+		{
+			if (Emulator is NES nes && nes.IsVS
+				|| Emulator is SubNESHawk sub && sub.IsVs)
+			{
+				if (MovieSession.Movie.Mode != MovieMode.Play)
+				{
+					ClickyVirtualPadController.Click("Service Switch");
+					AddOnScreenMessage("Service Switch Pressed");
+				}
+			}
+		}
+
+		private void NesControllerSettingsMenuItem_Click(object sender, EventArgs e)
+		{
+			if (Emulator is NES nes)
+			{
+				using var form = new NesControllerSettings(this, nes.GetSyncSettings().Clone());
+				form.ShowDialog();
+			}
+			else if (Emulator is SubNESHawk sub)
+			{
+				using var form = new NesControllerSettings(this, sub.GetSyncSettings().Clone());
+				form.ShowDialog();
+			}
+			else if (Emulator is QuickNES)
+			{
+				GenericCoreConfig.DoDialog(this, "QuickNES Controller Settings", true, false);
+			}
+		}
+
+		private void MovieSettingsMenuItem_Click(object sender, EventArgs e)
+		{
+			if (Emulator is NES nes)
+			{
+				using var dlg = new NESSyncSettingsForm(this, nes.GetSyncSettings().Clone(), nes.HasMapperProperties);
+				dlg.ShowDialog(this);
+			}
+			else if (Emulator is SubNESHawk sub)
+			{
+				using var dlg = new NESSyncSettingsForm(this, sub.GetSyncSettings().Clone(), sub.HasMapperProperties);
+				dlg.ShowDialog(this);
+			}
+			
+		}
+
+		private void BarcodeReaderMenuItem_Click(object sender, EventArgs e)
+		{
+			Tools.Load<BarcodeEntry>();
+		}
+
+		#endregion
+
+		#region PCE
+
+		private void PCESubMenu_DropDownOpened(object sender, EventArgs e)
+		{
+			var s = ((PCEngine)Emulator).GetSettings();
+
+			PceControllerSettingsMenuItem.Enabled = MovieSession.Movie.NotActive();
+			PCEAlwaysPerformSpriteLimitMenuItem.Checked = s.SpriteLimit;
+			PCEAlwaysEqualizeVolumesMenuItem.Checked = s.EqualizeVolume;
+			PCEArcadeCardRewindEnableMenuItem.Checked = s.ArcadeCardRewindHack;
+		}
+
+		private void PceControllerSettingsMenuItem_Click(object sender, EventArgs e)
+		{
+			if (Emulator is PCEngine pce)
+			{
+				using var dlg = new PCEControllerConfig(this, pce.GetSyncSettings().Clone());
+				dlg.ShowDialog();
+			}
+		}
+
+		private void PceGraphicsSettingsMenuItem_Click(object sender, EventArgs e)
+		{
+			if (Emulator is PCEngine pce)
+			{
+				using var form = new PCEGraphicsConfig(this, pce.GetSettings().Clone());
+				form.ShowDialog();
+			}
+		}
+
+		private void PceBgViewerMenuItem_Click(object sender, EventArgs e)
+		{
+			Tools.Load<PceBgViewer>();
+		}
+
+		private void PceTileViewerMenuItem_Click(object sender, EventArgs e)
+		{
+			Tools.Load<PCETileViewer>();
+		}
+
+		private void PceSoundDebuggerMenuItem_Click(object sender, EventArgs e)
+		{
+			Tools.Load<PCESoundDebugger>();
+		}
+
+		private void PCEAlwaysPerformSpriteLimitMenuItem_Click(object sender, EventArgs e)
+		{
+			var s = ((PCEngine)Emulator).GetSettings();
+			s.SpriteLimit ^= true;
+			PutCoreSettings(s);
+		}
+
+		private void PCEAlwaysEqualizeVolumesMenuItem_Click(object sender, EventArgs e)
+		{
+			var s = ((PCEngine)Emulator).GetSettings();
+			s.EqualizeVolume ^= true;
+			PutCoreSettings(s);
+		}
+
+		private void PCEArcadeCardRewindEnableMenuItem_Click(object sender, EventArgs e)
+		{
+			var s = ((PCEngine)Emulator).GetSettings();
+			s.ArcadeCardRewindHack ^= true;
+			PutCoreSettings(s);
+		}
+
+		#endregion
+
+		#region SMS
+
+		private void SMSSubMenu_DropDownOpened(object sender, EventArgs e)
+		{
+			var s = ((SMS)Emulator).GetSettings();
+			var ss = ((SMS)Emulator).GetSyncSettings();
+			SMSregionExportToolStripMenuItem.Checked = ss.ConsoleRegion == "Export";
+			SMSregionJapanToolStripMenuItem.Checked = ss.ConsoleRegion == "Japan";
+			SMSregionKoreaToolStripMenuItem.Checked = ss.ConsoleRegion == "Korea";
+			SMSregionAutoToolStripMenuItem.Checked = ss.ConsoleRegion == "Auto";
+			SMSdisplayNtscToolStripMenuItem.Checked = ss.DisplayType == "NTSC";
+			SMSdisplayPalToolStripMenuItem.Checked = ss.DisplayType == "PAL";
+			SMSdisplayAutoToolStripMenuItem.Checked = ss.DisplayType == "Auto";
+			SMSControllerStandardToolStripMenuItem.Checked = ss.ControllerType == "Standard";
+			SMSControllerPaddleToolStripMenuItem.Checked = ss.ControllerType == "Paddle";
+			SMSControllerLightPhaserToolStripMenuItem.Checked = ss.ControllerType == "Light Phaser";
+			SMSControllerSportsPadToolStripMenuItem.Checked = ss.ControllerType == "Sports Pad";
+			SMSControllerKeyboardToolStripMenuItem.Checked = ss.ControllerType == "Keyboard";
+			SMSenableBIOSToolStripMenuItem.Checked = ss.UseBIOS;
+			SMSEnableFMChipMenuItem.Checked = ss.EnableFM;
+			SMSOverclockMenuItem.Checked = ss.AllowOverlock;
+			SMSForceStereoMenuItem.Checked = s.ForceStereoSeparation;
+			SMSSpriteLimitMenuItem.Checked = s.SpriteLimit;
+			SMSDisplayOverscanMenuItem.Checked = s.DisplayOverscan;
+			SMSFix3DGameDisplayToolStripMenuItem.Checked = s.Fix3D;
+			ShowClippedRegionsMenuItem.Checked = s.ShowClippedRegions;
+			HighlightActiveDisplayRegionMenuItem.Checked = s.HighlightActiveDisplayRegion;
+
+			SMSEnableFMChipMenuItem.Visible =
+				SMSFix3DGameDisplayToolStripMenuItem.Visible =
+				SMSenableBIOSToolStripMenuItem.Visible =
+				Game.System == "SMS";
+
+			SMSDisplayOverscanMenuItem.Visible =
+				Game.System == "SMS" || Game.System == "SG";
+
+			SMSOverclockMenuItem.Visible =
+				SMSForceStereoMenuItem.Visible =
+				SMSdisplayToolStripMenuItem.Visible =
+				Game.System != "GG";
+
+			ShowClippedRegionsMenuItem.Visible =
+				HighlightActiveDisplayRegionMenuItem.Visible =
+				GGGameGenieMenuItem.Visible =
+				Game.System == "GG";
+
+			SMSOverclockMenuItem.Visible =
+				SMSVDPViewerToolStripMenuItem.Visible =
+				toolStripSeparator24.Visible =
+				Game.System != "SG";
+		}
+
+		private void SMS_RegionExport_Click(object sender, EventArgs e)
+		{
+			var ss = ((SMS)Emulator).GetSyncSettings();
+			ss.ConsoleRegion = "Export";
+			PutCoreSyncSettings(ss);
+		}
+
+		private void SMS_RegionJapan_Click(object sender, EventArgs e)
+		{
+			var ss = ((SMS)Emulator).GetSyncSettings();
+			ss.ConsoleRegion = "Japan";
+			PutCoreSyncSettings(ss);
+		}
+
+		private void SMS_RegionKorea_Click(object sender, EventArgs e)
+		{
+			var ss = ((SMS)Emulator).GetSyncSettings();
+			ss.ConsoleRegion = "Korea";
+			PutCoreSyncSettings(ss);
+		}
+
+		private void SMS_RegionAuto_Click(object sender, EventArgs e)
+		{
+			var ss = ((SMS)Emulator).GetSyncSettings();
+			ss.ConsoleRegion = "Auto";
+			PutCoreSyncSettings(ss);
+		}
+
+		private void SMS_DisplayNTSC_Click(object sender, EventArgs e)
+		{
+			var ss = ((SMS)Emulator).GetSyncSettings();
+			ss.DisplayType = "NTSC";
+			PutCoreSyncSettings(ss);
+		}
+
+		private void SMS_DisplayPAL_Click(object sender, EventArgs e)
+		{
+			var ss = ((SMS)Emulator).GetSyncSettings();
+			ss.DisplayType = "PAL";
+			PutCoreSyncSettings(ss);
+		}
+
+		private void SMS_DisplayAuto_Click(object sender, EventArgs e)
+		{
+			var ss = ((SMS)Emulator).GetSyncSettings();
+			ss.DisplayType = "Auto";
+			PutCoreSyncSettings(ss);
+		}
+
+		private void SmsBiosMenuItem_Click(object sender, EventArgs e)
+		{
+			var ss = ((SMS)Emulator).GetSyncSettings();
+			ss.UseBIOS ^= true;
+			PutCoreSyncSettings(ss);
+		}
+
+		private void SmsEnableFmChipMenuItem_Click(object sender, EventArgs e)
+		{
+			var ss = ((SMS)Emulator).GetSyncSettings();
+			ss.EnableFM ^= true;
+			PutCoreSyncSettings(ss);
+		}
+
+		private void SMSOverclockMenuItem_Click(object sender, EventArgs e)
+		{
+			var ss = ((SMS)Emulator).GetSyncSettings();
+			ss.AllowOverlock ^= true;
+			PutCoreSyncSettings(ss);
+		}
+
+		private void SMSForceStereoMenuItem_Click(object sender, EventArgs e)
+		{
+			var s = ((SMS)Emulator).GetSettings();
+			s.ForceStereoSeparation ^= true;
+			PutCoreSettings(s);
+		}
+
+		private void SMSSpriteLimitMenuItem_Click(object sender, EventArgs e)
+		{
+			var s = ((SMS)Emulator).GetSettings();
+			s.SpriteLimit ^= true;
+			PutCoreSettings(s);
+		}
+
+		private void SMSDisplayOverscanMenuItem_Click(object sender, EventArgs e)
+		{
+			var s = ((SMS)Emulator).GetSettings();
+			s.DisplayOverscan ^= true;
+			PutCoreSettings(s);
+		}
+
+		private void SMSFix3DDisplayMenuItem_Click(object sender, EventArgs e)
+		{
+			var s = ((SMS)Emulator).GetSettings();
+			s.Fix3D ^= true;
+			PutCoreSettings(s);
+		}
+
+		private void ShowClippedRegionsMenuItem_Click(object sender, EventArgs e)
+		{
+			var s = ((SMS)Emulator).GetSettings();
+			s.ShowClippedRegions ^= true;
+			PutCoreSettings(s);
+		}
+
+		private void HighlightActiveDisplayRegionMenuItem_Click(object sender, EventArgs e)
+		{
+			var s = ((SMS)Emulator).GetSettings();
+			s.HighlightActiveDisplayRegion ^= true;
+			PutCoreSettings(s);
+		}
+
+		private void SMSGraphicsSettingsMenuItem_Click(object sender, EventArgs e)
+		{
+			if (Emulator is SMS sms)
+			{
+				using var form = new SmsGraphicsConfig(this, sms.GetSettings().Clone());
+				form.ShowDialog();
+			}
+		}
+
+		private void GGGameGenieMenuItem_Click(object sender, EventArgs e)
+		{
+			Tools.LoadGameGenieEc();
+		}
+
+		private void SmsVdpViewerMenuItem_Click(object sender, EventArgs e)
+		{
+			Tools.Load<SmsVDPViewer>();
+		}
+
+		private void SMSControllerStandardToolStripMenuItem_Click(object sender, EventArgs e)
+		{
+			var s = ((SMS)Emulator).GetSyncSettings();
+			s.ControllerType = "Standard";
+			PutCoreSyncSettings(s);
+		}
+
+		private void SMSControllerPaddleToolStripMenuItem_Click(object sender, EventArgs e)
+		{
+			var s = ((SMS)Emulator).GetSyncSettings();
+			s.ControllerType = "Paddle";
+			PutCoreSyncSettings(s);
+		}
+
+		private void SMSControllerLightPhaserToolStripMenuItem_Click(object sender, EventArgs e)
+		{
+			var s = ((SMS)Emulator).GetSyncSettings();
+			s.ControllerType = "Light Phaser";
+			PutCoreSyncSettings(s);
+		}
+
+		private void SMSControllerSportsPadToolStripMenuItem_Click(object sender, EventArgs e)
+		{
+			var s = ((SMS)Emulator).GetSyncSettings();
+			s.ControllerType = "Sports Pad";
+			PutCoreSyncSettings(s);
+		}
+
+		private void SMSControllerKeyboardToolStripMenuItem_Click(object sender, EventArgs e)
+		{
+			var s = ((SMS)Emulator).GetSyncSettings();
+			s.ControllerType = "Keyboard";
+			PutCoreSyncSettings(s);
+		}
+
+		#endregion
+
+		#region TI83
+
+		private void TI83SubMenu_DropDownOpened(object sender, EventArgs e)
+		{
+			AutoloadKeypadMenuItem.Checked = Config.TI83autoloadKeyPad;
+		}
+
+		private void KeypadMenuItem_Click(object sender, EventArgs e)
+		{
+			Tools.Load<TI83KeyPad>();
+		}
+
+		private void AutoloadKeypadMenuItem_Click(object sender, EventArgs e)
+		{
+			Config.TI83autoloadKeyPad ^= true;
+		}
+
+		private void LoadTIFileMenuItem_Click(object sender, EventArgs e)
+		{
+			var ti83 = (TI83)Emulator;
+			using var ofd = new OpenFileDialog
+			{
+				InitialDirectory = PathManager.GetRomsPath(Emulator.SystemId),
+				Filter = "TI-83 Program Files (*.83p,*.8xp)|*.83P;*.8xp|All Files|*.*",
+				RestoreDirectory = true
+			};
+
+			if (ofd.ShowDialog().IsOk())
+			{
+				try
+				{
+					ti83.LinkPort.SendFileToCalc(File.OpenRead(ofd.FileName), true);
+				}
+				catch (IOException ex)
+				{
+					var message = $"Invalid file format. Reason: {ex.Message} \nForce transfer? This may cause the calculator to crash.";
+
+					if (MessageBox.Show(message, "Upload Failed", MessageBoxButtons.YesNoCancel, MessageBoxIcon.Question) == DialogResult.Yes)
+					{
+						ti83.LinkPort.SendFileToCalc(File.OpenRead(ofd.FileName), false);
+					}
+				}
+			}
+		}
+
+		private void TI83PaletteMenuItem_Click(object sender, EventArgs e)
+		{
+			if (Emulator is TI83 ti83)
+			{
+				using var form = new TI83PaletteConfig(this, ti83.GetSettings().Clone());
+				AddOnScreenMessage(form.ShowDialog().IsOk()
+					? "Palette settings saved"
+					: "Palette config aborted");
+			}
+		}
+
+		#endregion
+
+		#region Atari
+
+		private void AtariSettingsToolStripMenuItem_Click(object sender, EventArgs e)
+		{
+			GenericCoreConfig.DoDialog(this, "Atari 2600 Settings");
+		}
+
+		#endregion
+
+		#region Atari7800
+
+		private void A7800SubMenu_DropDownOpened(object sender, EventArgs e)
+		{
+			A7800ControllerSettingsMenuItem.Enabled
+				= A7800FilterSettingsMenuItem.Enabled
+				= MovieSession.Movie.NotActive();
+		}
+
+		private void A7800ControllerSettingsToolStripMenuItem_Click(object sender, EventArgs e)
+		{
+			if (Emulator is A7800Hawk atari7800Hawk)
+			{
+				using var form = new A7800ControllerSettings(this, atari7800Hawk.GetSyncSettings().Clone());
+				form.ShowDialog();
+			}
+		}
+
+		private void A7800FilterSettingsToolStripMenuItem_Click(object sender, EventArgs e)
+		{
+			if (Emulator is A7800Hawk atari7800Hawk)
+			{
+				using var form = new A7800FilterSettings(this, atari7800Hawk.GetSyncSettings().Clone());
+				form.ShowDialog();
+			}
+		}
+
+		#endregion
+
+		#region GB
+
+		private void GBSubMenu_DropDownOpened(object sender, EventArgs e)
+		{
+			LoadGBInSGBMenuItem.Checked = Config.GB_AsSGB;
+			GBGPUViewerMenuItem.Enabled = !OSTailoredCode.IsUnixHost;
+		}
+
+		private void GBCoreSettingsMenuItem_Click(object sender, EventArgs e)
+		{
+			if (Emulator is Gameboy gb)
+			{
+				GBPrefs.DoGBPrefsDialog(this, gb);
+			}
+			else // SameBoy
+			{
+				GenericCoreConfig.DoDialog(this, "Gameboy Settings");
+			}
+		}
+
+		private void LoadGbInSgbMenuItem_Click(object sender, EventArgs e)
+		{
+			SnesGbInSgbMenuItem_Click(sender, e);
+		}
+
+		private void GbGpuViewerMenuItem_Click(object sender, EventArgs e)
+		{
+			Tools.Load<GBGPUView>();
+		}
+
+		private void GBGameGenieMenuItem_Click(object sender, EventArgs e)
+		{
+			Tools.LoadGameGenieEc();
+		}
+
+		private void GBPrinterViewerMenuItem_Click(object sender, EventArgs e)
+		{
+			Tools.Load<GBPrinterView>();
+		}
+
+		#endregion
+
+		#region GBA
+
+		private void GBACoreSettingsToolStripMenuItem_Click(object sender, EventArgs e)
+		{
+			GenericCoreConfig.DoDialog(this, "Gameboy Advance Settings");
+		}
+
+		private void GbaGpuViewerMenuItem_Click(object sender, EventArgs e)
+		{
+			Tools.Load<GBAGPUView>();
+		}
+
+		private void UsemGBAMenuItem_Click(object sender, EventArgs e)
+		{
+			Config.GBA_UsemGBA = true;
+			FlagNeedsReboot();
+		}
+
+		private void UseVbaNextMenuItem_Click(object sender, EventArgs e)
+		{
+			Config.GBA_UsemGBA = false;
+			FlagNeedsReboot();
+		}
+
+		private void GBASubMenu_DropDownOpened(object sender, EventArgs e)
+		{
+			GbaGpuViewerMenuItem.Enabled = !OSTailoredCode.IsUnixHost;
+		}
+
+		private void GBACoreSelectionSubMenu_DropDownOpened(object sender, EventArgs e)
+		{
+			GBAmGBAMenuItem.Checked = Config.GBA_UsemGBA;
+			GBAVBANextMenuItem.Checked = !Config.GBA_UsemGBA;
+		}
+
+		#endregion
+
+		#region PSX
+
+		private void PSXSubMenu_DropDownOpened(object sender, EventArgs e)
+		{
+			PSXControllerSettingsMenuItem.Enabled = MovieSession.Movie.NotActive();
+		}
+
+		private void PSXControllerSettingsMenuItem_Click(object sender, EventArgs e)
+		{
+			if (Emulator is Octoshock psx)
+			{
+				using var form = new PSXControllerConfig(this, psx.GetSyncSettings().Clone());
+				form.ShowDialog();
+			}
+		}
+
+		private void PSXOptionsMenuItem_Click(object sender, EventArgs e)
+		{
+			if (Emulator is Octoshock psx)
+			{
+				if (PSXOptions.DoSettingsDialog(this, psx).IsOk())
+				{
+					FrameBufferResized();
+				}
+			}
+		}
+
+		private void PSXDiscControlsMenuItem_Click(object sender, EventArgs e)
+		{
+			Tools.Load<VirtualpadTool>().ScrollToPadSchema("Console");
+		}
+
+		private void PSXHashDiscsToolStripMenuItem_Click(object sender, EventArgs e)
+		{
+			using var form = new PSXHashDiscs();
+			form.ShowDialog();
+		}
+
+		#endregion
+
+		#region SNES
+
+		private void SNESSubMenu_DropDownOpened(object sender, EventArgs e)
+		{
+			if (((LibsnesCore)Emulator).IsSGB)
+			{
+				SnesGBInSGBMenuItem.Visible = true;
+				SnesGBInSGBMenuItem.Checked = Config.GB_AsSGB;
+			}
+			else
+			{
+				SnesGBInSGBMenuItem.Visible = false;
+			}
+
+			SNESControllerConfigurationMenuItem.Enabled = MovieSession.Movie.NotActive();
+			SnesGfxDebuggerMenuItem.Enabled = !OSTailoredCode.IsUnixHost;
+		}
+
+		private void SNESControllerConfigurationMenuItem_Click(object sender, EventArgs e)
+		{
+			if (Emulator is LibsnesCore bsnes)
+			{
+				using var form = new SNESControllerSettings(this, bsnes.GetSyncSettings().Clone());
+				form.ShowDialog();
+			}
+		}
+
+		private void SnesGfxDebuggerMenuItem_Click(object sender, EventArgs e)
+		{
+			Tools.Load<SNESGraphicsDebugger>();
+		}
+
+		private void SnesGbInSgbMenuItem_Click(object sender, EventArgs e)
+		{
+			Config.GB_AsSGB ^= true;
+			FlagNeedsReboot();
+		}
+
+		private void SnesGameGenieMenuItem_Click(object sender, EventArgs e)
+		{
+			Tools.LoadGameGenieEc();
+		}
+
+		private void SnesOptionsMenuItem_Click(object sender, EventArgs e)
+		{
+			if (Emulator is LibsnesCore bsnes)
+			{
+				SNESOptions.DoSettingsDialog(this, bsnes);
+			}
+		}
+
+		private void Snes9xSettingsMenuItem_Click(object sender, EventArgs e)
+		{
+			GenericCoreConfig.DoDialog(this, "Snes9x Settings");
+		}
+
+		#endregion
+
+		#region Coleco
+
+		private void ColecoSubMenu_DropDownOpened(object sender, EventArgs e)
+		{
+			var ss = ((ColecoVision)Emulator).GetSyncSettings();
+			ColecoSkipBiosMenuItem.Checked = ss.SkipBiosIntro;
+			ColecoUseSGMMenuItem.Checked = ss.UseSGM;
+			ColecoControllerSettingsMenuItem.Enabled = MovieSession.Movie.NotActive();
+		}
+
+		private void ColecoSkipBiosMenuItem_Click(object sender, EventArgs e)
+		{
+			var ss = ((ColecoVision)Emulator).GetSyncSettings();
+			ss.SkipBiosIntro ^= true;
+			PutCoreSyncSettings(ss);
+		}
+
+		private void ColecoUseSGMMenuItem_Click(object sender, EventArgs e)
+		{
+			var ss = ((ColecoVision)Emulator).GetSyncSettings();
+			ss.UseSGM ^= true;
+			PutCoreSyncSettings(ss);
+		}
+
+		private void ColecoControllerSettingsMenuItem_Click(object sender, EventArgs e)
+		{
+			if (Emulator is ColecoVision coleco)
+			{
+				using var form = new ColecoControllerSettings(this, coleco.GetSyncSettings().Clone());
+				form.ShowDialog();
+			}
+		}
+
+		#endregion
+
+		#region N64
+
+		private void N64SubMenu_DropDownOpened(object sender, EventArgs e)
+		{
+			N64PluginSettingsMenuItem.Enabled =
+				N64ControllerSettingsMenuItem.Enabled =
+				N64ExpansionSlotMenuItem.Enabled = 
+				MovieSession.Movie.NotActive();
+
+			N64CircularAnalogRangeMenuItem.Checked = Config.N64UseCircularAnalogConstraint;
+
+			var s = ((N64)Emulator).GetSettings();
+			MupenStyleLagMenuItem.Checked = s.UseMupenStyleLag;
+
+			N64ExpansionSlotMenuItem.Checked = ((N64)Emulator).UsingExpansionSlot;
+			N64ExpansionSlotMenuItem.Enabled = !((N64)Emulator).IsOverridingUserExpansionSlotSetting;
+		}
+
+		private void N64PluginSettingsMenuItem_Click(object sender, EventArgs e)
+		{
+			using var form = new N64VideoPluginConfig(this, Config, Emulator);
+			if (form.ShowDialog().IsOk())
+			{
+				if (Emulator.IsNull())
+				{
+					AddOnScreenMessage("Plugin settings saved");
+				}
+				else
+				{
+					// Do nothing, Reboot is being flagged already if they changed anything
+				}
+			}
+			else
+			{
+				AddOnScreenMessage("Plugin settings aborted");
+			}
+		}
+
+		private void N64ControllerSettingsMenuItem_Click(object sender, EventArgs e)
+		{
+			if (Emulator is N64 n64)
+			{
+				using var form = new N64ControllersSetup(this, n64.GetSyncSettings().Clone());
+				form.ShowDialog();
+			}
+		}
+
+		private void N64CircularAnalogRangeMenuItem_Click(object sender, EventArgs e)
+		{
+			Config.N64UseCircularAnalogConstraint ^= true;
+		}
+
+		private void MupenStyleLagMenuItem_Click(object sender, EventArgs e)
+		{
+			var n64 = (N64)Emulator;
+			var s = n64.GetSettings();
+			s.UseMupenStyleLag ^= true;
+			n64.PutSettings(s);
+		}
+
+		private void N64ExpansionSlotMenuItem_Click(object sender, EventArgs e)
+		{
+			var n64 = (N64)Emulator;
+			var ss = n64.GetSyncSettings();
+			ss.DisableExpansionSlot ^= true;
+			n64.PutSyncSettings(ss);
+			FlagNeedsReboot();
+		}
+
+		#endregion
+
+		#region Saturn
+
+		private void SaturnPreferencesMenuItem_Click(object sender, EventArgs e)
+		{
+			GenericCoreConfig.DoDialog(this, "Saturn Settings");
+		}
+
+		#endregion
+
+		#region DGB
+
+		private void DgbSettingsMenuItem_Click(object sender, EventArgs e)
+		{
+			if (Emulator is GambatteLink gambatte)
+			{
+				DGBPrefs.DoDGBPrefsDialog(this, gambatte);
+			}
+		}
+
+		private void DgbHawkSettingsMenuItem_Click(object sender, EventArgs e)
+		{
+			GenericCoreConfig.DoDialog(this, "Gameboy Settings");
+		}
+
+		#endregion
+
+		#region GB3x
+
+		private void GB3xSettingsMenuItem_Click(object sender, EventArgs e)
+		{
+			GenericCoreConfig.DoDialog(this, "Gameboy Settings");
+		}
+
+		#endregion
+
+		#region GB4x
+
+		private void GB4xSettingsMenuItem_Click(object sender, EventArgs e)
+		{
+			GenericCoreConfig.DoDialog(this, "Gameboy Settings");
+		}
+
+		#endregion
+
+		#region GGL
+
+		private void GGLSettingsMenuItem_Click(object sender, EventArgs e)
+		{
+			GenericCoreConfig.DoDialog(this, "Game Gear Settings");
+		}
+
+		#endregion
+
+		#region Vectrex
+
+		private void VectrexSettingsMenuItem_Click(object sender, EventArgs e)
+		{
+			GenericCoreConfig.DoDialog(this, "Vectrex Settings");
+		}
+
+		#endregion
+
+		#region O2Hawk
+
+		private void O2HawkSettingsMenuItem_Click(object sender, EventArgs e)
+		{
+			GenericCoreConfig.DoDialog(this, "Odyssey Settings");
+		}
+
+		#endregion
+
+		#region GEN
+
+		private void GenVdpViewerMenuItem_Click(object sender, EventArgs e)
+		{
+			Tools.Load<GenVDPViewer>();
+		}
+
+		private void GenesisSettingsMenuItem_Click(object sender, EventArgs e)
+		{
+			GenericCoreConfig.DoDialog(this, "Genesis Settings");
+		}
+
+		private void GenesisGameGenieEcDc_Click(object sender, EventArgs e)
+		{
+			Tools.Load<GenGameGenie>();
+		}
+
+		#endregion
+
+		#region Wondersawn
+
+		private void WonderSwanSettingsMenuItem_Click(object sender, EventArgs e)
+		{
+			GenericCoreConfig.DoDialog(this, "WonderSwan Settings");
+		}
+
+		#endregion
+
+		#region Apple II
+
+		private void AppleIISettingsMenuItem_Click(object sender, EventArgs e)
+		{
+			GenericCoreConfig.DoDialog(this, "Apple II Settings");
+		}
+
+		private void AppleSubMenu_DropDownOpened(object sender, EventArgs e)
+		{
+			if (Emulator is AppleII)
+			{
+				AppleDisksSubMenu.Enabled = ((AppleII)Emulator).DiskCount > 1;
+			}
+		}
+
+		private void AppleDisksSubMenu_DropDownOpened(object sender, EventArgs e)
+		{
+			AppleDisksSubMenu.DropDownItems.Clear();
+
+			if (Emulator is AppleII appleII)
+			{
+				for (int i = 0; i < appleII.DiskCount; i++)
+				{
+					var menuItem = new ToolStripMenuItem
+					{
+						Name = $"Disk{i + 1}",
+						Text = $"Disk{i + 1}",
+						Checked = appleII.CurrentDisk == i
+					};
+
+					int dummy = i;
+					menuItem.Click += (o, ev) =>
+					{
+						appleII.SetDisk(dummy);
+					};
+
+					AppleDisksSubMenu.DropDownItems.Add(menuItem);
+				}
+			}
+		}
+
+		#endregion
+
+		#region C64
+
+		private void C64SubMenu_DropDownOpened(object sender, EventArgs e)
+		{
+			if (Emulator is C64)
+			{
+				C64DisksSubMenu.Enabled = ((C64)Emulator).DiskCount > 1;
+			}
+		}
+
+		private void C64DisksSubMenu_DropDownOpened(object sender, EventArgs e)
+		{
+			C64DisksSubMenu.DropDownItems.Clear();
+
+			if (Emulator is C64 c64)
+			{
+				for (int i = 0; i < c64.DiskCount; i++)
+				{
+					var menuItem = new ToolStripMenuItem
+					{
+						Name = $"Disk{i + 1}",
+						Text = $"Disk{i + 1}",
+						Checked = c64.CurrentDisk == i
+					};
+
+					int dummy = i;
+					menuItem.Click += (o, ev) =>
+					{
+						c64.SetDisk(dummy);
+					};
+
+					C64DisksSubMenu.DropDownItems.Add(menuItem);
+				}
+			}
+		}
+
+		private void C64SettingsMenuItem_Click(object sender, EventArgs e)
+		{
+			GenericCoreConfig.DoDialog(this, "C64 Settings");
+		}
+
+		#endregion
+
+		#region Intv
+
+		private void IntVSubMenu_DropDownOpened(object sender, EventArgs e)
+		{
+			IntVControllerSettingsMenuItem.Enabled = MovieSession.Movie.NotActive();
+		}
+
+		private void IntVControllerSettingsMenuItem_Click(object sender, EventArgs e)
+		{
+			if (Emulator is Intellivision intv)
+			{
+				using var form = new IntvControllerSettings(this, intv.GetSyncSettings().Clone());
+				form.ShowDialog();
+			}
+		}
+
+		#endregion
+
+		#region VirtualBoy
+		private void VirtualBoySettingsMenuItem_Click(object sender, EventArgs e)
+		{
+			GenericCoreConfig.DoDialog(this, "VirtualBoy Settings");
+		}
+
+		#endregion
+
+		#region NeoGeoPocket
+
+		private void NeoGeoSettingsMenuItem_Click(object sender, EventArgs e)
+		{
+			GenericCoreConfig.DoDialog(this, "NeoPop Settings");
+		}
+
+		#endregion
+
+		#region PC-FX
+
+		private void PCFXSettingsMenuItem_Click(object sender, EventArgs e)
+		{
+			GenericCoreConfig.DoDialog(this, "PC-FX Settings");
+		}
+
+		#endregion
+
+		#region ZXSpectrum
+
+		private void ZXSpectrumControllerConfigurationMenuItem_Click(object sender, EventArgs e)
+		{
+			if (Emulator is ZXSpectrum zxs)
+			{
+				using var form = new ZxSpectrumJoystickSettings(this, zxs.GetSyncSettings().Clone());
+				form.ShowDialog();
+			}
+		}
+
+		private void ZXSpectrumCoreEmulationSettingsMenuItem_Click(object sender, EventArgs e)
+		{
+			if (Emulator is ZXSpectrum speccy)
+			{
+				using var form = new ZxSpectrumCoreEmulationSettings(this, speccy.GetSyncSettings().Clone());
+				form.ShowDialog();
+			}
+		}
+
+		private void ZXSpectrumNonSyncSettingsMenuItem_Click(object sender, EventArgs e)
+		{
+			if (Emulator is ZXSpectrum speccy)
+			{
+				using var form = new ZxSpectrumNonSyncSettings(this, speccy.GetSettings().Clone());
+				form.ShowDialog();
+			}
+		}
+
+		private void ZXSpectrumAudioSettingsMenuItem_Click(object sender, EventArgs e)
+		{
+			if (Emulator is ZXSpectrum speccy)
+			{
+				using var form = new ZxSpectrumAudioSettings(this, speccy.GetSettings().Clone());
+				form.ShowDialog();
+			}
+		}
+
+		private void ZXSpectrumPokeMemoryMenuItem_Click(object sender, EventArgs e)
+		{
+			if (Emulator is ZXSpectrum speccy)
+			{
+				using var form = new ZxSpectrumPokeMemory(this, speccy);
+				form.ShowDialog();
+			}
+		}
+
+		private void ZXSpectrumMediaMenuItem_DropDownOpened(object sender, EventArgs e)
+		{
+			if (Emulator is ZXSpectrum speccy)
+			{
+				ZXSpectrumTapesSubMenu.Enabled = speccy._tapeInfo.Count > 0;
+				ZXSpectrumDisksSubMenu.Enabled = speccy._diskInfo.Count > 0;
+			}
+		}
+
+		private void ZXSpectrumTapesSubMenu_DropDownOpened(object sender, EventArgs e)
+		{
+			ZXSpectrumTapesSubMenu.DropDownItems.Clear();
+
+			var items = new List<ToolStripMenuItem>();
+
+			if (Emulator is ZXSpectrum speccy)
+			{
+				var tapeMediaIndex = speccy._machine.TapeMediaIndex;
+
+				for (int i = 0; i < speccy._tapeInfo.Count; i++)
+				{
+					string name = speccy._tapeInfo[i].Name;
+
+					var menuItem = new ToolStripMenuItem
+					{
+						Name = $"{i}_{name}",
+						Text = $"{i}: {name}",
+						Checked = tapeMediaIndex == i
+					};
+
+					int dummy = i;
+					menuItem.Click += (o, ev) =>
+					{
+						speccy._machine.TapeMediaIndex = dummy;
+					};
+
+					items.Add(menuItem);
+				}
+			}
+
+			ZXSpectrumTapesSubMenu.DropDownItems.AddRange(items.ToArray());
+		}
+
+		private void ZXSpectrumDisksSubMenu_DropDownOpened(object sender, EventArgs e)
+		{
+			ZXSpectrumDisksSubMenu.DropDownItems.Clear();
+
+			var items = new List<ToolStripMenuItem>();
+
+			if (Emulator is ZXSpectrum speccy)
+			{
+				var diskMediaIndex = speccy._machine.DiskMediaIndex;
+
+				for (int i = 0; i < speccy._diskInfo.Count; i++)
+				{
+					string name = speccy._diskInfo[i].Name;
+
+					var menuItem = new ToolStripMenuItem
+					{
+						Name = $"{i}_{name}",
+						Text = $"{i}: {name}",
+						Checked = diskMediaIndex == i
+					};
+
+					int dummy = i;
+					menuItem.Click += (o, ev) =>
+					{
+						speccy._machine.DiskMediaIndex = dummy;
+					};
+
+					items.Add(menuItem);
+				}
+			}
+
+			ZXSpectrumDisksSubMenu.DropDownItems.AddRange(items.ToArray());
+		}
+
+		private void ZXSpectrumExportSnapshotMenuItemMenuItem_Click(object sender, EventArgs e)
+		{
+			using var zxSnapExpDialog = new SaveFileDialog
+			{
+				RestoreDirectory = true
+				, Title = "EXPERIMENTAL - Export 3rd party snapshot formats"
+				, DefaultExt = "szx"
+				, Filter = "ZX-State files (*.szx)|*.szx"
+				, SupportMultiDottedExtensions = true
+			};
+
+			try
+			{
+				if (zxSnapExpDialog.ShowDialog().IsOk())
+				{
+					var speccy = (ZXSpectrum)Emulator;
+					var snap = speccy.GetSZXSnapshot();
+					File.WriteAllBytes(zxSnapExpDialog.FileName, snap);
+				}
+			}
+			catch (Exception ex)
+			{
+				var ee = ex;
+			}
+		}
+
+		#endregion
+
+		#region AmstradCPC
+
+		private void AmstradCpcCoreEmulationSettingsToolStripMenuItem_Click(object sender, EventArgs e)
+		{
+			if (Emulator is AmstradCPC cpc)
+			{
+				using var form = new AmstradCpcCoreEmulationSettings(this, cpc.GetSyncSettings().Clone());
+				form.ShowDialog();
+			}
+		}
+
+		private void AmstradCpcAudioSettingsToolStripMenuItem_Click(object sender, EventArgs e)
+		{
+			if (Emulator is AmstradCPC cpc)
+			{
+				using var form = new AmstradCpcAudioSettings(this, cpc.GetSettings().Clone());
+				form.ShowDialog();
+			}
+		}
+
+		private void AmstradCpcPokeMemoryToolStripMenuItem_Click(object sender, EventArgs e)
+		{
+			if (Emulator is AmstradCPC cpc)
+			{
+				using var form = new AmstradCpcPokeMemory(this, cpc);
+				form.ShowDialog();
+			}
+		}
+
+		private void AmstradCPCMediaToolStripMenuItem_DropDownOpened(object sender, EventArgs e)
+		{
+			if (Emulator is AmstradCPC)
+			{
+				AmstradCPCTapesSubMenu.Enabled = ((AmstradCPC)Emulator)._tapeInfo.Count > 0;
+				AmstradCPCDisksSubMenu.Enabled = ((AmstradCPC)Emulator)._diskInfo.Count > 0;
+			}
+		}
+
+		private void AmstradCPCTapesSubMenu_DropDownOpened(object sender, EventArgs e)
+		{
+			AmstradCPCTapesSubMenu.DropDownItems.Clear();
+
+			var items = new List<ToolStripMenuItem>();
+
+			if (Emulator is AmstradCPC ams)
+			{
+				var tapeMediaIndex = ams._machine.TapeMediaIndex;
+
+				for (int i = 0; i < ams._tapeInfo.Count; i++)
+				{
+					string name = ams._tapeInfo[i].Name;
+
+					var menuItem = new ToolStripMenuItem
+					{
+						Name = $"{i}_{name}",
+						Text = $"{i}: {name}",
+						Checked = tapeMediaIndex == i
+					};
+
+					int dummy = i;
+					menuItem.Click += (o, ev) =>
+					{
+						ams._machine.TapeMediaIndex = dummy;
+					};
+
+					items.Add(menuItem);
+				}
+			}
+
+			AmstradCPCTapesSubMenu.DropDownItems.AddRange(items.ToArray());
+		}
+
+		private void AmstradCPCDisksSubMenu_DropDownOpened(object sender, EventArgs e)
+		{
+			AmstradCPCDisksSubMenu.DropDownItems.Clear();
+
+			var items = new List<ToolStripMenuItem>();
+
+			if (Emulator is AmstradCPC ams)
+			{
+				var diskMediaIndex = ams._machine.DiskMediaIndex;
+
+				for (int i = 0; i < ams._diskInfo.Count; i++)
+				{
+					string name = ams._diskInfo[i].Name;
+
+					var menuItem = new ToolStripMenuItem
+					{
+						Name = $"{i}_{name}",
+						Text = $"{i}: {name}",
+						Checked = diskMediaIndex == i
+					};
+
+					int dummy = i;
+					menuItem.Click += (o, ev) =>
+					{
+						ams._machine.DiskMediaIndex = dummy;
+					};
+
+					items.Add(menuItem);
+				}
+			}
+
+			AmstradCPCDisksSubMenu.DropDownItems.AddRange(items.ToArray());
+		}
+
+		private void AmstradCPCNonSyncSettingsToolStripMenuItem_Click(object sender, EventArgs e)
+		{
+			if (Emulator is AmstradCPC cpc)
+			{
+				using var form = new AmstradCpcNonSyncSettings(this, cpc.GetSettings().Clone());
+				form.ShowDialog();
+			}
+			
+		}
+
+		#endregion
+
+		#region Arcade
+		private void ArcadeSettingsMenuItem_Click(object sender, EventArgs e)
+		{
+			GenericCoreConfig.DoDialog(this, "Arcade Settings");
+		}
+
+		#endregion
+
+		#region Help
+
+		private void HelpSubMenu_DropDownOpened(object sender, EventArgs e)
+		{
+			FeaturesMenuItem.Visible = VersionInfo.DeveloperBuild;
+		}
+
+		private void OnlineHelpMenuItem_Click(object sender, EventArgs e)
+		{
+			System.Diagnostics.Process.Start("http://tasvideos.org/BizHawk.html");
+		}
+
+		private void ForumsMenuItem_Click(object sender, EventArgs e)
+		{
+			System.Diagnostics.Process.Start("http://tasvideos.org/forum/viewforum.php?f=64");
+		}
+
+		private void FeaturesMenuItem_Click(object sender, EventArgs e)
+		{
+			Tools.Load<CoreFeatureAnalysis>();
+		}
+
+		private void AboutMenuItem_Click(object sender, EventArgs e)
+		{
+			if (VersionInfo.DeveloperBuild)
+			{
+				using var form = new AboutBox();
+				form.ShowDialog();
+			}
+			else
+			{
+				using var form = new BizBox();
+				form.ShowDialog();
+			}
+		}
+
+		#endregion
+
+		#region Context Menu
+
+		private void MainFormContextMenu_Opening(object sender, System.ComponentModel.CancelEventArgs e)
+		{
+			_wasPaused = EmulatorPaused;
+			_didMenuPause = true;
+			PauseEmulator();
+
+			OpenRomContextMenuItem.Visible = Emulator.IsNull() || _inFullscreen;
+
+			bool showMenuVisible = _inFullscreen || !MainMenuStrip.Visible; // need to always be able to restore this as an emergency measure
+
+			if (_argParser._chromeless)
+			{
+				showMenuVisible = true; // I decided this was always possible in chrome-less mode, we'll see what they think
+			}
+
+			ShowMenuContextMenuItem.Visible =
+				ShowMenuContextMenuSeparator.Visible =
+				showMenuVisible;
+
+			LoadLastRomContextMenuItem.Visible = Emulator.IsNull();
+
+			StopAVContextMenuItem.Visible = _currAviWriter != null;
+
+			ContextSeparator_AfterMovie.Visible =
+				ContextSeparator_AfterUndo.Visible =
+				ScreenshotContextMenuItem.Visible =
+				CloseRomContextMenuItem.Visible =
+				UndoSavestateContextMenuItem.Visible =
+				!Emulator.IsNull();
+
+			RecordMovieContextMenuItem.Visible =
+				PlayMovieContextMenuItem.Visible =
+				LoadLastMovieContextMenuItem.Visible =
+				!Emulator.IsNull() && MovieSession.Movie.NotActive();
+
+			RestartMovieContextMenuItem.Visible =
+				StopMovieContextMenuItem.Visible =
+				ViewSubtitlesContextMenuItem.Visible =
+				ViewCommentsContextMenuItem.Visible =
+				SaveMovieContextMenuItem.Visible =
+				SaveMovieAsContextMenuItem.Visible =
+				MovieSession.Movie.IsActive();
+
+			BackupMovieContextMenuItem.Visible = MovieSession.Movie.IsActive();
+
+			StopNoSaveContextMenuItem.Visible = MovieSession.Movie.IsActive() && MovieSession.Movie.Changes;
+
+			AddSubtitleContextMenuItem.Visible = !Emulator.IsNull() && MovieSession.Movie.IsActive() && !MovieSession.ReadOnly;
+
+			ConfigContextMenuItem.Visible = _inFullscreen;
+
+			ClearSRAMContextMenuItem.Visible = File.Exists(PathManager.SaveRamPath(Game));
+
+			ContextSeparator_AfterROM.Visible = OpenRomContextMenuItem.Visible || LoadLastRomContextMenuItem.Visible;
+
+			LoadLastRomContextMenuItem.Enabled = !Config.RecentRoms.Empty;
+			LoadLastMovieContextMenuItem.Enabled = !Config.RecentMovies.Empty;
+
+			if (MovieSession.Movie.IsActive())
+			{
+				if (MovieSession.ReadOnly)
+				{
+					ViewSubtitlesContextMenuItem.Text = "View Subtitles";
+					ViewCommentsContextMenuItem.Text = "View Comments";
+				}
+				else
+				{
+					ViewSubtitlesContextMenuItem.Text = "Edit Subtitles";
+					ViewCommentsContextMenuItem.Text = "Edit Comments";
+				}
+			}
+
+			var file = new FileInfo($"{PathManager.SaveStatePrefix(Game)}.QuickSave{Config.SaveSlot}.State.bak");
+
+			if (file.Exists)
+			{
+				UndoSavestateContextMenuItem.Enabled = true;
+				if (_stateSlots.IsRedo(Config.SaveSlot))
+				{
+					UndoSavestateContextMenuItem.Text = $"Redo Save to slot {Config.SaveSlot}";
+					UndoSavestateContextMenuItem.Image = Properties.Resources.redo;
+				}
+				else
+				{
+					UndoSavestateContextMenuItem.Text = $"Undo Save to slot {Config.SaveSlot}";
+					UndoSavestateContextMenuItem.Image = Properties.Resources.undo;
+				}
+			}
+			else
+			{
+				UndoSavestateContextMenuItem.Enabled = false;
+				UndoSavestateContextMenuItem.Text = "Undo Savestate";
+				UndoSavestateContextMenuItem.Image = Properties.Resources.undo;
+			}
+
+			ShowMenuContextMenuItem.Text = MainMenuStrip.Visible ? "Hide Menu" : "Show Menu";
+		}
+
+		private void MainFormContextMenu_Closing(object sender, ToolStripDropDownClosingEventArgs e)
+		{
+			if (!_wasPaused)
+			{
+				UnpauseEmulator();
+			}
+		}
+
+		private void SavestateTypeContextSubMenu_DropDownOpened(object sender, EventArgs e)
+		{
+			SavestateTypeDefaultContextMenuItem.Checked = false;
+			SavestateBinaryContextMenuItem.Checked = false;
+			SavestateTextContextMenuItem.Checked = false;
+			switch (Config.SaveStateType)
+			{
+				case Config.SaveStateTypeE.Binary:
+					SavestateBinaryContextMenuItem.Checked = true;
+					break;
+				case Config.SaveStateTypeE.Text:
+					SavestateTextContextMenuItem.Checked = true;
+					break;
+				case Config.SaveStateTypeE.Default:
+					SavestateTypeDefaultContextMenuItem.Checked = true;
+					break;
+			}
+		}
+
+		private void DisplayConfigMenuItem_Click(object sender, EventArgs e)
+		{
+			using var window = new DisplayConfig(Config);
+			if (window.ShowDialog().IsOk())
+			{
+				DisplayManager.RefreshUserShader();
+				FrameBufferResized();
+				SynchChrome();
+				if (window.NeedReset)
+				{
+					AddOnScreenMessage("Restart program for changed settings");
+				}
+			}
+		}
+
+		private void LoadLastRomContextMenuItem_Click(object sender, EventArgs e)
+		{
+			LoadRomFromRecent(Config.RecentRoms.MostRecent);
+		}
+
+		private void LoadLastMovieContextMenuItem_Click(object sender, EventArgs e)
+		{
+			LoadMoviesFromRecent(Config.RecentMovies.MostRecent);
+		}
+
+		private void BackupMovieContextMenuItem_Click(object sender, EventArgs e)
+		{
+			MovieSession.Movie.SaveBackup();
+			AddOnScreenMessage("Backup movie saved.");
+		}
+
+		private void ViewSubtitlesContextMenuItem_Click(object sender, EventArgs e)
+		{
+			if (MovieSession.Movie.IsActive())
+			{
+				using var form = new EditSubtitlesForm { ReadOnly = MovieSession.ReadOnly };
+				form.GetMovie(MovieSession.Movie);
+				form.ShowDialog();
+			}
+		}
+
+		private void AddSubtitleContextMenuItem_Click(object sender, EventArgs e)
+		{
+			// TODO: rethink this?
+			var subForm = new SubtitleMaker();
+			subForm.DisableFrame();
+
+			int index = -1;
+			var sub = new Subtitle();
+			for (int i = 0; i < MovieSession.Movie.Subtitles.Count; i++)
+			{
+				sub = MovieSession.Movie.Subtitles[i];
+				if (Emulator.Frame == sub.Frame)
+				{
+					index = i;
+					break;
+				}
+			}
+
+			if (index < 0)
+			{
+				sub = new Subtitle { Frame = Emulator.Frame };
+			}
+
+			subForm.Sub = sub;
+
+			if (subForm.ShowDialog().IsOk())
+			{
+				if (index >= 0)
+				{
+					MovieSession.Movie.Subtitles.RemoveAt(index);
+				}
+
+				MovieSession.Movie.Subtitles.Add(subForm.Sub);
+			}
+		}
+
+		private void ViewCommentsContextMenuItem_Click(object sender, EventArgs e)
+		{
+			if (MovieSession.Movie.IsActive())
+			{
+				using var form = new EditCommentsForm();
+				form.GetMovie(MovieSession.Movie);
+				form.ShowDialog();
+			}
+		}
+
+		private void UndoSavestateContextMenuItem_Click(object sender, EventArgs e)
+		{
+			_stateSlots.SwapBackupSavestate($"{PathManager.SaveStatePrefix(Game)}.QuickSave{Config.SaveSlot}.State");
+			AddOnScreenMessage($"Save slot {Config.SaveSlot} restored.");
+		}
+
+		private void ClearSramContextMenuItem_Click(object sender, EventArgs e)
+		{
+			CloseRom(clearSram: true);
+		}
+
+		private void ShowMenuContextMenuItem_Click(object sender, EventArgs e)
+		{
+			MainMenuStrip.Visible ^= true;
+			FrameBufferResized();
+		}
+
+		#endregion
+
+		#region Status Bar
+
+		private void DumpStatusButton_Click(object sender, EventArgs e)
+		{
+			string details = Emulator.CoreComm.RomStatusDetails;
+			if (!string.IsNullOrEmpty(details))
+			{
+				Sound.StopSound();
+				LogWindow.ShowReport("Dump Status Report", details, this);
+				Sound.StartSound();
+			}
+		}
+
+		private void SlotStatusButtons_MouseUp(object sender, MouseEventArgs e)
+		{
+			int slot = 0;
+			if (sender == Slot1StatusButton) slot = 1;
+			if (sender == Slot2StatusButton) slot = 2;
+			if (sender == Slot3StatusButton) slot = 3;
+			if (sender == Slot4StatusButton) slot = 4;
+			if (sender == Slot5StatusButton) slot = 5;
+			if (sender == Slot6StatusButton) slot = 6;
+			if (sender == Slot7StatusButton) slot = 7;
+			if (sender == Slot8StatusButton) slot = 8;
+			if (sender == Slot9StatusButton) slot = 9;
+			if (sender == Slot0StatusButton) slot = 0;
+
+			if (e.Button == MouseButtons.Left)
+			{
+				if (_stateSlots.HasSlot(slot))
+				{
+					LoadQuickSave($"QuickSave{slot}");
+				}
+			}
+			else if (e.Button == MouseButtons.Right)
+			{
+				SaveQuickSave($"QuickSave{slot}");
+			}
+		}
+
+		private void KeyPriorityStatusLabel_Click(object sender, EventArgs e)
+		{
+			switch (Config.Input_Hotkey_OverrideOptions)
+			{
+				default:
+				case 0:
+					Config.Input_Hotkey_OverrideOptions = 1;
+					break;
+				case 1:
+					Config.Input_Hotkey_OverrideOptions = 2;
+					break;
+				case 2:
+					Config.Input_Hotkey_OverrideOptions = 0;
+					break;
+			}
+
+			UpdateKeyPriorityIcon();
+		}
+
+		private void FreezeStatus_Click(object sender, EventArgs e)
+		{
+			if (CheatStatusButton.Visible)
+			{
+				Tools.Load<Cheats>();
+			}
+		}
+
+		private void ProfileFirstBootLabel_Click(object sender, EventArgs e)
+		{
+			// We do not check if the user is actually setting a profile here.
+			// This is intentional.
+			using var profileForm = new ProfileConfig(this, Emulator, Config);
+			profileForm.ShowDialog();
+			Config.FirstBoot = false;
+			ProfileFirstBootLabel.Visible = false;
+		}
+
+		private void LinkConnectStatusBarButton_Click(object sender, EventArgs e)
+		{
+			// toggle Link status (only outside of a movie session)
+			if (MovieSession.Movie.Mode != MovieMode.Play)
+			{
+				Emulator.AsLinkable().LinkConnected ^= true;
+				Console.WriteLine("Cable connect status to {0}", Emulator.AsLinkable().LinkConnected);
+			}
+		}
+
+		private void UpdateNotification_Click(object sender, EventArgs e)
+		{
+			Sound.StopSound();
+			DialogResult result = MessageBox.Show(this,
+				$"Version {Config.Update_LatestVersion} is now available. Would you like to open the BizHawk homepage?\r\n\r\nClick \"No\" to hide the update notification for this version.",
+				"New Version Available", MessageBoxButtons.YesNoCancel, MessageBoxIcon.Question);
+			Sound.StartSound();
+
+			if (result == DialogResult.Yes)
+			{
+				System.Threading.ThreadPool.QueueUserWorkItem(s =>
+				{
+					using (System.Diagnostics.Process.Start(VersionInfo.HomePage))
+					{
+					}
+				});
+			}
+			else if (result == DialogResult.No)
+			{
+				UpdateChecker.IgnoreNewVersion();
+				UpdateChecker.BeginCheck(skipCheck: true); // Trigger event to hide new version notification
+			}
+		}
+
+		#endregion
+
+		#region Form Events
+
+		private void MainForm_Activated(object sender, EventArgs e)
+		{
+			if (!Config.RunInBackground)
+			{
+				if (!_wasPaused)
+				{
+					UnpauseEmulator();
+				}
+
+				_wasPaused = false;
+			}
+		}
+
+		private void MainForm_Deactivate(object sender, EventArgs e)
+		{
+			if (!Config.RunInBackground)
+			{
+				if (EmulatorPaused)
+				{
+					_wasPaused = true;
+				}
+
+				PauseEmulator();
+			}
+		}
+
+		private void TimerMouseIdle_Tick(object sender, EventArgs e)
+		{
+			if (_inFullscreen && Config.DispChrome_Fullscreen_AutohideMouse)
+			{
+				AutohideCursor(true);
+			}
+		}
+
+		private void MainForm_Enter(object sender, EventArgs e)
+		{
+			AutohideCursor(false);
+		}
+
+		public void MainForm_MouseWheel(object sender, MouseEventArgs e)
+		{
+			MouseWheelTracker += e.Delta;
+		}
+
+		public void MainForm_MouseMove(object sender, MouseEventArgs e)
+		{
+			AutohideCursor(false);
+		}
+
+		public void MainForm_MouseClick(object sender, MouseEventArgs e)
+		{
+			AutohideCursor(false);
+			if (Config.ShowContextMenu && e.Button == MouseButtons.Right)
+			{
+				MainFormContextMenu.Show(
+					PointToScreen(new Point(e.X, e.Y + MainformMenu.Height)));
+			}
+		}
+
+		private void MainForm_Resize(object sender, EventArgs e)
+		{
+			PresentationPanel.Resized = true;
+		}
+
+		private void MainForm_Shown(object sender, EventArgs e)
+		{
+			if (Emulator is TI83 && Config.TI83autoloadKeyPad)
+			{
+				Tools.Load<TI83KeyPad>();
+			}
+
+			Tools.AutoLoad();
+
+			if (Config.RecentWatches.AutoLoad)
+			{
+				Tools.LoadRamWatch(!Config.DisplayRamWatch);
+			}
+
+			if (Config.RecentCheats.AutoLoad)
+			{
+				Tools.Load<Cheats>();
+			}
+
+			HandlePlatformMenus();
+		}
+
+		protected override void OnClosed(EventArgs e)
+		{
+			_windowClosedAndSafeToExitProcess = true;
+			base.OnClosed(e);
+		}
+
+		private void MainformMenu_MenuActivate(object sender, EventArgs e)
+		{
+			HandlePlatformMenus();
+			if (Config.PauseWhenMenuActivated)
+			{
+				_wasPaused = EmulatorPaused;
+				_didMenuPause = true;
+				PauseEmulator();
+			}
+		}
+
+		private void MainformMenu_MenuDeactivate(object sender, EventArgs e)
+		{
+			if (!_wasPaused)
+			{
+				UnpauseEmulator();
+			}
+		}
+
+		private static void FormDragEnter(object sender, DragEventArgs e)
+		{
+			e.Effect = e.Data.GetDataPresent(DataFormats.FileDrop) ? DragDropEffects.Copy : DragDropEffects.None;
+		}
+
+		private void FormDragDrop(object sender, DragEventArgs e)
+		{
+			try
+			{
+				FormDragDrop_internal(e);
+			}
+			catch (Exception ex)
+			{
+				MessageBox.Show($"Exception on drag and drop:\n{ex}");
+			}
+		}
+
+		#endregion
+	}
+}
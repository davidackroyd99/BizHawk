﻿using System;
using System.Diagnostics;
using System.IO;
using System.Collections.Generic;
using System.Reflection;
using System.Runtime.InteropServices;
using System.Windows.Forms;

using Microsoft.VisualBasic.ApplicationServices;

using BizHawk.Common;
using BizHawk.Client.Common;

namespace BizHawk.Client.EmuHawk
{
	internal static class Program
	{
		static Program()
		{
			//this needs to be done before the warnings/errors show up
			Application.EnableVisualStyles();
			Application.SetCompatibleTextRenderingDefault(false);

			if (EXE_PROJECT.OSTailoredCode.IsWindows())
			{
				var libLoader = EXE_PROJECT.OSTailoredCode.LinkedLibManager;

				//http://www.codeproject.com/Articles/310675/AppDomain-AssemblyResolve-Event-Tips

				//try loading libraries we know we'll need
				//something in the winforms, etc. code below will cause .net to popup a missing msvcr100.dll in case that one's missing
				//but oddly it lets us proceed and we'll then catch it here
				var d3dx9 = libLoader.LoadOrNull("d3dx9_43.dll");
				var vc2015 = libLoader.LoadOrNull("vcruntime140.dll");
				var vc2012 = libLoader.LoadOrNull("msvcr120.dll"); //TODO - check version?
				var vc2010 = libLoader.LoadOrNull("msvcr100.dll"); //TODO - check version?
				var vc2010p = libLoader.LoadOrNull("msvcp100.dll");
				var reqPresent = vc2015.HasValue && vc2010.HasValue && vc2012.HasValue && vc2010p.HasValue;
				var optPresent = d3dx9.HasValue;
				if (!reqPresent || !optPresent)
				{
					var alertLines = new[]
					{
						"[ OK ] .NET CLR (You wouldn't even get here without it)",
						$"[{(d3dx9.HasValue ? " OK " : "WARN")}] Direct3d 9",
						$"[{(vc2010.HasValue && vc2010p.HasValue ? " OK " : "FAIL")}] Visual C++ 2010 SP1 Runtime",
						$"[{(vc2012.HasValue ? " OK " : "FAIL")}] Visual C++ 2012 Runtime",
						$"[{(vc2015.HasValue ? " OK " : "FAIL")}] Visual C++ 2015 Runtime"
					};
					using var box = new CustomControls.PrereqsAlert(reqPresent)
					{
						textBox1 = { Text = string.Join(Environment.NewLine, alertLines) }
					};
					box.ShowDialog();
					if (!reqPresent) Process.GetCurrentProcess().Kill();
				}

				foreach (var p in new[] { d3dx9, vc2015, vc2012, vc2010, vc2010p })
					if (p.HasValue) libLoader.FreeByPtr(p.Value);

				// this will look in subdirectory "dll" to load pinvoked stuff
				var dllDir = Path.Combine(Path.GetDirectoryName(Assembly.GetExecutingAssembly().Location), "dll");
				SetDllDirectory(dllDir);

				//in case assembly resolution fails, such as if we moved them into the dll subdiretory, this event handler can reroute to them
				AppDomain.CurrentDomain.AssemblyResolve += CurrentDomain_AssemblyResolve;

				//but before we even try doing that, whack the MOTW from everything in that directory (thats a dll)
				//otherwise, some people will have crashes at boot-up due to .net security disliking MOTW.
				//some people are getting MOTW through a combination of browser used to download bizhawk, and program used to dearchive it
				WhackAllMOTW(dllDir);

				//We need to do it here too... otherwise people get exceptions when externaltools we distribute try to startup
			}
			else
			{
				// for Unix, skip everything else and just wire up the event handler
				AppDomain.CurrentDomain.AssemblyResolve += CurrentDomain_AssemblyResolve;
			}
		}

		[STAThread]
		private static int Main(string[] args)
		{
			var exitCode = SubMain(args);
			if (EXE_PROJECT.OSTailoredCode.IsLinux())
			{
				Console.WriteLine("BizHawk has completed its shutdown routines, killing process...");
				Process.GetCurrentProcess().Kill();
			}
			return exitCode;
		}

		//NoInlining should keep this code from getting jammed into Main() which would create dependencies on types which havent been setup by the resolver yet... or something like that
		[System.Runtime.CompilerServices.MethodImpl(System.Runtime.CompilerServices.MethodImplOptions.NoInlining)]
		private static int SubMain(string[] args)
		{
			// this check has to be done VERY early.  i stepped through a debug build with wrong .dll versions purposely used,
			// and there was a TypeLoadException before the first line of SubMain was reached (some static ColorType init?)
			// zero 25-dec-2012 - only do for public builds. its annoying during development
			// and don't bother when installed from a package manager i.e. not Windows --yoshi
			if (!VersionInfo.DeveloperBuild && EXE_PROJECT.OSTailoredCode.IsWindows())
			{
				var thisversion = typeof(Program).Assembly.GetName().Version;
				var utilversion = Assembly.Load(new AssemblyName("Bizhawk.Client.Common")).GetName().Version;
				var emulversion = Assembly.Load(new AssemblyName("Bizhawk.Emulation.Cores")).GetName().Version;

				if (thisversion != utilversion || thisversion != emulversion)
				{
					MessageBox.Show("Conflicting revisions found!  Don't mix .dll versions!");
					return -1;
				}
			}

			TempFileManager.Start();

			HawkFile.ArchiveHandlerFactory = new SharpCompressArchiveHandler();

			string cmdConfigFile = ArgParser.GetCmdConfigFile(args);
			if (cmdConfigFile != null) PathManager.SetDefaultIniPath(cmdConfigFile);

			try
			{
				Global.Config = ConfigService.Load<Config>(PathManager.DefaultIniPath);
			}
			catch (Exception e)
			{
				new ExceptionBox(e).ShowDialog();
				new ExceptionBox("Since your config file is corrupted or from a different BizHawk version, we're going to recreate it. Back it up before proceeding if you want to investigate further.").ShowDialog();
				File.Delete(PathManager.DefaultIniPath);
				Global.Config = ConfigService.Load<Config>(PathManager.DefaultIniPath);
			}

			Global.Config.ResolveDefaults();

			StringLogUtil.DefaultToDisk = Global.Config.MoviesOnDisk;
			StringLogUtil.DefaultToAWE = Global.Config.MoviesInAWE;

			// super hacky! this needs to be done first. still not worth the trouble to make this system fully proper
			if (Array.Exists(args, arg => arg.StartsWith("--gdi", StringComparison.InvariantCultureIgnoreCase)))
			{
				Global.Config.DispMethod = Config.EDispMethod.GdiPlus;
			}

			// create IGL context. we do this whether or not the user has selected OpenGL, so that we can run opengl-based emulator cores
			GlobalWin.IGL_GL = new Bizware.BizwareGL.Drivers.OpenTK.IGL_TK(2, 0, false);

			// setup the GL context manager, needed for coping with multiple opengl cores vs opengl display method
			GLManager.CreateInstance(GlobalWin.IGL_GL);
			GlobalWin.GLManager = GLManager.Instance;

			//now create the "GL" context for the display method. we can reuse the IGL_TK context if opengl display method is chosen
<<<<<<< HEAD
=======
			if (!EXE_PROJECT.OSTailoredCode.IsWindows())
				Global.Config.DispMethod = Config.EDispMethod.GdiPlus;

>>>>>>> 942d9fc7
REDO_DISPMETHOD:
			if (Global.Config.DispMethod == Config.EDispMethod.GdiPlus)
				GlobalWin.GL = new Bizware.BizwareGL.Drivers.GdiPlus.IGL_GdiPlus();
			else if (Global.Config.DispMethod == Config.EDispMethod.SlimDX9)
			{
				try
				{
					GlobalWin.GL = new Bizware.BizwareGL.Drivers.SlimDX.IGL_SlimDX9();
				}
				catch(Exception ex)
				{
					new ExceptionBox(new Exception("Initialization of Direct3d 9 Display Method failed; falling back to GDI+", ex)).ShowDialog();

					// fallback
					Global.Config.DispMethod = Config.EDispMethod.GdiPlus;
					goto REDO_DISPMETHOD;
				}
			}
			else
			{
				GlobalWin.GL = GlobalWin.IGL_GL;

				// check the opengl version and dont even try to boot this crap up if its too old
				if (GlobalWin.IGL_GL.Version < 200)
				{
					// fallback
					Global.Config.DispMethod = Config.EDispMethod.GdiPlus;
					goto REDO_DISPMETHOD;
				}
			}

			// try creating a GUI Renderer. If that doesn't succeed. we fallback
			try
			{
				using (GlobalWin.GL.CreateRenderer()) { }
			}
			catch(Exception ex)
			{
				new ExceptionBox(new Exception("Initialization of Display Method failed; falling back to GDI+", ex)).ShowDialog();

				//fallback
				Global.Config.DispMethod = Config.EDispMethod.GdiPlus;
				goto REDO_DISPMETHOD;
			}

			if (EXE_PROJECT.OSTailoredCode.IsWindows())
			{
				//WHY do we have to do this? some intel graphics drivers (ig7icd64.dll 10.18.10.3304 on an unknown chip on win8.1) are calling SetDllDirectory() for the process, which ruins stuff.
				//The relevant initialization happened just before in "create IGL context".
				//It isn't clear whether we need the earlier SetDllDirectory(), but I think we do.
				//note: this is pasted instead of being put in a static method due to this initialization code being sensitive to things like that, and not wanting to cause it to break
				//pasting should be safe (not affecting the jit order of things)
				var dllDir = Path.Combine(Path.GetDirectoryName(Assembly.GetExecutingAssembly().Location), "dll");
				SetDllDirectory(dllDir);
			}

			try
			{
				if (Global.Config.SingleInstanceMode)
				{
					try
					{
						new SingleInstanceController(args).Run();
					}
					catch (ObjectDisposedException)
					{
						// Eat it, MainForm disposed itself and Run attempts to dispose of itself.  Eventually we would want to figure out a way to prevent that, but in the meantime it is harmless, so just eat the error
					}
				}
				else
				{
					using (var mf = new MainForm(args))
					{
						var title = mf.Text;
						mf.Show();
						mf.Text = title;
						try
						{
							GlobalWin.ExitCode = mf.ProgramRunLoop();
						}
						catch (Exception e) when (Global.MovieSession.Movie.IsActive && !(Debugger.IsAttached || VersionInfo.DeveloperBuild))
						{
							var result = MessageBox.Show(
								"EmuHawk has thrown a fatal exception and is about to close.\nA movie has been detected. Would you like to try to save?\n(Note: Depending on what caused this error, this may or may not succeed)",
								$"Fatal error: {e.GetType().Name}",
								MessageBoxButtons.YesNo,
								MessageBoxIcon.Exclamation
							);
							if (result == DialogResult.Yes)
							{
								Global.MovieSession.Movie.Save();
							}
						}
					}
				}
			}
			catch (Exception e) when (!Debugger.IsAttached)
			{
				new ExceptionBox(e).ShowDialog();
			}
			finally
			{
				GlobalWin.Sound?.Dispose();
				GlobalWin.Sound = null;
				GlobalWin.GL.Dispose();
				Input.Cleanup();
			}

			//cleanup:
			//cleanup IGL stuff so we can get better refcounts when exiting process, for debugging
			//DOESNT WORK FOR SOME REASON
			//GlobalWin.IGL_GL = new Bizware.BizwareGL.Drivers.OpenTK.IGL_TK();
			//GLManager.Instance.Dispose();
			//if (GlobalWin.IGL_GL != GlobalWin.GL)
			//  GlobalWin.GL.Dispose();
			//((IDisposable)GlobalWin.IGL_GL).Dispose();

			//return 0 assuming things have gone well, non-zero values could be used as error codes or for scripting purposes
			return GlobalWin.ExitCode;
		} //SubMain

		//declared here instead of a more usual place to avoid dependencies on the more usual place

		[DllImport("kernel32.dll", SetLastError = true)]
		private static extern uint SetDllDirectory(string lpPathName);

		[DllImport("kernel32.dll", EntryPoint = "DeleteFileW", SetLastError = true, CharSet = CharSet.Unicode, ExactSpelling = true)]
		private static extern bool DeleteFileW([MarshalAs(UnmanagedType.LPWStr)]string lpFileName);

		private static void RemoveMOTW(string path)
		{
			DeleteFileW($"{path}:Zone.Identifier");
		}

		private static void WhackAllMOTW(string dllDir)
		{
			var todo = new Queue<DirectoryInfo>(new[] { new DirectoryInfo(dllDir) });
			while (todo.Count > 0)
			{
				var di = todo.Dequeue();
				foreach (var disub in di.GetDirectories()) todo.Enqueue(disub);
				foreach (var fi in di.GetFiles("*.dll"))
					RemoveMOTW(fi.FullName);
				foreach (var fi in di.GetFiles("*.exe"))
					RemoveMOTW(fi.FullName);
			}
		}

		private static Assembly CurrentDomain_AssemblyResolve(object sender, ResolveEventArgs args)
		{
			var requested = args.Name;

			//mutate filename depending on selection of lua core. here's how it works
			//1. we build NLua to the output/dll/lua directory. that brings KopiLua with it
			//2. We reference it from there, but we tell it not to copy local; that way there's no NLua in the output/dll directory
			//3. When NLua assembly attempts to load, it can't find it
			//I. if LuaInterface is selected by the user, we switch to requesting that.
			//     (those DLLs are built into the output/DLL directory)
			//II. if NLua is selected by the user, we skip over this part;
			//    later, we look for NLua or KopiLua assembly names and redirect them to files located in the output/DLL/nlua directory
			if (new AssemblyName(requested).Name == "NLua")
			{
				//this method referencing Global.Config makes assemblies get loaded, which isnt smart from the assembly resolver.
				//so.. we're going to resort to something really bad.
				//avert your eyes.
				var configPath = Path.Combine(Path.GetDirectoryName(Assembly.GetExecutingAssembly().Location), "config.ini");
				if (EXE_PROJECT.OSTailoredCode.IsWindows() // LuaInterface is not currently working on Mono
					&& File.Exists(configPath)
					&& (Array.Find(File.ReadAllLines(configPath), line => line.Contains("  \"UseNLua\": ")) ?? string.Empty)
						.Contains("false"))
				{
					requested = "LuaInterface";
				}
			}

			lock (AppDomain.CurrentDomain)
			{
				var firstAsm = Array.Find(AppDomain.CurrentDomain.GetAssemblies(), asm => asm.FullName == requested);
				if (firstAsm != null) return firstAsm;

				//load missing assemblies by trying to find them in the dll directory
				var dllname = $"{new AssemblyName(requested).Name}.dll";
				var directory = Path.Combine(Path.GetDirectoryName(Assembly.GetExecutingAssembly().Location), "dll");
				var simpleName = new AssemblyName(requested).Name;
				if (simpleName == "NLua" || simpleName == "KopiLua") directory = Path.Combine(directory, "nlua");
				var fname = Path.Combine(directory, dllname);
				//it is important that we use LoadFile here and not load from a byte array; otherwise mixed (managed/unmanaged) assemblies can't load
				return File.Exists(fname) ? Assembly.LoadFile(fname) : null;
			}
		}

		private class SingleInstanceController : WindowsFormsApplicationBase
		{
			private readonly string[] cmdArgs;

			public SingleInstanceController(string[] args)
			{
				cmdArgs = args;
				IsSingleInstance = true;
				StartupNextInstance += this_StartupNextInstance;
			}

			public void Run() => Run(cmdArgs);

			private void this_StartupNextInstance(object sender, StartupNextInstanceEventArgs e)
			{
				if (e.CommandLine.Count >= 1)
					((MainForm)MainForm).LoadRom(e.CommandLine[0], new MainForm.LoadRomArgs { OpenAdvanced = new OpenAdvanced_OpenRom() });
			}

			protected override void OnCreateMainForm()
			{
				MainForm = new MainForm(cmdArgs);
				var title = MainForm.Text;
				MainForm.Show();
				MainForm.Text = title;
				GlobalWin.ExitCode = ((MainForm)MainForm).ProgramRunLoop();
			}
		}
	}
}
<|MERGE_RESOLUTION|>--- conflicted
+++ resolved
@@ -1,379 +1,376 @@
-﻿using System;
-using System.Diagnostics;
-using System.IO;
-using System.Collections.Generic;
-using System.Reflection;
-using System.Runtime.InteropServices;
-using System.Windows.Forms;
-
-using Microsoft.VisualBasic.ApplicationServices;
-
-using BizHawk.Common;
-using BizHawk.Client.Common;
-
-namespace BizHawk.Client.EmuHawk
-{
-	internal static class Program
-	{
-		static Program()
-		{
-			//this needs to be done before the warnings/errors show up
-			Application.EnableVisualStyles();
-			Application.SetCompatibleTextRenderingDefault(false);
-
-			if (EXE_PROJECT.OSTailoredCode.IsWindows())
-			{
-				var libLoader = EXE_PROJECT.OSTailoredCode.LinkedLibManager;
-
-				//http://www.codeproject.com/Articles/310675/AppDomain-AssemblyResolve-Event-Tips
-
-				//try loading libraries we know we'll need
-				//something in the winforms, etc. code below will cause .net to popup a missing msvcr100.dll in case that one's missing
-				//but oddly it lets us proceed and we'll then catch it here
-				var d3dx9 = libLoader.LoadOrNull("d3dx9_43.dll");
-				var vc2015 = libLoader.LoadOrNull("vcruntime140.dll");
-				var vc2012 = libLoader.LoadOrNull("msvcr120.dll"); //TODO - check version?
-				var vc2010 = libLoader.LoadOrNull("msvcr100.dll"); //TODO - check version?
-				var vc2010p = libLoader.LoadOrNull("msvcp100.dll");
-				var reqPresent = vc2015.HasValue && vc2010.HasValue && vc2012.HasValue && vc2010p.HasValue;
-				var optPresent = d3dx9.HasValue;
-				if (!reqPresent || !optPresent)
-				{
-					var alertLines = new[]
-					{
-						"[ OK ] .NET CLR (You wouldn't even get here without it)",
-						$"[{(d3dx9.HasValue ? " OK " : "WARN")}] Direct3d 9",
-						$"[{(vc2010.HasValue && vc2010p.HasValue ? " OK " : "FAIL")}] Visual C++ 2010 SP1 Runtime",
-						$"[{(vc2012.HasValue ? " OK " : "FAIL")}] Visual C++ 2012 Runtime",
-						$"[{(vc2015.HasValue ? " OK " : "FAIL")}] Visual C++ 2015 Runtime"
-					};
-					using var box = new CustomControls.PrereqsAlert(reqPresent)
-					{
-						textBox1 = { Text = string.Join(Environment.NewLine, alertLines) }
-					};
-					box.ShowDialog();
-					if (!reqPresent) Process.GetCurrentProcess().Kill();
-				}
-
-				foreach (var p in new[] { d3dx9, vc2015, vc2012, vc2010, vc2010p })
-					if (p.HasValue) libLoader.FreeByPtr(p.Value);
-
-				// this will look in subdirectory "dll" to load pinvoked stuff
-				var dllDir = Path.Combine(Path.GetDirectoryName(Assembly.GetExecutingAssembly().Location), "dll");
-				SetDllDirectory(dllDir);
-
-				//in case assembly resolution fails, such as if we moved them into the dll subdiretory, this event handler can reroute to them
-				AppDomain.CurrentDomain.AssemblyResolve += CurrentDomain_AssemblyResolve;
-
-				//but before we even try doing that, whack the MOTW from everything in that directory (thats a dll)
-				//otherwise, some people will have crashes at boot-up due to .net security disliking MOTW.
-				//some people are getting MOTW through a combination of browser used to download bizhawk, and program used to dearchive it
-				WhackAllMOTW(dllDir);
-
-				//We need to do it here too... otherwise people get exceptions when externaltools we distribute try to startup
-			}
-			else
-			{
-				// for Unix, skip everything else and just wire up the event handler
-				AppDomain.CurrentDomain.AssemblyResolve += CurrentDomain_AssemblyResolve;
-			}
-		}
-
-		[STAThread]
-		private static int Main(string[] args)
-		{
-			var exitCode = SubMain(args);
-			if (EXE_PROJECT.OSTailoredCode.IsLinux())
-			{
-				Console.WriteLine("BizHawk has completed its shutdown routines, killing process...");
-				Process.GetCurrentProcess().Kill();
-			}
-			return exitCode;
-		}
-
-		//NoInlining should keep this code from getting jammed into Main() which would create dependencies on types which havent been setup by the resolver yet... or something like that
-		[System.Runtime.CompilerServices.MethodImpl(System.Runtime.CompilerServices.MethodImplOptions.NoInlining)]
-		private static int SubMain(string[] args)
-		{
-			// this check has to be done VERY early.  i stepped through a debug build with wrong .dll versions purposely used,
-			// and there was a TypeLoadException before the first line of SubMain was reached (some static ColorType init?)
-			// zero 25-dec-2012 - only do for public builds. its annoying during development
-			// and don't bother when installed from a package manager i.e. not Windows --yoshi
-			if (!VersionInfo.DeveloperBuild && EXE_PROJECT.OSTailoredCode.IsWindows())
-			{
-				var thisversion = typeof(Program).Assembly.GetName().Version;
-				var utilversion = Assembly.Load(new AssemblyName("Bizhawk.Client.Common")).GetName().Version;
-				var emulversion = Assembly.Load(new AssemblyName("Bizhawk.Emulation.Cores")).GetName().Version;
-
-				if (thisversion != utilversion || thisversion != emulversion)
-				{
-					MessageBox.Show("Conflicting revisions found!  Don't mix .dll versions!");
-					return -1;
-				}
-			}
-
-			TempFileManager.Start();
-
-			HawkFile.ArchiveHandlerFactory = new SharpCompressArchiveHandler();
-
-			string cmdConfigFile = ArgParser.GetCmdConfigFile(args);
-			if (cmdConfigFile != null) PathManager.SetDefaultIniPath(cmdConfigFile);
-
-			try
-			{
-				Global.Config = ConfigService.Load<Config>(PathManager.DefaultIniPath);
-			}
-			catch (Exception e)
-			{
-				new ExceptionBox(e).ShowDialog();
-				new ExceptionBox("Since your config file is corrupted or from a different BizHawk version, we're going to recreate it. Back it up before proceeding if you want to investigate further.").ShowDialog();
-				File.Delete(PathManager.DefaultIniPath);
-				Global.Config = ConfigService.Load<Config>(PathManager.DefaultIniPath);
-			}
-
-			Global.Config.ResolveDefaults();
-
-			StringLogUtil.DefaultToDisk = Global.Config.MoviesOnDisk;
-			StringLogUtil.DefaultToAWE = Global.Config.MoviesInAWE;
-
-			// super hacky! this needs to be done first. still not worth the trouble to make this system fully proper
-			if (Array.Exists(args, arg => arg.StartsWith("--gdi", StringComparison.InvariantCultureIgnoreCase)))
-			{
-				Global.Config.DispMethod = Config.EDispMethod.GdiPlus;
-			}
-
-			// create IGL context. we do this whether or not the user has selected OpenGL, so that we can run opengl-based emulator cores
-			GlobalWin.IGL_GL = new Bizware.BizwareGL.Drivers.OpenTK.IGL_TK(2, 0, false);
-
-			// setup the GL context manager, needed for coping with multiple opengl cores vs opengl display method
-			GLManager.CreateInstance(GlobalWin.IGL_GL);
-			GlobalWin.GLManager = GLManager.Instance;
-
-			//now create the "GL" context for the display method. we can reuse the IGL_TK context if opengl display method is chosen
-<<<<<<< HEAD
-=======
-			if (!EXE_PROJECT.OSTailoredCode.IsWindows())
-				Global.Config.DispMethod = Config.EDispMethod.GdiPlus;
-
->>>>>>> 942d9fc7
-REDO_DISPMETHOD:
-			if (Global.Config.DispMethod == Config.EDispMethod.GdiPlus)
-				GlobalWin.GL = new Bizware.BizwareGL.Drivers.GdiPlus.IGL_GdiPlus();
-			else if (Global.Config.DispMethod == Config.EDispMethod.SlimDX9)
-			{
-				try
-				{
-					GlobalWin.GL = new Bizware.BizwareGL.Drivers.SlimDX.IGL_SlimDX9();
-				}
-				catch(Exception ex)
-				{
-					new ExceptionBox(new Exception("Initialization of Direct3d 9 Display Method failed; falling back to GDI+", ex)).ShowDialog();
-
-					// fallback
-					Global.Config.DispMethod = Config.EDispMethod.GdiPlus;
-					goto REDO_DISPMETHOD;
-				}
-			}
-			else
-			{
-				GlobalWin.GL = GlobalWin.IGL_GL;
-
-				// check the opengl version and dont even try to boot this crap up if its too old
-				if (GlobalWin.IGL_GL.Version < 200)
-				{
-					// fallback
-					Global.Config.DispMethod = Config.EDispMethod.GdiPlus;
-					goto REDO_DISPMETHOD;
-				}
-			}
-
-			// try creating a GUI Renderer. If that doesn't succeed. we fallback
-			try
-			{
-				using (GlobalWin.GL.CreateRenderer()) { }
-			}
-			catch(Exception ex)
-			{
-				new ExceptionBox(new Exception("Initialization of Display Method failed; falling back to GDI+", ex)).ShowDialog();
-
-				//fallback
-				Global.Config.DispMethod = Config.EDispMethod.GdiPlus;
-				goto REDO_DISPMETHOD;
-			}
-
-			if (EXE_PROJECT.OSTailoredCode.IsWindows())
-			{
-				//WHY do we have to do this? some intel graphics drivers (ig7icd64.dll 10.18.10.3304 on an unknown chip on win8.1) are calling SetDllDirectory() for the process, which ruins stuff.
-				//The relevant initialization happened just before in "create IGL context".
-				//It isn't clear whether we need the earlier SetDllDirectory(), but I think we do.
-				//note: this is pasted instead of being put in a static method due to this initialization code being sensitive to things like that, and not wanting to cause it to break
-				//pasting should be safe (not affecting the jit order of things)
-				var dllDir = Path.Combine(Path.GetDirectoryName(Assembly.GetExecutingAssembly().Location), "dll");
-				SetDllDirectory(dllDir);
-			}
-
-			try
-			{
-				if (Global.Config.SingleInstanceMode)
-				{
-					try
-					{
-						new SingleInstanceController(args).Run();
-					}
-					catch (ObjectDisposedException)
-					{
-						// Eat it, MainForm disposed itself and Run attempts to dispose of itself.  Eventually we would want to figure out a way to prevent that, but in the meantime it is harmless, so just eat the error
-					}
-				}
-				else
-				{
-					using (var mf = new MainForm(args))
-					{
-						var title = mf.Text;
-						mf.Show();
-						mf.Text = title;
-						try
-						{
-							GlobalWin.ExitCode = mf.ProgramRunLoop();
-						}
-						catch (Exception e) when (Global.MovieSession.Movie.IsActive && !(Debugger.IsAttached || VersionInfo.DeveloperBuild))
-						{
-							var result = MessageBox.Show(
-								"EmuHawk has thrown a fatal exception and is about to close.\nA movie has been detected. Would you like to try to save?\n(Note: Depending on what caused this error, this may or may not succeed)",
-								$"Fatal error: {e.GetType().Name}",
-								MessageBoxButtons.YesNo,
-								MessageBoxIcon.Exclamation
-							);
-							if (result == DialogResult.Yes)
-							{
-								Global.MovieSession.Movie.Save();
-							}
-						}
-					}
-				}
-			}
-			catch (Exception e) when (!Debugger.IsAttached)
-			{
-				new ExceptionBox(e).ShowDialog();
-			}
-			finally
-			{
-				GlobalWin.Sound?.Dispose();
-				GlobalWin.Sound = null;
-				GlobalWin.GL.Dispose();
-				Input.Cleanup();
-			}
-
-			//cleanup:
-			//cleanup IGL stuff so we can get better refcounts when exiting process, for debugging
-			//DOESNT WORK FOR SOME REASON
-			//GlobalWin.IGL_GL = new Bizware.BizwareGL.Drivers.OpenTK.IGL_TK();
-			//GLManager.Instance.Dispose();
-			//if (GlobalWin.IGL_GL != GlobalWin.GL)
-			//  GlobalWin.GL.Dispose();
-			//((IDisposable)GlobalWin.IGL_GL).Dispose();
-
-			//return 0 assuming things have gone well, non-zero values could be used as error codes or for scripting purposes
-			return GlobalWin.ExitCode;
-		} //SubMain
-
-		//declared here instead of a more usual place to avoid dependencies on the more usual place
-
-		[DllImport("kernel32.dll", SetLastError = true)]
-		private static extern uint SetDllDirectory(string lpPathName);
-
-		[DllImport("kernel32.dll", EntryPoint = "DeleteFileW", SetLastError = true, CharSet = CharSet.Unicode, ExactSpelling = true)]
-		private static extern bool DeleteFileW([MarshalAs(UnmanagedType.LPWStr)]string lpFileName);
-
-		private static void RemoveMOTW(string path)
-		{
-			DeleteFileW($"{path}:Zone.Identifier");
-		}
-
-		private static void WhackAllMOTW(string dllDir)
-		{
-			var todo = new Queue<DirectoryInfo>(new[] { new DirectoryInfo(dllDir) });
-			while (todo.Count > 0)
-			{
-				var di = todo.Dequeue();
-				foreach (var disub in di.GetDirectories()) todo.Enqueue(disub);
-				foreach (var fi in di.GetFiles("*.dll"))
-					RemoveMOTW(fi.FullName);
-				foreach (var fi in di.GetFiles("*.exe"))
-					RemoveMOTW(fi.FullName);
-			}
-		}
-
-		private static Assembly CurrentDomain_AssemblyResolve(object sender, ResolveEventArgs args)
-		{
-			var requested = args.Name;
-
-			//mutate filename depending on selection of lua core. here's how it works
-			//1. we build NLua to the output/dll/lua directory. that brings KopiLua with it
-			//2. We reference it from there, but we tell it not to copy local; that way there's no NLua in the output/dll directory
-			//3. When NLua assembly attempts to load, it can't find it
-			//I. if LuaInterface is selected by the user, we switch to requesting that.
-			//     (those DLLs are built into the output/DLL directory)
-			//II. if NLua is selected by the user, we skip over this part;
-			//    later, we look for NLua or KopiLua assembly names and redirect them to files located in the output/DLL/nlua directory
-			if (new AssemblyName(requested).Name == "NLua")
-			{
-				//this method referencing Global.Config makes assemblies get loaded, which isnt smart from the assembly resolver.
-				//so.. we're going to resort to something really bad.
-				//avert your eyes.
-				var configPath = Path.Combine(Path.GetDirectoryName(Assembly.GetExecutingAssembly().Location), "config.ini");
-				if (EXE_PROJECT.OSTailoredCode.IsWindows() // LuaInterface is not currently working on Mono
-					&& File.Exists(configPath)
-					&& (Array.Find(File.ReadAllLines(configPath), line => line.Contains("  \"UseNLua\": ")) ?? string.Empty)
-						.Contains("false"))
-				{
-					requested = "LuaInterface";
-				}
-			}
-
-			lock (AppDomain.CurrentDomain)
-			{
-				var firstAsm = Array.Find(AppDomain.CurrentDomain.GetAssemblies(), asm => asm.FullName == requested);
-				if (firstAsm != null) return firstAsm;
-
-				//load missing assemblies by trying to find them in the dll directory
-				var dllname = $"{new AssemblyName(requested).Name}.dll";
-				var directory = Path.Combine(Path.GetDirectoryName(Assembly.GetExecutingAssembly().Location), "dll");
-				var simpleName = new AssemblyName(requested).Name;
-				if (simpleName == "NLua" || simpleName == "KopiLua") directory = Path.Combine(directory, "nlua");
-				var fname = Path.Combine(directory, dllname);
-				//it is important that we use LoadFile here and not load from a byte array; otherwise mixed (managed/unmanaged) assemblies can't load
-				return File.Exists(fname) ? Assembly.LoadFile(fname) : null;
-			}
-		}
-
-		private class SingleInstanceController : WindowsFormsApplicationBase
-		{
-			private readonly string[] cmdArgs;
-
-			public SingleInstanceController(string[] args)
-			{
-				cmdArgs = args;
-				IsSingleInstance = true;
-				StartupNextInstance += this_StartupNextInstance;
-			}
-
-			public void Run() => Run(cmdArgs);
-
-			private void this_StartupNextInstance(object sender, StartupNextInstanceEventArgs e)
-			{
-				if (e.CommandLine.Count >= 1)
-					((MainForm)MainForm).LoadRom(e.CommandLine[0], new MainForm.LoadRomArgs { OpenAdvanced = new OpenAdvanced_OpenRom() });
-			}
-
-			protected override void OnCreateMainForm()
-			{
-				MainForm = new MainForm(cmdArgs);
-				var title = MainForm.Text;
-				MainForm.Show();
-				MainForm.Text = title;
-				GlobalWin.ExitCode = ((MainForm)MainForm).ProgramRunLoop();
-			}
-		}
-	}
-}
+﻿using System;
+using System.Diagnostics;
+using System.IO;
+using System.Collections.Generic;
+using System.Reflection;
+using System.Runtime.InteropServices;
+using System.Windows.Forms;
+
+using Microsoft.VisualBasic.ApplicationServices;
+
+using BizHawk.Common;
+using BizHawk.Client.Common;
+
+namespace BizHawk.Client.EmuHawk
+{
+	internal static class Program
+	{
+		static Program()
+		{
+			//this needs to be done before the warnings/errors show up
+			Application.EnableVisualStyles();
+			Application.SetCompatibleTextRenderingDefault(false);
+
+			if (EXE_PROJECT.OSTailoredCode.IsWindows())
+			{
+				var libLoader = EXE_PROJECT.OSTailoredCode.LinkedLibManager;
+
+				//http://www.codeproject.com/Articles/310675/AppDomain-AssemblyResolve-Event-Tips
+
+				//try loading libraries we know we'll need
+				//something in the winforms, etc. code below will cause .net to popup a missing msvcr100.dll in case that one's missing
+				//but oddly it lets us proceed and we'll then catch it here
+				var d3dx9 = libLoader.LoadOrNull("d3dx9_43.dll");
+				var vc2015 = libLoader.LoadOrNull("vcruntime140.dll");
+				var vc2012 = libLoader.LoadOrNull("msvcr120.dll"); //TODO - check version?
+				var vc2010 = libLoader.LoadOrNull("msvcr100.dll"); //TODO - check version?
+				var vc2010p = libLoader.LoadOrNull("msvcp100.dll");
+				var reqPresent = vc2015.HasValue && vc2010.HasValue && vc2012.HasValue && vc2010p.HasValue;
+				var optPresent = d3dx9.HasValue;
+				if (!reqPresent || !optPresent)
+				{
+					var alertLines = new[]
+					{
+						"[ OK ] .NET CLR (You wouldn't even get here without it)",
+						$"[{(d3dx9.HasValue ? " OK " : "WARN")}] Direct3d 9",
+						$"[{(vc2010.HasValue && vc2010p.HasValue ? " OK " : "FAIL")}] Visual C++ 2010 SP1 Runtime",
+						$"[{(vc2012.HasValue ? " OK " : "FAIL")}] Visual C++ 2012 Runtime",
+						$"[{(vc2015.HasValue ? " OK " : "FAIL")}] Visual C++ 2015 Runtime"
+					};
+					using var box = new CustomControls.PrereqsAlert(reqPresent)
+					{
+						textBox1 = { Text = string.Join(Environment.NewLine, alertLines) }
+					};
+					box.ShowDialog();
+					if (!reqPresent) Process.GetCurrentProcess().Kill();
+				}
+
+				foreach (var p in new[] { d3dx9, vc2015, vc2012, vc2010, vc2010p })
+					if (p.HasValue) libLoader.FreeByPtr(p.Value);
+
+				// this will look in subdirectory "dll" to load pinvoked stuff
+				var dllDir = Path.Combine(Path.GetDirectoryName(Assembly.GetExecutingAssembly().Location), "dll");
+				SetDllDirectory(dllDir);
+
+				//in case assembly resolution fails, such as if we moved them into the dll subdiretory, this event handler can reroute to them
+				AppDomain.CurrentDomain.AssemblyResolve += CurrentDomain_AssemblyResolve;
+
+				//but before we even try doing that, whack the MOTW from everything in that directory (thats a dll)
+				//otherwise, some people will have crashes at boot-up due to .net security disliking MOTW.
+				//some people are getting MOTW through a combination of browser used to download bizhawk, and program used to dearchive it
+				WhackAllMOTW(dllDir);
+
+				//We need to do it here too... otherwise people get exceptions when externaltools we distribute try to startup
+			}
+			else
+			{
+				// for Unix, skip everything else and just wire up the event handler
+				AppDomain.CurrentDomain.AssemblyResolve += CurrentDomain_AssemblyResolve;
+			}
+		}
+
+		[STAThread]
+		private static int Main(string[] args)
+		{
+			var exitCode = SubMain(args);
+			if (EXE_PROJECT.OSTailoredCode.IsLinux())
+			{
+				Console.WriteLine("BizHawk has completed its shutdown routines, killing process...");
+				Process.GetCurrentProcess().Kill();
+			}
+			return exitCode;
+		}
+
+		//NoInlining should keep this code from getting jammed into Main() which would create dependencies on types which havent been setup by the resolver yet... or something like that
+		[System.Runtime.CompilerServices.MethodImpl(System.Runtime.CompilerServices.MethodImplOptions.NoInlining)]
+		private static int SubMain(string[] args)
+		{
+			// this check has to be done VERY early.  i stepped through a debug build with wrong .dll versions purposely used,
+			// and there was a TypeLoadException before the first line of SubMain was reached (some static ColorType init?)
+			// zero 25-dec-2012 - only do for public builds. its annoying during development
+			// and don't bother when installed from a package manager i.e. not Windows --yoshi
+			if (!VersionInfo.DeveloperBuild && EXE_PROJECT.OSTailoredCode.IsWindows())
+			{
+				var thisversion = typeof(Program).Assembly.GetName().Version;
+				var utilversion = Assembly.Load(new AssemblyName("Bizhawk.Client.Common")).GetName().Version;
+				var emulversion = Assembly.Load(new AssemblyName("Bizhawk.Emulation.Cores")).GetName().Version;
+
+				if (thisversion != utilversion || thisversion != emulversion)
+				{
+					MessageBox.Show("Conflicting revisions found!  Don't mix .dll versions!");
+					return -1;
+				}
+			}
+
+			TempFileManager.Start();
+
+			HawkFile.ArchiveHandlerFactory = new SharpCompressArchiveHandler();
+
+			string cmdConfigFile = ArgParser.GetCmdConfigFile(args);
+			if (cmdConfigFile != null) PathManager.SetDefaultIniPath(cmdConfigFile);
+
+			try
+			{
+				Global.Config = ConfigService.Load<Config>(PathManager.DefaultIniPath);
+			}
+			catch (Exception e)
+			{
+				new ExceptionBox(e).ShowDialog();
+				new ExceptionBox("Since your config file is corrupted or from a different BizHawk version, we're going to recreate it. Back it up before proceeding if you want to investigate further.").ShowDialog();
+				File.Delete(PathManager.DefaultIniPath);
+				Global.Config = ConfigService.Load<Config>(PathManager.DefaultIniPath);
+			}
+
+			Global.Config.ResolveDefaults();
+
+			StringLogUtil.DefaultToDisk = Global.Config.MoviesOnDisk;
+			StringLogUtil.DefaultToAWE = Global.Config.MoviesInAWE;
+
+			// super hacky! this needs to be done first. still not worth the trouble to make this system fully proper
+			if (Array.Exists(args, arg => arg.StartsWith("--gdi", StringComparison.InvariantCultureIgnoreCase)))
+			{
+				Global.Config.DispMethod = Config.EDispMethod.GdiPlus;
+			}
+
+			// create IGL context. we do this whether or not the user has selected OpenGL, so that we can run opengl-based emulator cores
+			GlobalWin.IGL_GL = new Bizware.BizwareGL.Drivers.OpenTK.IGL_TK(2, 0, false);
+
+			// setup the GL context manager, needed for coping with multiple opengl cores vs opengl display method
+			GLManager.CreateInstance(GlobalWin.IGL_GL);
+			GlobalWin.GLManager = GLManager.Instance;
+
+			//now create the "GL" context for the display method. we can reuse the IGL_TK context if opengl display method is chosen
+			if (!EXE_PROJECT.OSTailoredCode.IsWindows())
+				Global.Config.DispMethod = Config.EDispMethod.GdiPlus;
+
+			REDO_DISPMETHOD:
+			if (Global.Config.DispMethod == Config.EDispMethod.GdiPlus)
+				GlobalWin.GL = new Bizware.BizwareGL.Drivers.GdiPlus.IGL_GdiPlus();
+			else if (Global.Config.DispMethod == Config.EDispMethod.SlimDX9)
+			{
+				try
+				{
+					GlobalWin.GL = new Bizware.BizwareGL.Drivers.SlimDX.IGL_SlimDX9();
+				}
+				catch(Exception ex)
+				{
+					new ExceptionBox(new Exception("Initialization of Direct3d 9 Display Method failed; falling back to GDI+", ex)).ShowDialog();
+
+					// fallback
+					Global.Config.DispMethod = Config.EDispMethod.GdiPlus;
+					goto REDO_DISPMETHOD;
+				}
+			}
+			else
+			{
+				GlobalWin.GL = GlobalWin.IGL_GL;
+
+				// check the opengl version and dont even try to boot this crap up if its too old
+				if (GlobalWin.IGL_GL.Version < 200)
+				{
+					// fallback
+					Global.Config.DispMethod = Config.EDispMethod.GdiPlus;
+					goto REDO_DISPMETHOD;
+				}
+			}
+
+			// try creating a GUI Renderer. If that doesn't succeed. we fallback
+			try
+			{
+				using (GlobalWin.GL.CreateRenderer()) { }
+			}
+			catch(Exception ex)
+			{
+				new ExceptionBox(new Exception("Initialization of Display Method failed; falling back to GDI+", ex)).ShowDialog();
+
+				//fallback
+				Global.Config.DispMethod = Config.EDispMethod.GdiPlus;
+				goto REDO_DISPMETHOD;
+			}
+
+			if (EXE_PROJECT.OSTailoredCode.IsWindows())
+			{
+				//WHY do we have to do this? some intel graphics drivers (ig7icd64.dll 10.18.10.3304 on an unknown chip on win8.1) are calling SetDllDirectory() for the process, which ruins stuff.
+				//The relevant initialization happened just before in "create IGL context".
+				//It isn't clear whether we need the earlier SetDllDirectory(), but I think we do.
+				//note: this is pasted instead of being put in a static method due to this initialization code being sensitive to things like that, and not wanting to cause it to break
+				//pasting should be safe (not affecting the jit order of things)
+				var dllDir = Path.Combine(Path.GetDirectoryName(Assembly.GetExecutingAssembly().Location), "dll");
+				SetDllDirectory(dllDir);
+			}
+
+			try
+			{
+				if (Global.Config.SingleInstanceMode)
+				{
+					try
+					{
+						new SingleInstanceController(args).Run();
+					}
+					catch (ObjectDisposedException)
+					{
+						// Eat it, MainForm disposed itself and Run attempts to dispose of itself.  Eventually we would want to figure out a way to prevent that, but in the meantime it is harmless, so just eat the error
+					}
+				}
+				else
+				{
+					using (var mf = new MainForm(args))
+					{
+						var title = mf.Text;
+						mf.Show();
+						mf.Text = title;
+						try
+						{
+							GlobalWin.ExitCode = mf.ProgramRunLoop();
+						}
+						catch (Exception e) when (Global.MovieSession.Movie.IsActive && !(Debugger.IsAttached || VersionInfo.DeveloperBuild))
+						{
+							var result = MessageBox.Show(
+								"EmuHawk has thrown a fatal exception and is about to close.\nA movie has been detected. Would you like to try to save?\n(Note: Depending on what caused this error, this may or may not succeed)",
+								$"Fatal error: {e.GetType().Name}",
+								MessageBoxButtons.YesNo,
+								MessageBoxIcon.Exclamation
+							);
+							if (result == DialogResult.Yes)
+							{
+								Global.MovieSession.Movie.Save();
+							}
+						}
+					}
+				}
+			}
+			catch (Exception e) when (!Debugger.IsAttached)
+			{
+				new ExceptionBox(e).ShowDialog();
+			}
+			finally
+			{
+				GlobalWin.Sound?.Dispose();
+				GlobalWin.Sound = null;
+				GlobalWin.GL.Dispose();
+				Input.Cleanup();
+			}
+
+			//cleanup:
+			//cleanup IGL stuff so we can get better refcounts when exiting process, for debugging
+			//DOESNT WORK FOR SOME REASON
+			//GlobalWin.IGL_GL = new Bizware.BizwareGL.Drivers.OpenTK.IGL_TK();
+			//GLManager.Instance.Dispose();
+			//if (GlobalWin.IGL_GL != GlobalWin.GL)
+			//  GlobalWin.GL.Dispose();
+			//((IDisposable)GlobalWin.IGL_GL).Dispose();
+
+			//return 0 assuming things have gone well, non-zero values could be used as error codes or for scripting purposes
+			return GlobalWin.ExitCode;
+		} //SubMain
+
+		//declared here instead of a more usual place to avoid dependencies on the more usual place
+
+		[DllImport("kernel32.dll", SetLastError = true)]
+		private static extern uint SetDllDirectory(string lpPathName);
+
+		[DllImport("kernel32.dll", EntryPoint = "DeleteFileW", SetLastError = true, CharSet = CharSet.Unicode, ExactSpelling = true)]
+		private static extern bool DeleteFileW([MarshalAs(UnmanagedType.LPWStr)]string lpFileName);
+
+		private static void RemoveMOTW(string path)
+		{
+			DeleteFileW($"{path}:Zone.Identifier");
+		}
+
+		private static void WhackAllMOTW(string dllDir)
+		{
+			var todo = new Queue<DirectoryInfo>(new[] { new DirectoryInfo(dllDir) });
+			while (todo.Count > 0)
+			{
+				var di = todo.Dequeue();
+				foreach (var disub in di.GetDirectories()) todo.Enqueue(disub);
+				foreach (var fi in di.GetFiles("*.dll"))
+					RemoveMOTW(fi.FullName);
+				foreach (var fi in di.GetFiles("*.exe"))
+					RemoveMOTW(fi.FullName);
+			}
+		}
+
+		private static Assembly CurrentDomain_AssemblyResolve(object sender, ResolveEventArgs args)
+		{
+			var requested = args.Name;
+
+			//mutate filename depending on selection of lua core. here's how it works
+			//1. we build NLua to the output/dll/lua directory. that brings KopiLua with it
+			//2. We reference it from there, but we tell it not to copy local; that way there's no NLua in the output/dll directory
+			//3. When NLua assembly attempts to load, it can't find it
+			//I. if LuaInterface is selected by the user, we switch to requesting that.
+			//     (those DLLs are built into the output/DLL directory)
+			//II. if NLua is selected by the user, we skip over this part;
+			//    later, we look for NLua or KopiLua assembly names and redirect them to files located in the output/DLL/nlua directory
+			if (new AssemblyName(requested).Name == "NLua")
+			{
+				//this method referencing Global.Config makes assemblies get loaded, which isnt smart from the assembly resolver.
+				//so.. we're going to resort to something really bad.
+				//avert your eyes.
+				var configPath = Path.Combine(Path.GetDirectoryName(Assembly.GetExecutingAssembly().Location), "config.ini");
+				if (EXE_PROJECT.OSTailoredCode.IsWindows() // LuaInterface is not currently working on Mono
+					&& File.Exists(configPath)
+					&& (Array.Find(File.ReadAllLines(configPath), line => line.Contains("  \"UseNLua\": ")) ?? string.Empty)
+						.Contains("false"))
+				{
+					requested = "LuaInterface";
+				}
+			}
+
+			lock (AppDomain.CurrentDomain)
+			{
+				var firstAsm = Array.Find(AppDomain.CurrentDomain.GetAssemblies(), asm => asm.FullName == requested);
+				if (firstAsm != null) return firstAsm;
+
+				//load missing assemblies by trying to find them in the dll directory
+				var dllname = $"{new AssemblyName(requested).Name}.dll";
+				var directory = Path.Combine(Path.GetDirectoryName(Assembly.GetExecutingAssembly().Location), "dll");
+				var simpleName = new AssemblyName(requested).Name;
+				if (simpleName == "NLua" || simpleName == "KopiLua") directory = Path.Combine(directory, "nlua");
+				var fname = Path.Combine(directory, dllname);
+				//it is important that we use LoadFile here and not load from a byte array; otherwise mixed (managed/unmanaged) assemblies can't load
+				return File.Exists(fname) ? Assembly.LoadFile(fname) : null;
+			}
+		}
+
+		private class SingleInstanceController : WindowsFormsApplicationBase
+		{
+			private readonly string[] cmdArgs;
+
+			public SingleInstanceController(string[] args)
+			{
+				cmdArgs = args;
+				IsSingleInstance = true;
+				StartupNextInstance += this_StartupNextInstance;
+			}
+
+			public void Run() => Run(cmdArgs);
+
+			private void this_StartupNextInstance(object sender, StartupNextInstanceEventArgs e)
+			{
+				if (e.CommandLine.Count >= 1)
+					((MainForm)MainForm).LoadRom(e.CommandLine[0], new MainForm.LoadRomArgs { OpenAdvanced = new OpenAdvanced_OpenRom() });
+			}
+
+			protected override void OnCreateMainForm()
+			{
+				MainForm = new MainForm(cmdArgs);
+				var title = MainForm.Text;
+				MainForm.Show();
+				MainForm.Text = title;
+				GlobalWin.ExitCode = ((MainForm)MainForm).ProgramRunLoop();
+			}
+		}
+	}
+}
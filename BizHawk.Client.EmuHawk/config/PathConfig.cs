--- conflicted
+++ resolved
@@ -1,348 +1,344 @@
-﻿using System;
-using System.Collections.Generic;
-using System.Drawing;
-using System.Linq;
-using System.Windows.Forms;
-
-using BizHawk.Client.Common;
-using BizHawk.Client.EmuHawk.WinFormExtensions;
-using BizHawk.Common;
-
-namespace BizHawk.Client.EmuHawk
-{
-	public partial class PathConfig : Form
-	{
-		// All path text boxes should do some kind of error checking
-		// Config path under base, config will default to %exe%
-		private void LockDownCores()
-		{
-			if (VersionInfo.DeveloperBuild)
-			{
-				return;
-			}
-
-			string[] coresToHide = { };
-
-			foreach (var core in coresToHide)
-			{
-				PathTabControl.TabPages.Remove(
-					PathTabControl.TabPages().FirstOrDefault(tp => tp.Name == core) ?? new TabPage());
-			}
-		}
-
-		private static AutoCompleteStringCollection AutoCompleteOptions => new AutoCompleteStringCollection
-		{
-			"%recent%",
-			"%exe%",
-			"%rom%",
-			".\\",
-			"..\\",
-		};
-
-		public PathConfig()
-		{
-			InitializeComponent();
-		}
-
-		private void LoadSettings()
-		{
-			RecentForROMs.Checked = Global.Config.UseRecentForROMs;
-
-			DoTabs(Global.Config.PathEntries.ToList());
-			SetDefaultFocusedTab();
-			DoRomToggle();
-		}
-
-		private void SetDefaultFocusedTab()
-		{
-			var tab = FindTabByName(Global.Game.System);
-			if (tab != null)
-			{
-				PathTabControl.SelectTab(tab);
-			}
-		}
-
-		private TabPage FindTabByName(string name)
-		{
-			var global = PathTabControl.TabPages
-				.OfType<TabPage>()
-				.First(tp => tp.Name.ToUpper().Contains("GLOBAL"));
-
-			return PathTabControl.TabPages
-				.OfType<TabPage>()
-				.FirstOrDefault(tp => tp.Name.ToUpper().StartsWith(name.ToUpper()))
-				?? global;
-		}
-
-		private void DoTabs(List<PathEntry> pathCollection)
-		{
-			PathTabControl.Visible = false;
-			PathTabControl.TabPages.Clear();
-
-			// Separate by system
-			var systems = Global.Config.PathEntries
-				.Select(s => s.SystemDisplayName)
-				.Distinct()
-				.ToList();
-			systems.Sort();
-
-			// Hacky way to put global first
-			var global = systems.FirstOrDefault(s => s == "Global");
-			systems.Remove(global);
-			systems.Insert(0, global);
-
-			var tabPages = new List<TabPage>(systems.Count);
-
-			int x = UIHelper.ScaleX(6);
-			int textboxWidth = UIHelper.ScaleX(70);
-			int padding = UIHelper.ScaleX(5);
-			int buttonWidth = UIHelper.ScaleX(26);
-			int buttonHeight = UIHelper.ScaleY(23);
-			int buttonOffsetY = -1; // To align the top with the textbox I guess? Always 1 pixel regardless of scaling.
-			int widgetOffset = UIHelper.ScaleX(85);
-			int rowHeight = UIHelper.ScaleY(30);
-
-			foreach (var systemDisplayName in systems)
-			{
-				var systemId = Global.Config.PathEntries.First(p => p.SystemDisplayName == systemDisplayName).System;
-				var t = new TabPage
-				{
-					Text = systemDisplayName,
-					Name = systemId,
-					Width = UIHelper.ScaleX(200), // Initial Left/Width of child controls are based on this size.
-					AutoScroll = true
-				};
-				var paths = pathCollection
-					.Where(p => p.System == systemId)
-					.OrderBy(p => p.Ordinal)
-					.ThenBy(p => p.Type);
-
-				var y = UIHelper.ScaleY(14);
-				foreach (var path in paths)
-				{
-					var box = new TextBox
-					{
-						Text = path.Path,
-						Location = new Point(x, y),
-						Width = textboxWidth,
-						Name = path.Type,
-						Anchor = AnchorStyles.Top | AnchorStyles.Left | AnchorStyles.Right,
-						MinimumSize = new Size(UIHelper.ScaleX(26), UIHelper.ScaleY(23)),
-						AutoCompleteMode = AutoCompleteMode.SuggestAppend,
-						AutoCompleteCustomSource = AutoCompleteOptions,
-						AutoCompleteSource = AutoCompleteSource.CustomSource,
-					};
-
-					var btn = new Button
-					{
-						Text = "",
-						Image = Properties.Resources.OpenFile,
-						Location = new Point(widgetOffset, y + buttonOffsetY),
-						Size = new Size(buttonWidth, buttonHeight),
-						Name = path.Type,
-						Anchor = AnchorStyles.Top | AnchorStyles.Right,
-					};
-
-					var tempBox = box;
-					var tempPath = path.Type;
-					var tempSystem = path.System;
-					btn.Click += delegate
-					{
-						BrowseFolder(tempBox, tempPath, tempSystem);
-					};
-
-					int infoPadding = UIHelper.ScaleX(0);
-					if (t.Name.Contains("Global") && path.Type == "Firmware")
-					{
-						infoPadding = UIHelper.ScaleX(26);
-
-						var firmwareButton = new Button
-						{
-							Name = "Global",
-							Text = "",
-							Image = Properties.Resources.Help,
-							Location = new Point(UIHelper.ScaleX(115), y + buttonOffsetY),
-							Size = new Size(buttonWidth, buttonHeight),
-							Anchor = AnchorStyles.Top | AnchorStyles.Right
-						};
-
-						firmwareButton.Click += delegate
-						{
-							if (Owner is FirmwaresConfig)
-							{
-								MessageBox.Show("C-C-C-Combo Breaker!", "Nice try, but");
-								return;
-							}
-
-							using var f = new FirmwaresConfig { TargetSystem = "Global" };
-							f.ShowDialog(this);
-						};
-
-						t.Controls.Add(firmwareButton);
-					}
-
-					var label = new Label
-					{
-						Text = path.Type,
-						Location = new Point(widgetOffset + buttonWidth + padding + infoPadding, y + UIHelper.ScaleY(4)),
-						Size = new Size(UIHelper.ScaleX(100), UIHelper.ScaleY(15)),
-						Name = path.Type,
-						Anchor = AnchorStyles.Top | AnchorStyles.Right,
-					};
-
-					t.Controls.Add(label);
-					t.Controls.Add(btn);
-					t.Controls.Add(box);
-
-					y += rowHeight;
-				}
-
-				var sys = systemDisplayName;
-				if (systemDisplayName == "PCE") // Hack
-				{
-					sys = "PCECD";
-				}
-
-				tabPages.Add(t);
-			}
-
-			PathTabControl.TabPages.AddRange(tabPages.ToArray());
-			PathTabControl.Visible = true;
-		}
-
-		private static void BrowseFolder(TextBox box, string name, string system)
-		{
-			// Ugly hack, we don't want to pass in the system in for system base and global paths
-			if (name == "Base" || system == "Global" || system == "Global_NULL")
-			{
-				system = null;
-			}
-
-<<<<<<< HEAD
-			DialogResult result;
-			string selectedPath;
-			if (OSTailoredCode.CurrentOS == OSTailoredCode.DistinctOS.Windows)
-=======
-			using var f = new FolderBrowserEx
->>>>>>> 0405eb7c
-			{
-				var f = new FolderBrowserEx
-				{
-					Description = $"Set the directory for {name}",
-					SelectedPath = PathManager.MakeAbsolutePath(box.Text, system)
-				};
-				result = f.ShowDialog();
-				selectedPath = f.SelectedPath;
-			}
-			else
-			{
-				// FolderBrowserEx doesn't work in Mono for obvious reasons
-				var f = new FolderBrowserDialog
-				{
-					Description = $"Set the directory for {name}",
-					SelectedPath = PathManager.MakeAbsolutePath(box.Text, system)
-				};
-				result = f.ShowDialog();
-				selectedPath = f.SelectedPath;
-			}
-			if (result == DialogResult.OK)
-			{
-				box.Text = PathManager.TryMakeRelative(selectedPath, system);
-			}
-		}
-
-		private void SaveSettings()
-		{
-			Global.Config.UseRecentForROMs = RecentForROMs.Checked;
-
-			foreach (var t in AllPathBoxes)
-			{
-				var pathEntry = Global.Config.PathEntries.First(p => p.System == t.Parent.Name && p.Type == t.Name);
-				pathEntry.Path = t.Text;
-			}
-		}
-
-		private void DoRomToggle()
-		{
-			foreach (var control in AllPathControls.Where(c => c.Name == "ROM"))
-			{
-				control.Enabled = !RecentForROMs.Checked;
-			}
-		}
-
-		private IEnumerable<TextBox> AllPathBoxes
-		{
-			get
-			{
-				var allPathBoxes = new List<TextBox>();
-				foreach (TabPage tp in PathTabControl.TabPages)
-				{
-					allPathBoxes.AddRange(tp.Controls.OfType<TextBox>());
-				}
-
-				return allPathBoxes;
-			}
-		}
-
-		private IEnumerable<Control> AllPathControls
-		{
-			get
-			{
-				var allPathControls = new List<Control>();
-				foreach (TabPage tp in PathTabControl.TabPages)
-				{
-					allPathControls.AddRange(tp.Controls());
-				}
-
-				return allPathControls;
-			}
-		}
-
-		#region Events
-
-		private void NewPathConfig_Load(object sender, EventArgs e)
-		{
-			LoadSettings();
-			LockDownCores();
-		}
-
-		private void RecentForRoms_CheckedChanged(object sender, EventArgs e)
-		{
-			DoRomToggle();
-		}
-
-		private void SpecialCommandsBtn_Click(object sender, EventArgs e)
-		{
-			new PathInfo().Show();
-		}
-
-		private void SaveBtn_Click(object sender, EventArgs e)
-		{
-			SaveSettings();
-		}
-
-		private void DefaultsBtn_Click(object sender, EventArgs e)
-		{
-			DoTabs(PathEntryCollection.DefaultValues);
-			SetDefaultFocusedTab();
-		}
-
-		private void Ok_Click(object sender, EventArgs e)
-		{
-			SaveSettings();
-
-			PathManager.RefreshTempPath();
-
-			GlobalWin.OSD.AddMessage("Path settings saved");
-			Close();
-		}
-
-		private void Cancel_Click(object sender, EventArgs e)
-		{
-			GlobalWin.OSD.AddMessage("Path config aborted");
-			Close();
-		}
-
-		#endregion
-	}
-}
+﻿using System;
+using System.Collections.Generic;
+using System.Drawing;
+using System.Linq;
+using System.Windows.Forms;
+
+using BizHawk.Client.Common;
+using BizHawk.Client.EmuHawk.WinFormExtensions;
+using BizHawk.Common;
+
+namespace BizHawk.Client.EmuHawk
+{
+	public partial class PathConfig : Form
+	{
+		// All path text boxes should do some kind of error checking
+		// Config path under base, config will default to %exe%
+		private void LockDownCores()
+		{
+			if (VersionInfo.DeveloperBuild)
+			{
+				return;
+			}
+
+			string[] coresToHide = { };
+
+			foreach (var core in coresToHide)
+			{
+				PathTabControl.TabPages.Remove(
+					PathTabControl.TabPages().FirstOrDefault(tp => tp.Name == core) ?? new TabPage());
+			}
+		}
+
+		private static AutoCompleteStringCollection AutoCompleteOptions => new AutoCompleteStringCollection
+		{
+			"%recent%",
+			"%exe%",
+			"%rom%",
+			".\\",
+			"..\\",
+		};
+
+		public PathConfig()
+		{
+			InitializeComponent();
+		}
+
+		private void LoadSettings()
+		{
+			RecentForROMs.Checked = Global.Config.UseRecentForROMs;
+
+			DoTabs(Global.Config.PathEntries.ToList());
+			SetDefaultFocusedTab();
+			DoRomToggle();
+		}
+
+		private void SetDefaultFocusedTab()
+		{
+			var tab = FindTabByName(Global.Game.System);
+			if (tab != null)
+			{
+				PathTabControl.SelectTab(tab);
+			}
+		}
+
+		private TabPage FindTabByName(string name)
+		{
+			var global = PathTabControl.TabPages
+				.OfType<TabPage>()
+				.First(tp => tp.Name.ToUpper().Contains("GLOBAL"));
+
+			return PathTabControl.TabPages
+				.OfType<TabPage>()
+				.FirstOrDefault(tp => tp.Name.ToUpper().StartsWith(name.ToUpper()))
+				?? global;
+		}
+
+		private void DoTabs(List<PathEntry> pathCollection)
+		{
+			PathTabControl.Visible = false;
+			PathTabControl.TabPages.Clear();
+
+			// Separate by system
+			var systems = Global.Config.PathEntries
+				.Select(s => s.SystemDisplayName)
+				.Distinct()
+				.ToList();
+			systems.Sort();
+
+			// Hacky way to put global first
+			var global = systems.FirstOrDefault(s => s == "Global");
+			systems.Remove(global);
+			systems.Insert(0, global);
+
+			var tabPages = new List<TabPage>(systems.Count);
+
+			int x = UIHelper.ScaleX(6);
+			int textboxWidth = UIHelper.ScaleX(70);
+			int padding = UIHelper.ScaleX(5);
+			int buttonWidth = UIHelper.ScaleX(26);
+			int buttonHeight = UIHelper.ScaleY(23);
+			int buttonOffsetY = -1; // To align the top with the textbox I guess? Always 1 pixel regardless of scaling.
+			int widgetOffset = UIHelper.ScaleX(85);
+			int rowHeight = UIHelper.ScaleY(30);
+
+			foreach (var systemDisplayName in systems)
+			{
+				var systemId = Global.Config.PathEntries.First(p => p.SystemDisplayName == systemDisplayName).System;
+				var t = new TabPage
+				{
+					Text = systemDisplayName,
+					Name = systemId,
+					Width = UIHelper.ScaleX(200), // Initial Left/Width of child controls are based on this size.
+					AutoScroll = true
+				};
+				var paths = pathCollection
+					.Where(p => p.System == systemId)
+					.OrderBy(p => p.Ordinal)
+					.ThenBy(p => p.Type);
+
+				var y = UIHelper.ScaleY(14);
+				foreach (var path in paths)
+				{
+					var box = new TextBox
+					{
+						Text = path.Path,
+						Location = new Point(x, y),
+						Width = textboxWidth,
+						Name = path.Type,
+						Anchor = AnchorStyles.Top | AnchorStyles.Left | AnchorStyles.Right,
+						MinimumSize = new Size(UIHelper.ScaleX(26), UIHelper.ScaleY(23)),
+						AutoCompleteMode = AutoCompleteMode.SuggestAppend,
+						AutoCompleteCustomSource = AutoCompleteOptions,
+						AutoCompleteSource = AutoCompleteSource.CustomSource,
+					};
+
+					var btn = new Button
+					{
+						Text = "",
+						Image = Properties.Resources.OpenFile,
+						Location = new Point(widgetOffset, y + buttonOffsetY),
+						Size = new Size(buttonWidth, buttonHeight),
+						Name = path.Type,
+						Anchor = AnchorStyles.Top | AnchorStyles.Right,
+					};
+
+					var tempBox = box;
+					var tempPath = path.Type;
+					var tempSystem = path.System;
+					btn.Click += delegate
+					{
+						BrowseFolder(tempBox, tempPath, tempSystem);
+					};
+
+					int infoPadding = UIHelper.ScaleX(0);
+					if (t.Name.Contains("Global") && path.Type == "Firmware")
+					{
+						infoPadding = UIHelper.ScaleX(26);
+
+						var firmwareButton = new Button
+						{
+							Name = "Global",
+							Text = "",
+							Image = Properties.Resources.Help,
+							Location = new Point(UIHelper.ScaleX(115), y + buttonOffsetY),
+							Size = new Size(buttonWidth, buttonHeight),
+							Anchor = AnchorStyles.Top | AnchorStyles.Right
+						};
+
+						firmwareButton.Click += delegate
+						{
+							if (Owner is FirmwaresConfig)
+							{
+								MessageBox.Show("C-C-C-Combo Breaker!", "Nice try, but");
+								return;
+							}
+
+							using var f = new FirmwaresConfig { TargetSystem = "Global" };
+							f.ShowDialog(this);
+						};
+
+						t.Controls.Add(firmwareButton);
+					}
+
+					var label = new Label
+					{
+						Text = path.Type,
+						Location = new Point(widgetOffset + buttonWidth + padding + infoPadding, y + UIHelper.ScaleY(4)),
+						Size = new Size(UIHelper.ScaleX(100), UIHelper.ScaleY(15)),
+						Name = path.Type,
+						Anchor = AnchorStyles.Top | AnchorStyles.Right,
+					};
+
+					t.Controls.Add(label);
+					t.Controls.Add(btn);
+					t.Controls.Add(box);
+
+					y += rowHeight;
+				}
+
+				var sys = systemDisplayName;
+				if (systemDisplayName == "PCE") // Hack
+				{
+					sys = "PCECD";
+				}
+
+				tabPages.Add(t);
+			}
+
+			PathTabControl.TabPages.AddRange(tabPages.ToArray());
+			PathTabControl.Visible = true;
+		}
+
+		private static void BrowseFolder(TextBox box, string name, string system)
+		{
+			// Ugly hack, we don't want to pass in the system in for system base and global paths
+			if (name == "Base" || system == "Global" || system == "Global_NULL")
+			{
+				system = null;
+			}
+
+			DialogResult result;
+			string selectedPath;
+			if (OSTailoredCode.CurrentOS == OSTailoredCode.DistinctOS.Windows)
+			{
+				using var f = new FolderBrowserEx
+				{
+					Description = $"Set the directory for {name}",
+					SelectedPath = PathManager.MakeAbsolutePath(box.Text, system)
+				};
+				result = f.ShowDialog();
+				selectedPath = f.SelectedPath;
+			}
+			else
+			{
+				// FolderBrowserEx doesn't work in Mono for obvious reasons
+				using var f = new FolderBrowserDialog
+				{
+					Description = $"Set the directory for {name}",
+					SelectedPath = PathManager.MakeAbsolutePath(box.Text, system)
+				};
+				result = f.ShowDialog();
+				selectedPath = f.SelectedPath;
+			}
+			if (result == DialogResult.OK)
+			{
+				box.Text = PathManager.TryMakeRelative(selectedPath, system);
+			}
+		}
+
+		private void SaveSettings()
+		{
+			Global.Config.UseRecentForROMs = RecentForROMs.Checked;
+
+			foreach (var t in AllPathBoxes)
+			{
+				var pathEntry = Global.Config.PathEntries.First(p => p.System == t.Parent.Name && p.Type == t.Name);
+				pathEntry.Path = t.Text;
+			}
+		}
+
+		private void DoRomToggle()
+		{
+			foreach (var control in AllPathControls.Where(c => c.Name == "ROM"))
+			{
+				control.Enabled = !RecentForROMs.Checked;
+			}
+		}
+
+		private IEnumerable<TextBox> AllPathBoxes
+		{
+			get
+			{
+				var allPathBoxes = new List<TextBox>();
+				foreach (TabPage tp in PathTabControl.TabPages)
+				{
+					allPathBoxes.AddRange(tp.Controls.OfType<TextBox>());
+				}
+
+				return allPathBoxes;
+			}
+		}
+
+		private IEnumerable<Control> AllPathControls
+		{
+			get
+			{
+				var allPathControls = new List<Control>();
+				foreach (TabPage tp in PathTabControl.TabPages)
+				{
+					allPathControls.AddRange(tp.Controls());
+				}
+
+				return allPathControls;
+			}
+		}
+
+		#region Events
+
+		private void NewPathConfig_Load(object sender, EventArgs e)
+		{
+			LoadSettings();
+			LockDownCores();
+		}
+
+		private void RecentForRoms_CheckedChanged(object sender, EventArgs e)
+		{
+			DoRomToggle();
+		}
+
+		private void SpecialCommandsBtn_Click(object sender, EventArgs e)
+		{
+			new PathInfo().Show();
+		}
+
+		private void SaveBtn_Click(object sender, EventArgs e)
+		{
+			SaveSettings();
+		}
+
+		private void DefaultsBtn_Click(object sender, EventArgs e)
+		{
+			DoTabs(PathEntryCollection.DefaultValues);
+			SetDefaultFocusedTab();
+		}
+
+		private void Ok_Click(object sender, EventArgs e)
+		{
+			SaveSettings();
+
+			PathManager.RefreshTempPath();
+
+			GlobalWin.OSD.AddMessage("Path settings saved");
+			Close();
+		}
+
+		private void Cancel_Click(object sender, EventArgs e)
+		{
+			GlobalWin.OSD.AddMessage("Path config aborted");
+			Close();
+		}
+
+		#endregion
+	}
+}
﻿namespace BizHawk.Client.EmuHawk
{
	partial class MainForm
	{
		/// <summary>
		/// Required designer variable.
		/// </summary>
		private System.ComponentModel.IContainer components = null;



		#region Windows Form Designer generated code

		/// <summary>
		/// Required method for Designer support - do not modify
		/// the contents of this method with the code editor.
		/// </summary>
		private void InitializeComponent()
		{
            this.components = new System.ComponentModel.Container();
            System.ComponentModel.ComponentResourceManager resources = new System.ComponentModel.ComponentResourceManager(typeof(MainForm));
            this.MainformMenu = new MenuStripEx();
            this.FileSubMenu = new System.Windows.Forms.ToolStripMenuItem();
            this.OpenRomMenuItem = new System.Windows.Forms.ToolStripMenuItem();
            this.RecentRomSubMenu = new System.Windows.Forms.ToolStripMenuItem();
            this.toolStripSeparator3 = new System.Windows.Forms.ToolStripSeparator();
            this.OpenAdvancedMenuItem = new System.Windows.Forms.ToolStripMenuItem();
            this.CloseRomMenuItem = new System.Windows.Forms.ToolStripMenuItem();
            this.toolStripMenuItem1 = new System.Windows.Forms.ToolStripSeparator();
            this.SaveStateSubMenu = new System.Windows.Forms.ToolStripMenuItem();
            this.SaveState1MenuItem = new System.Windows.Forms.ToolStripMenuItem();
            this.SaveState2MenuItem = new System.Windows.Forms.ToolStripMenuItem();
            this.SaveState3MenuItem = new System.Windows.Forms.ToolStripMenuItem();
            this.SaveState4MenuItem = new System.Windows.Forms.ToolStripMenuItem();
            this.SaveState5MenuItem = new System.Windows.Forms.ToolStripMenuItem();
            this.SaveState6MenuItem = new System.Windows.Forms.ToolStripMenuItem();
            this.SaveState7MenuItem = new System.Windows.Forms.ToolStripMenuItem();
            this.SaveState8MenuItem = new System.Windows.Forms.ToolStripMenuItem();
            this.SaveState9MenuItem = new System.Windows.Forms.ToolStripMenuItem();
            this.SaveState0MenuItem = new System.Windows.Forms.ToolStripMenuItem();
            this.toolStripSeparator6 = new System.Windows.Forms.ToolStripSeparator();
            this.SaveNamedStateMenuItem = new System.Windows.Forms.ToolStripMenuItem();
            this.LoadStateSubMenu = new System.Windows.Forms.ToolStripMenuItem();
            this.LoadState1MenuItem = new System.Windows.Forms.ToolStripMenuItem();
            this.LoadState2MenuItem = new System.Windows.Forms.ToolStripMenuItem();
            this.LoadState3MenuItem = new System.Windows.Forms.ToolStripMenuItem();
            this.LoadState4MenuItem = new System.Windows.Forms.ToolStripMenuItem();
            this.LoadState5MenuItem = new System.Windows.Forms.ToolStripMenuItem();
            this.LoadState6MenuItem = new System.Windows.Forms.ToolStripMenuItem();
            this.LoadState7MenuItem = new System.Windows.Forms.ToolStripMenuItem();
            this.LoadState8MenuItem = new System.Windows.Forms.ToolStripMenuItem();
            this.LoadState9MenuItem = new System.Windows.Forms.ToolStripMenuItem();
            this.LoadState0MenuItem = new System.Windows.Forms.ToolStripMenuItem();
            this.toolStripSeparator7 = new System.Windows.Forms.ToolStripSeparator();
            this.LoadNamedStateMenuItem = new System.Windows.Forms.ToolStripMenuItem();
            this.toolStripSeparator21 = new System.Windows.Forms.ToolStripSeparator();
            this.AutoloadLastSlotMenuItem = new System.Windows.Forms.ToolStripMenuItem();
            this.SaveSlotSubMenu = new System.Windows.Forms.ToolStripMenuItem();
            this.SelectSlot0MenuItem = new System.Windows.Forms.ToolStripMenuItem();
            this.SelectSlot1MenuItem = new System.Windows.Forms.ToolStripMenuItem();
            this.SelectSlot2MenuItem = new System.Windows.Forms.ToolStripMenuItem();
            this.SelectSlot3MenuItem = new System.Windows.Forms.ToolStripMenuItem();
            this.SelectSlot4MenuItem = new System.Windows.Forms.ToolStripMenuItem();
            this.SelectSlot5MenuItem = new System.Windows.Forms.ToolStripMenuItem();
            this.SelectSlot6MenuItem = new System.Windows.Forms.ToolStripMenuItem();
            this.SelectSlot7MenuItem = new System.Windows.Forms.ToolStripMenuItem();
            this.SelectSlot8MenuItem = new System.Windows.Forms.ToolStripMenuItem();
            this.SelectSlot9MenuItem = new System.Windows.Forms.ToolStripMenuItem();
            this.PreviousSlotMenuItem = new System.Windows.Forms.ToolStripMenuItem();
            this.NextSlotMenuItem = new System.Windows.Forms.ToolStripMenuItem();
            this.toolStripSeparator5 = new System.Windows.Forms.ToolStripSeparator();
            this.SaveToCurrentSlotMenuItem = new System.Windows.Forms.ToolStripMenuItem();
            this.LoadCurrentSlotMenuItem = new System.Windows.Forms.ToolStripMenuItem();
            this.SaveRAMSubMenu = new System.Windows.Forms.ToolStripMenuItem();
            this.FlushSaveRAMMenuItem = new System.Windows.Forms.ToolStripMenuItem();
            this.toolStripMenuItem2 = new System.Windows.Forms.ToolStripSeparator();
            this.MovieSubMenu = new System.Windows.Forms.ToolStripMenuItem();
            this.ReadonlyMenuItem = new System.Windows.Forms.ToolStripMenuItem();
            this.toolStripSeparator15 = new System.Windows.Forms.ToolStripSeparator();
            this.RecentMovieSubMenu = new System.Windows.Forms.ToolStripMenuItem();
            this.toolStripSeparator16 = new System.Windows.Forms.ToolStripSeparator();
            this.RecordMovieMenuItem = new System.Windows.Forms.ToolStripMenuItem();
            this.PlayMovieMenuItem = new System.Windows.Forms.ToolStripMenuItem();
            this.StopMovieMenuItem = new System.Windows.Forms.ToolStripMenuItem();
            this.PlayFromBeginningMenuItem = new System.Windows.Forms.ToolStripMenuItem();
            this.ImportMoviesMenuItem = new System.Windows.Forms.ToolStripMenuItem();
            this.SaveMovieMenuItem = new System.Windows.Forms.ToolStripMenuItem();
            this.SaveMovieAsMenuItem = new System.Windows.Forms.ToolStripMenuItem();
            this.StopMovieWithoutSavingMenuItem = new System.Windows.Forms.ToolStripMenuItem();
            this.toolStripSeparator14 = new System.Windows.Forms.ToolStripSeparator();
            this.AutomaticallyBackupMoviesMenuItem = new System.Windows.Forms.ToolStripMenuItem();
            this.FullMovieLoadstatesMenuItem = new System.Windows.Forms.ToolStripMenuItem();
            this.MovieEndSubMenu = new System.Windows.Forms.ToolStripMenuItem();
            this.MovieEndFinishMenuItem = new System.Windows.Forms.ToolStripMenuItem();
            this.MovieEndRecordMenuItem = new System.Windows.Forms.ToolStripMenuItem();
            this.MovieEndStopMenuItem = new System.Windows.Forms.ToolStripMenuItem();
            this.MovieEndPauseMenuItem = new System.Windows.Forms.ToolStripMenuItem();
            this.AVSubMenu = new System.Windows.Forms.ToolStripMenuItem();
            this.RecordAVMenuItem = new System.Windows.Forms.ToolStripMenuItem();
            this.ConfigAndRecordAVMenuItem = new System.Windows.Forms.ToolStripMenuItem();
            this.StopAVIMenuItem = new System.Windows.Forms.ToolStripMenuItem();
            this.toolStripSeparator19 = new System.Windows.Forms.ToolStripSeparator();
            this.CaptureOSDMenuItem = new System.Windows.Forms.ToolStripMenuItem();
            this.SynclessRecordingMenuItem = new System.Windows.Forms.ToolStripMenuItem();
            this.ScreenshotSubMenu = new System.Windows.Forms.ToolStripMenuItem();
            this.ScreenshotMenuItem = new System.Windows.Forms.ToolStripMenuItem();
            this.ScreenshotAsMenuItem = new System.Windows.Forms.ToolStripMenuItem();
            this.ScreenshotClipboardMenuItem = new System.Windows.Forms.ToolStripMenuItem();
            this.ScreenshotClientClipboardMenuItem = new System.Windows.Forms.ToolStripMenuItem();
            this.toolStripSeparator20 = new System.Windows.Forms.ToolStripSeparator();
            this.ScreenshotCaptureOSDMenuItem1 = new System.Windows.Forms.ToolStripMenuItem();
            this.toolStripSeparator4 = new System.Windows.Forms.ToolStripSeparator();
            this.ExitMenuItem = new System.Windows.Forms.ToolStripMenuItem();
            this.EmulationSubMenu = new System.Windows.Forms.ToolStripMenuItem();
            this.PauseMenuItem = new System.Windows.Forms.ToolStripMenuItem();
            this.RebootCoreMenuItem = new System.Windows.Forms.ToolStripMenuItem();
            this.toolStripSeparator1 = new System.Windows.Forms.ToolStripSeparator();
            this.SoftResetMenuItem = new System.Windows.Forms.ToolStripMenuItem();
            this.HardResetMenuItem = new System.Windows.Forms.ToolStripMenuItem();
            this.ViewSubMenu = new System.Windows.Forms.ToolStripMenuItem();
            this.WindowSizeSubMenu = new System.Windows.Forms.ToolStripMenuItem();
            this.x1MenuItem = new System.Windows.Forms.ToolStripMenuItem();
            this.x2MenuItem = new System.Windows.Forms.ToolStripMenuItem();
            this.x3MenuItem = new System.Windows.Forms.ToolStripMenuItem();
            this.x4MenuItem = new System.Windows.Forms.ToolStripMenuItem();
            this.x5MenuItem = new System.Windows.Forms.ToolStripMenuItem();
            this.mzMenuItem = new System.Windows.Forms.ToolStripMenuItem();
            this.SwitchToFullscreenMenuItem = new System.Windows.Forms.ToolStripMenuItem();
            this.toolStripSeparator2 = new System.Windows.Forms.ToolStripSeparator();
            this.DisplayFPSMenuItem = new System.Windows.Forms.ToolStripMenuItem();
            this.DisplayFrameCounterMenuItem = new System.Windows.Forms.ToolStripMenuItem();
            this.DisplayLagCounterMenuItem = new System.Windows.Forms.ToolStripMenuItem();
            this.DisplayInputMenuItem = new System.Windows.Forms.ToolStripMenuItem();
            this.DisplayRerecordCountMenuItem = new System.Windows.Forms.ToolStripMenuItem();
            this.DisplaySubtitlesMenuItem = new System.Windows.Forms.ToolStripMenuItem();
            this.toolStripMenuItem4 = new System.Windows.Forms.ToolStripSeparator();
            this.DisplayStatusBarMenuItem = new System.Windows.Forms.ToolStripMenuItem();
            this.DisplayMessagesMenuItem = new System.Windows.Forms.ToolStripMenuItem();
            this.DisplayLogWindowMenuItem = new System.Windows.Forms.ToolStripMenuItem();
            this.ConfigSubMenu = new System.Windows.Forms.ToolStripMenuItem();
            this.ControllersMenuItem = new System.Windows.Forms.ToolStripMenuItem();
            this.HotkeysMenuItem = new System.Windows.Forms.ToolStripMenuItem();
            this.DisplayConfigMenuItem = new System.Windows.Forms.ToolStripMenuItem();
            this.SoundMenuItem = new System.Windows.Forms.ToolStripMenuItem();
            this.PathsMenuItem = new System.Windows.Forms.ToolStripMenuItem();
            this.FirmwaresMenuItem = new System.Windows.Forms.ToolStripMenuItem();
            this.MessagesMenuItem = new System.Windows.Forms.ToolStripMenuItem();
            this.AutofireMenuItem = new System.Windows.Forms.ToolStripMenuItem();
            this.RewindOptionsMenuItem = new System.Windows.Forms.ToolStripMenuItem();
            this.extensionsToolStripMenuItem = new System.Windows.Forms.ToolStripMenuItem();
            this.ClientOptionsMenuItem = new System.Windows.Forms.ToolStripMenuItem();
            this.ProfilesMenuItem = new System.Windows.Forms.ToolStripMenuItem();
            this.toolStripSeparator9 = new System.Windows.Forms.ToolStripSeparator();
            this.SpeedSkipSubMenu = new System.Windows.Forms.ToolStripMenuItem();
            this.ClockThrottleMenuItem = new System.Windows.Forms.ToolStripMenuItem();
            this.AudioThrottleMenuItem = new System.Windows.Forms.ToolStripMenuItem();
            this.VsyncThrottleMenuItem = new System.Windows.Forms.ToolStripMenuItem();
            this.toolStripSeparator27 = new System.Windows.Forms.ToolStripSeparator();
            this.VsyncEnabledMenuItem = new System.Windows.Forms.ToolStripMenuItem();
            this.toolStripMenuItem3 = new System.Windows.Forms.ToolStripSeparator();
            this.miUnthrottled = new System.Windows.Forms.ToolStripMenuItem();
            this.MinimizeSkippingMenuItem = new System.Windows.Forms.ToolStripMenuItem();
            this.NeverSkipMenuItem = new System.Windows.Forms.ToolStripMenuItem();
            this.toolStripMenuItem17 = new System.Windows.Forms.ToolStripMenuItem();
            this.Frameskip1MenuItem = new System.Windows.Forms.ToolStripMenuItem();
            this.Frameskip2MenuItem = new System.Windows.Forms.ToolStripMenuItem();
            this.Frameskip3MenuItem = new System.Windows.Forms.ToolStripMenuItem();
            this.Frameskip4MenuItem = new System.Windows.Forms.ToolStripMenuItem();
            this.Frameskip5MenuItem = new System.Windows.Forms.ToolStripMenuItem();
            this.Frameskip6MenuItem = new System.Windows.Forms.ToolStripMenuItem();
            this.Frameskip7MenuItem = new System.Windows.Forms.ToolStripMenuItem();
            this.Frameskip8MenuItem = new System.Windows.Forms.ToolStripMenuItem();
            this.Frameskip9MenuItem = new System.Windows.Forms.ToolStripMenuItem();
            this.toolStripMenuItem5 = new System.Windows.Forms.ToolStripSeparator();
            this.Speed50MenuItem = new System.Windows.Forms.ToolStripMenuItem();
            this.Speed75MenuItem = new System.Windows.Forms.ToolStripMenuItem();
            this.Speed100MenuItem = new System.Windows.Forms.ToolStripMenuItem();
            this.Speed150MenuItem = new System.Windows.Forms.ToolStripMenuItem();
            this.Speed200MenuItem = new System.Windows.Forms.ToolStripMenuItem();
            this.Speed400MenuItem = new System.Windows.Forms.ToolStripMenuItem();
            this.KeyPrioritySubMenu = new System.Windows.Forms.ToolStripMenuItem();
            this.BothHkAndControllerMenuItem = new System.Windows.Forms.ToolStripMenuItem();
            this.InputOverHkMenuItem = new System.Windows.Forms.ToolStripMenuItem();
            this.HkOverInputMenuItem = new System.Windows.Forms.ToolStripMenuItem();
            this.CoresSubMenu = new System.Windows.Forms.ToolStripMenuItem();
            this.NesCoreSubMenu = new System.Windows.Forms.ToolStripMenuItem();
            this.QuicknesCoreMenuItem = new System.Windows.Forms.ToolStripMenuItem();
            this.NesCoreMenuItem = new System.Windows.Forms.ToolStripMenuItem();
            this.CoreSNESSubMenu = new System.Windows.Forms.ToolStripMenuItem();
            this.Coresnes9xMenuItem = new System.Windows.Forms.ToolStripMenuItem();
            this.CorebsnesMenuItem = new System.Windows.Forms.ToolStripMenuItem();
            this.GbaCoreSubMenu = new System.Windows.Forms.ToolStripMenuItem();
            this.VbaNextCoreMenuItem = new System.Windows.Forms.ToolStripMenuItem();
            this.MgbaCoreMenuItem = new System.Windows.Forms.ToolStripMenuItem();
            this.SGBCoreSubmenu = new System.Windows.Forms.ToolStripMenuItem();
            this.SgbBsnesMenuItem = new System.Windows.Forms.ToolStripMenuItem();
            this.SgbSameBoyMenuItem = new System.Windows.Forms.ToolStripMenuItem();
            this.GBCoreSubmenu = new System.Windows.Forms.ToolStripMenuItem();
            this.GBGambatteMenuItem = new System.Windows.Forms.ToolStripMenuItem();
            this.GBGBHawkMenuItem = new System.Windows.Forms.ToolStripMenuItem();
            this.GBInSGBMenuItem = new System.Windows.Forms.ToolStripMenuItem();
            this.toolStripMenuItem16 = new System.Windows.Forms.ToolStripSeparator();
            this.allowGameDBCoreOverridesToolStripMenuItem = new System.Windows.Forms.ToolStripMenuItem();
            this.toolStripSeparator8 = new System.Windows.Forms.ToolStripSeparator();
            this.N64VideoPluginSettingsMenuItem = new System.Windows.Forms.ToolStripMenuItem();
            this.setLibretroCoreToolStripMenuItem = new System.Windows.Forms.ToolStripMenuItem();
            this.toolStripSeparator10 = new System.Windows.Forms.ToolStripSeparator();
            this.SaveConfigMenuItem = new System.Windows.Forms.ToolStripMenuItem();
            this.SaveConfigAsMenuItem = new System.Windows.Forms.ToolStripMenuItem();
            this.LoadConfigMenuItem = new System.Windows.Forms.ToolStripMenuItem();
            this.LoadConfigFromMenuItem = new System.Windows.Forms.ToolStripMenuItem();
            this.ToolsSubMenu = new System.Windows.Forms.ToolStripMenuItem();
            this.ToolBoxMenuItem = new System.Windows.Forms.ToolStripMenuItem();
            this.toolStripSeparator12 = new System.Windows.Forms.ToolStripSeparator();
            this.RamWatchMenuItem = new System.Windows.Forms.ToolStripMenuItem();
            this.RamSearchMenuItem = new System.Windows.Forms.ToolStripMenuItem();
            this.LuaConsoleMenuItem = new System.Windows.Forms.ToolStripMenuItem();
            this.TAStudioMenuItem = new System.Windows.Forms.ToolStripMenuItem();
            this.HexEditorMenuItem = new System.Windows.Forms.ToolStripMenuItem();
            this.TraceLoggerMenuItem = new System.Windows.Forms.ToolStripMenuItem();
            this.DebuggerMenuItem = new System.Windows.Forms.ToolStripMenuItem();
            this.CodeDataLoggerMenuItem = new System.Windows.Forms.ToolStripMenuItem();
            this.MacroToolMenuItem = new System.Windows.Forms.ToolStripMenuItem();
            this.VirtualPadMenuItem = new System.Windows.Forms.ToolStripMenuItem();
            this.BasicBotMenuItem = new System.Windows.Forms.ToolStripMenuItem();
            this.toolStripSeparator11 = new System.Windows.Forms.ToolStripSeparator();
            this.CheatsMenuItem = new System.Windows.Forms.ToolStripMenuItem();
            this.gameSharkConverterToolStripMenuItem = new System.Windows.Forms.ToolStripMenuItem();
            this.toolStripSeparator29 = new System.Windows.Forms.ToolStripSeparator();
            this.MultiDiskBundlerFileMenuItem = new System.Windows.Forms.ToolStripMenuItem();
            this.externalToolToolStripMenuItem = new System.Windows.Forms.ToolStripMenuItem();
            this.dummyExternalTool = new System.Windows.Forms.ToolStripMenuItem();
            this.batchRunnerToolStripMenuItem = new System.Windows.Forms.ToolStripMenuItem();
            this.ExperimentalToolsSubMenu = new System.Windows.Forms.ToolStripMenuItem();
            this.AutoHawkMenuItem = new System.Windows.Forms.ToolStripMenuItem();
            this.NewHexEditorMenuItem = new System.Windows.Forms.ToolStripMenuItem();
            this.NESSubMenu = new System.Windows.Forms.ToolStripMenuItem();
            this.coreToolStripMenuItem = new System.Windows.Forms.ToolStripMenuItem();
            this.quickNESToolStripMenuItem = new System.Windows.Forms.ToolStripMenuItem();
            this.nesHawkToolStripMenuItem = new System.Windows.Forms.ToolStripMenuItem();
            this.toolStripSeparator34 = new System.Windows.Forms.ToolStripSeparator();
            this.NESPPUViewerMenuItem = new System.Windows.Forms.ToolStripMenuItem();
            this.NESNametableViewerMenuItem = new System.Windows.Forms.ToolStripMenuItem();
            this.NESGameGenieCodesMenuItem = new System.Windows.Forms.ToolStripMenuItem();
            this.musicRipperToolStripMenuItem = new System.Windows.Forms.ToolStripMenuItem();
            this.toolStripSeparator17 = new System.Windows.Forms.ToolStripSeparator();
            this.NesControllerSettingsMenuItem = new System.Windows.Forms.ToolStripMenuItem();
            this.NESGraphicSettingsMenuItem = new System.Windows.Forms.ToolStripMenuItem();
            this.NESSoundChannelsMenuItem = new System.Windows.Forms.ToolStripMenuItem();
            this.VSSettingsMenuItem = new System.Windows.Forms.ToolStripMenuItem();
            this.MovieSettingsMenuItem = new System.Windows.Forms.ToolStripMenuItem();
            this.toolStripSeparator22 = new System.Windows.Forms.ToolStripSeparator();
            this.FDSControlsMenuItem = new System.Windows.Forms.ToolStripMenuItem();
            this.FdsEjectDiskMenuItem = new System.Windows.Forms.ToolStripMenuItem();
            this.VSControlsMenuItem = new System.Windows.Forms.ToolStripMenuItem();
            this.VSInsertCoinP1MenuItem = new System.Windows.Forms.ToolStripMenuItem();
            this.VSInsertCoinP2MenuItem = new System.Windows.Forms.ToolStripMenuItem();
            this.VSServiceSwitchMenuItem = new System.Windows.Forms.ToolStripMenuItem();
            this.barcodeReaderToolStripMenuItem = new System.Windows.Forms.ToolStripMenuItem();
            this.PCESubMenu = new System.Windows.Forms.ToolStripMenuItem();
            this.PceControllerSettingsMenuItem = new System.Windows.Forms.ToolStripMenuItem();
            this.PCEGraphicsSettingsMenuItem = new System.Windows.Forms.ToolStripMenuItem();
            this.toolStripSeparator32 = new System.Windows.Forms.ToolStripSeparator();
            this.PCEBGViewerMenuItem = new System.Windows.Forms.ToolStripMenuItem();
            this.PCEtileViewerToolStripMenuItem = new System.Windows.Forms.ToolStripMenuItem();
            this.PceSoundDebuggerToolStripMenuItem = new System.Windows.Forms.ToolStripMenuItem();
            this.toolStripSeparator25 = new System.Windows.Forms.ToolStripSeparator();
            this.PCEAlwaysPerformSpriteLimitMenuItem = new System.Windows.Forms.ToolStripMenuItem();
            this.PCEAlwaysEqualizeVolumesMenuItem = new System.Windows.Forms.ToolStripMenuItem();
            this.PCEArcadeCardRewindEnableMenuItem = new System.Windows.Forms.ToolStripMenuItem();
            this.SMSSubMenu = new System.Windows.Forms.ToolStripMenuItem();
            this.SMSregionToolStripMenuItem = new System.Windows.Forms.ToolStripMenuItem();
            this.SMSregionExportToolStripMenuItem = new System.Windows.Forms.ToolStripMenuItem();
            this.SMSregionJapanToolStripMenuItem = new System.Windows.Forms.ToolStripMenuItem();
            this.SMSregionKoreaToolStripMenuItem = new System.Windows.Forms.ToolStripMenuItem();
            this.SMSregionAutoToolStripMenuItem = new System.Windows.Forms.ToolStripMenuItem();
            this.SMSdisplayToolStripMenuItem = new System.Windows.Forms.ToolStripMenuItem();
            this.SMSdisplayNtscToolStripMenuItem = new System.Windows.Forms.ToolStripMenuItem();
            this.SMSdisplayPalToolStripMenuItem = new System.Windows.Forms.ToolStripMenuItem();
            this.SMSdisplayAutoToolStripMenuItem = new System.Windows.Forms.ToolStripMenuItem();
            this.SMSControllerToolStripMenuItem = new System.Windows.Forms.ToolStripMenuItem();
            this.SMSControllerStandardToolStripMenuItem = new System.Windows.Forms.ToolStripMenuItem();
            this.SMSControllerPaddleToolStripMenuItem = new System.Windows.Forms.ToolStripMenuItem();
            this.SMSControllerLightPhaserToolStripMenuItem = new System.Windows.Forms.ToolStripMenuItem();
            this.SMSControllerSportsPadToolStripMenuItem = new System.Windows.Forms.ToolStripMenuItem();
            this.SMSControllerKeyboardToolStripMenuItem = new System.Windows.Forms.ToolStripMenuItem();
            this.SMStoolStripMenuItem2 = new System.Windows.Forms.ToolStripSeparator();
            this.SMSenableBIOSToolStripMenuItem = new System.Windows.Forms.ToolStripMenuItem();
            this.SMSEnableFMChipMenuItem = new System.Windows.Forms.ToolStripMenuItem();
            this.SMSOverclockMenuItem = new System.Windows.Forms.ToolStripMenuItem();
            this.SMSForceStereoMenuItem = new System.Windows.Forms.ToolStripMenuItem();
            this.SMSSpriteLimitMenuItem = new System.Windows.Forms.ToolStripMenuItem();
            this.SMSDisplayOverscanMenuItem = new System.Windows.Forms.ToolStripMenuItem();
            this.SMSFix3DGameDisplayToolStripMenuItem = new System.Windows.Forms.ToolStripMenuItem();
            this.ShowClippedRegionsMenuItem = new System.Windows.Forms.ToolStripMenuItem();
            this.HighlightActiveDisplayRegionMenuItem = new System.Windows.Forms.ToolStripMenuItem();
            this.SMSGraphicsSettingsMenuItem = new System.Windows.Forms.ToolStripMenuItem();
            this.toolStripSeparator24 = new System.Windows.Forms.ToolStripSeparator();
            this.SMSVDPViewerToolStripMenuItem = new System.Windows.Forms.ToolStripMenuItem();
            this.GGGameGenieMenuItem = new System.Windows.Forms.ToolStripMenuItem();
            this.TI83SubMenu = new System.Windows.Forms.ToolStripMenuItem();
            this.KeypadMenuItem = new System.Windows.Forms.ToolStripMenuItem();
            this.LoadTIFileMenuItem = new System.Windows.Forms.ToolStripMenuItem();
            this.toolStripSeparator13 = new System.Windows.Forms.ToolStripSeparator();
            this.AutoloadKeypadMenuItem = new System.Windows.Forms.ToolStripMenuItem();
            this.paletteToolStripMenuItem = new System.Windows.Forms.ToolStripMenuItem();
            this.AtariSubMenu = new System.Windows.Forms.ToolStripMenuItem();
            this.AtariSettingsToolStripMenuItem = new System.Windows.Forms.ToolStripMenuItem();
            this.A7800SubMenu = new System.Windows.Forms.ToolStripMenuItem();
            this.A7800ControllerSettingsMenuItem = new System.Windows.Forms.ToolStripMenuItem();
            this.A7800FilterSettingsMenuItem = new System.Windows.Forms.ToolStripMenuItem();
            this.GBSubMenu = new System.Windows.Forms.ToolStripMenuItem();
            this.GBcoreSettingsToolStripMenuItem = new System.Windows.Forms.ToolStripMenuItem();
            this.LoadGBInSGBMenuItem = new System.Windows.Forms.ToolStripMenuItem();
            this.toolStripSeparator28 = new System.Windows.Forms.ToolStripSeparator();
            this.GBGPUViewerMenuItem = new System.Windows.Forms.ToolStripMenuItem();
            this.GBGameGenieMenuItem = new System.Windows.Forms.ToolStripMenuItem();
            this.GBPrinterViewerMenuItem = new System.Windows.Forms.ToolStripMenuItem();
            this.GBASubMenu = new System.Windows.Forms.ToolStripMenuItem();
            this.GBACoreSelectionSubMenu = new System.Windows.Forms.ToolStripMenuItem();
            this.GBAmGBAMenuItem = new System.Windows.Forms.ToolStripMenuItem();
            this.GBAVBANextMenuItem = new System.Windows.Forms.ToolStripMenuItem();
            this.GBAcoresettingsToolStripMenuItem1 = new System.Windows.Forms.ToolStripMenuItem();
            this.toolStripSeparator33 = new System.Windows.Forms.ToolStripSeparator();
            this.GbaGpuViewerMenuItem = new System.Windows.Forms.ToolStripMenuItem();
            this.PSXSubMenu = new System.Windows.Forms.ToolStripMenuItem();
            this.PSXControllerSettingsMenuItem = new System.Windows.Forms.ToolStripMenuItem();
            this.PSXOptionsMenuItem = new System.Windows.Forms.ToolStripMenuItem();
            this.PSXDiscControlsMenuItem = new System.Windows.Forms.ToolStripMenuItem();
            this.PSXHashDiscsToolStripMenuItem = new System.Windows.Forms.ToolStripMenuItem();
            this.SNESSubMenu = new System.Windows.Forms.ToolStripMenuItem();
            this.SNESControllerConfigurationMenuItem = new System.Windows.Forms.ToolStripMenuItem();
            this.toolStripSeparator18 = new System.Windows.Forms.ToolStripSeparator();
            this.SnesGfxDebuggerMenuItem = new System.Windows.Forms.ToolStripMenuItem();
            this.SnesGBInSGBMenuItem = new System.Windows.Forms.ToolStripMenuItem();
            this.SnesGameGenieMenuItem = new System.Windows.Forms.ToolStripMenuItem();
            this.SnesOptionsMenuItem = new System.Windows.Forms.ToolStripMenuItem();
            this.ColecoSubMenu = new System.Windows.Forms.ToolStripMenuItem();
            this.ColecoControllerSettingsMenuItem = new System.Windows.Forms.ToolStripMenuItem();
            this.toolStripSeparator35 = new System.Windows.Forms.ToolStripSeparator();
            this.ColecoSkipBiosMenuItem = new System.Windows.Forms.ToolStripMenuItem();
            this.ColecoUseSGMMenuItem = new System.Windows.Forms.ToolStripMenuItem();
            this.N64SubMenu = new System.Windows.Forms.ToolStripMenuItem();
            this.N64PluginSettingsMenuItem = new System.Windows.Forms.ToolStripMenuItem();
            this.N64ControllerSettingsMenuItem = new System.Windows.Forms.ToolStripMenuItem();
            this.toolStripSeparator23 = new System.Windows.Forms.ToolStripSeparator();
            this.N64CircularAnalogRangeMenuItem = new System.Windows.Forms.ToolStripMenuItem();
            this.MupenStyleLagMenuItem = new System.Windows.Forms.ToolStripMenuItem();
            this.N64ExpansionSlotMenuItem = new System.Windows.Forms.ToolStripMenuItem();
            this.SaturnSubMenu = new System.Windows.Forms.ToolStripMenuItem();
            this.SaturnPreferencesMenuItem = new System.Windows.Forms.ToolStripMenuItem();
            this.DGBSubMenu = new System.Windows.Forms.ToolStripMenuItem();
            this.DGBsettingsToolStripMenuItem = new System.Windows.Forms.ToolStripMenuItem();
            this.GenesisSubMenu = new System.Windows.Forms.ToolStripMenuItem();
            this.vDPViewerToolStripMenuItem = new System.Windows.Forms.ToolStripMenuItem();
            this.GenesisGameGenieECDC = new System.Windows.Forms.ToolStripMenuItem();
            this.toolStripSeparator26 = new System.Windows.Forms.ToolStripSeparator();
            this.GenesisSettingsToolStripMenuItem = new System.Windows.Forms.ToolStripMenuItem();
            this.wonderSwanToolStripMenuItem = new System.Windows.Forms.ToolStripMenuItem();
            this.settingsToolStripMenuItem = new System.Windows.Forms.ToolStripMenuItem();
            this.AppleSubMenu = new System.Windows.Forms.ToolStripMenuItem();
            this.AppleDisksSubMenu = new System.Windows.Forms.ToolStripMenuItem();
            this.toolStripSeparator31 = new System.Windows.Forms.ToolStripSeparator();
            this.settingsToolStripMenuItem1 = new System.Windows.Forms.ToolStripMenuItem();
            this.C64SubMenu = new System.Windows.Forms.ToolStripMenuItem();
            this.C64DisksSubMenu = new System.Windows.Forms.ToolStripMenuItem();
            this.toolStripSeparator36 = new System.Windows.Forms.ToolStripSeparator();
            this.C64SettingsMenuItem = new System.Windows.Forms.ToolStripMenuItem();
            this.IntvSubMenu = new System.Windows.Forms.ToolStripMenuItem();
            this.IntVControllerSettingsMenuItem = new System.Windows.Forms.ToolStripMenuItem();
            this.sNESToolStripMenuItem = new System.Windows.Forms.ToolStripMenuItem();
            this.preferencesToolStripMenuItem = new System.Windows.Forms.ToolStripMenuItem();
            this.pCFXToolStripMenuItem = new System.Windows.Forms.ToolStripMenuItem();
            this.preferencesToolStripMenuItem3 = new System.Windows.Forms.ToolStripMenuItem();
            this.virtualBoyToolStripMenuItem = new System.Windows.Forms.ToolStripMenuItem();
            this.preferencesToolStripMenuItem1 = new System.Windows.Forms.ToolStripMenuItem();
            this.neoGeoPocketToolStripMenuItem = new System.Windows.Forms.ToolStripMenuItem();
            this.preferencesToolStripMenuItem2 = new System.Windows.Forms.ToolStripMenuItem();
            this.HelpSubMenu = new System.Windows.Forms.ToolStripMenuItem();
            this.OnlineHelpMenuItem = new System.Windows.Forms.ToolStripMenuItem();
            this.ForumsMenuItem = new System.Windows.Forms.ToolStripMenuItem();
            this.FeaturesMenuItem = new System.Windows.Forms.ToolStripMenuItem();
            this.AboutMenuItem = new System.Windows.Forms.ToolStripMenuItem();
            this.zXSpectrumToolStripMenuItem = new System.Windows.Forms.ToolStripMenuItem();
            this.ZXSpectrumCoreEmulationSettingsMenuItem = new System.Windows.Forms.ToolStripMenuItem();
            this.ZXSpectrumControllerConfigurationMenuItem = new System.Windows.Forms.ToolStripMenuItem();
            this.ZXSpectrumAudioSettingsMenuItem = new System.Windows.Forms.ToolStripMenuItem();
            this.ZXSpectrumNonSyncSettingsMenuItem = new System.Windows.Forms.ToolStripMenuItem();
            this.ZXSpectrumPokeMemoryMenuItem = new System.Windows.Forms.ToolStripMenuItem();
            this.ZXSpectrumMediaMenuItem = new System.Windows.Forms.ToolStripMenuItem();
            this.ZXSpectrumTapesSubMenu = new System.Windows.Forms.ToolStripMenuItem();
            this.zxt1ToolStripMenuItem = new System.Windows.Forms.ToolStripMenuItem();
            this.ZXSpectrumDisksSubMenu = new System.Windows.Forms.ToolStripMenuItem();
            this.zxt2ToolStripMenuItem = new System.Windows.Forms.ToolStripMenuItem();
<<<<<<< HEAD
            this.ZXSpectrumExportSnapshotMenuItemMenuItem = new System.Windows.Forms.ToolStripMenuItem();
=======
            this.amstradCPCToolStripMenuItem = new System.Windows.Forms.ToolStripMenuItem();
            this.amstradCPCCoreEmulationSettingsToolStripMenuItem = new System.Windows.Forms.ToolStripMenuItem();
            this.AmstradCPCAudioSettingsToolStripMenuItem = new System.Windows.Forms.ToolStripMenuItem();
            this.AmstradCPCPokeMemoryToolStripMenuItem = new System.Windows.Forms.ToolStripMenuItem();
            this.AmstradCPCMediaToolStripMenuItem = new System.Windows.Forms.ToolStripMenuItem();
            this.AmstradCPCTapesSubMenu = new System.Windows.Forms.ToolStripMenuItem();
            this.cpct1ToolStripMenuItem = new System.Windows.Forms.ToolStripMenuItem();
            this.AmstradCPCDisksSubMenu = new System.Windows.Forms.ToolStripMenuItem();
            this.cpcd1ToolStripMenuItem = new System.Windows.Forms.ToolStripMenuItem();
>>>>>>> 95e565c5
            this.Atari7800HawkCoreMenuItem = new System.Windows.Forms.ToolStripMenuItem();
            this.MainStatusBar = new StatusStripEx();
            this.DumpStatusButton = new System.Windows.Forms.ToolStripDropDownButton();
            this.EmuStatus = new System.Windows.Forms.ToolStripStatusLabel();
            this.PlayRecordStatusButton = new System.Windows.Forms.ToolStripDropDownButton();
            this.PauseStatusButton = new System.Windows.Forms.ToolStripDropDownButton();
            this.RebootStatusBarIcon = new System.Windows.Forms.ToolStripStatusLabel();
            this.AVIStatusLabel = new System.Windows.Forms.ToolStripStatusLabel();
            this.LedLightStatusLabel = new System.Windows.Forms.ToolStripStatusLabel();
            this.SaveSlotsStatusLabel = new System.Windows.Forms.ToolStripStatusLabel();
            this.Slot1StatusButton = new System.Windows.Forms.ToolStripStatusLabel();
            this.Slot2StatusButton = new System.Windows.Forms.ToolStripStatusLabel();
            this.Slot3StatusButton = new System.Windows.Forms.ToolStripStatusLabel();
            this.Slot4StatusButton = new System.Windows.Forms.ToolStripStatusLabel();
            this.Slot5StatusButton = new System.Windows.Forms.ToolStripStatusLabel();
            this.Slot6StatusButton = new System.Windows.Forms.ToolStripStatusLabel();
            this.Slot7StatusButton = new System.Windows.Forms.ToolStripStatusLabel();
            this.Slot8StatusButton = new System.Windows.Forms.ToolStripStatusLabel();
            this.Slot9StatusButton = new System.Windows.Forms.ToolStripStatusLabel();
            this.Slot0StatusButton = new System.Windows.Forms.ToolStripStatusLabel();
            this.CheatStatusButton = new System.Windows.Forms.ToolStripStatusLabel();
            this.KeyPriorityStatusLabel = new System.Windows.Forms.ToolStripStatusLabel();
            this.CoreNameStatusBarButton = new System.Windows.Forms.ToolStripStatusLabel();
            this.ProfileFirstBootLabel = new System.Windows.Forms.ToolStripStatusLabel();
            this.LinkConnectStatusBarButton = new System.Windows.Forms.ToolStripStatusLabel();
            this.UpdateNotification = new System.Windows.Forms.ToolStripStatusLabel();
            this.MainFormContextMenu = new System.Windows.Forms.ContextMenuStrip(this.components);
            this.OpenRomContextMenuItem = new System.Windows.Forms.ToolStripMenuItem();
            this.LoadLastRomContextMenuItem = new System.Windows.Forms.ToolStripMenuItem();
            this.StopAVContextMenuItem = new System.Windows.Forms.ToolStripMenuItem();
            this.ContextSeparator_AfterROM = new System.Windows.Forms.ToolStripSeparator();
            this.RecordMovieContextMenuItem = new System.Windows.Forms.ToolStripMenuItem();
            this.PlayMovieContextMenuItem = new System.Windows.Forms.ToolStripMenuItem();
            this.RestartMovieContextMenuItem = new System.Windows.Forms.ToolStripMenuItem();
            this.StopMovieContextMenuItem = new System.Windows.Forms.ToolStripMenuItem();
            this.LoadLastMovieContextMenuItem = new System.Windows.Forms.ToolStripMenuItem();
            this.BackupMovieContextMenuItem = new System.Windows.Forms.ToolStripMenuItem();
            this.StopNoSaveContextMenuItem = new System.Windows.Forms.ToolStripMenuItem();
            this.ViewSubtitlesContextMenuItem = new System.Windows.Forms.ToolStripMenuItem();
            this.AddSubtitleContextMenuItem = new System.Windows.Forms.ToolStripMenuItem();
            this.ViewCommentsContextMenuItem = new System.Windows.Forms.ToolStripMenuItem();
            this.SaveMovieContextMenuItem = new System.Windows.Forms.ToolStripMenuItem();
            this.SaveMovieAsContextMenuItem = new System.Windows.Forms.ToolStripMenuItem();
            this.ContextSeparator_AfterMovie = new System.Windows.Forms.ToolStripSeparator();
            this.UndoSavestateContextMenuItem = new System.Windows.Forms.ToolStripMenuItem();
            this.ContextSeparator_AfterUndo = new System.Windows.Forms.ToolStripSeparator();
            this.ConfigContextMenuItem = new System.Windows.Forms.ToolStripMenuItem();
            this.toolStripMenuItem6 = new System.Windows.Forms.ToolStripMenuItem();
            this.toolStripMenuItem7 = new System.Windows.Forms.ToolStripMenuItem();
            this.toolStripMenuItem8 = new System.Windows.Forms.ToolStripMenuItem();
            this.toolStripMenuItem9 = new System.Windows.Forms.ToolStripMenuItem();
            this.toolStripMenuItem10 = new System.Windows.Forms.ToolStripMenuItem();
            this.toolStripMenuItem11 = new System.Windows.Forms.ToolStripMenuItem();
            this.toolStripMenuItem12 = new System.Windows.Forms.ToolStripMenuItem();
            this.toolStripMenuItem13 = new System.Windows.Forms.ToolStripMenuItem();
            this.toolStripMenuItem14 = new System.Windows.Forms.ToolStripMenuItem();
            this.toolStripMenuItem15 = new System.Windows.Forms.ToolStripMenuItem();
            this.customizeToolStripMenuItem = new System.Windows.Forms.ToolStripMenuItem();
            this.toolStripSeparator30 = new System.Windows.Forms.ToolStripSeparator();
            this.SavestateTypeContextSubMenu = new System.Windows.Forms.ToolStripMenuItem();
            this.SavestateTypeDefaultContextMenuItem = new System.Windows.Forms.ToolStripMenuItem();
            this.SavestateBinaryContextMenuItem = new System.Windows.Forms.ToolStripMenuItem();
            this.SavestateTextContextMenuItem = new System.Windows.Forms.ToolStripMenuItem();
            this.toolStripSeparator37 = new System.Windows.Forms.ToolStripSeparator();
            this.toolStripMenuItem66 = new System.Windows.Forms.ToolStripMenuItem();
            this.toolStripMenuItem67 = new System.Windows.Forms.ToolStripMenuItem();
            this.ScreenshotContextMenuItem = new System.Windows.Forms.ToolStripMenuItem();
            this.CloseRomContextMenuItem = new System.Windows.Forms.ToolStripMenuItem();
            this.ClearSRAMContextMenuItem = new System.Windows.Forms.ToolStripMenuItem();
            this.ShowMenuContextMenuSeparator = new System.Windows.Forms.ToolStripSeparator();
            this.ShowMenuContextMenuItem = new System.Windows.Forms.ToolStripMenuItem();
            this.timerMouseIdle = new System.Windows.Forms.Timer(this.components);
<<<<<<< HEAD
=======
            this.AmstradCPCNonSyncSettingsToolStripMenuItem = new System.Windows.Forms.ToolStripMenuItem();
>>>>>>> 95e565c5
            this.MainformMenu.SuspendLayout();
            this.MainStatusBar.SuspendLayout();
            this.MainFormContextMenu.SuspendLayout();
            this.SuspendLayout();
            // 
            // MainformMenu
            // 
            this.MainformMenu.ClickThrough = true;
            this.MainformMenu.Items.AddRange(new System.Windows.Forms.ToolStripItem[] {
            this.FileSubMenu,
            this.EmulationSubMenu,
            this.ViewSubMenu,
            this.ConfigSubMenu,
            this.ToolsSubMenu,
            this.NESSubMenu,
            this.PCESubMenu,
            this.SMSSubMenu,
            this.TI83SubMenu,
            this.AtariSubMenu,
            this.A7800SubMenu,
            this.GBSubMenu,
            this.GBASubMenu,
            this.PSXSubMenu,
            this.SNESSubMenu,
            this.ColecoSubMenu,
            this.N64SubMenu,
            this.SaturnSubMenu,
            this.DGBSubMenu,
            this.GenesisSubMenu,
            this.wonderSwanToolStripMenuItem,
            this.AppleSubMenu,
            this.C64SubMenu,
            this.IntvSubMenu,
            this.sNESToolStripMenuItem,
            this.pCFXToolStripMenuItem,
            this.virtualBoyToolStripMenuItem,
            this.neoGeoPocketToolStripMenuItem,
<<<<<<< HEAD
            this.zXSpectrumToolStripMenuItem,
            this.HelpSubMenu});
=======
            this.HelpSubMenu,
            this.zXSpectrumToolStripMenuItem,
            this.amstradCPCToolStripMenuItem});
>>>>>>> 95e565c5
            this.MainformMenu.LayoutStyle = System.Windows.Forms.ToolStripLayoutStyle.Flow;
            this.MainformMenu.Location = new System.Drawing.Point(0, 0);
            this.MainformMenu.Name = "MainformMenu";
            this.MainformMenu.Size = new System.Drawing.Size(470, 80);
            this.MainformMenu.TabIndex = 0;
            this.MainformMenu.Text = "menuStrip1";
            this.MainformMenu.MenuActivate += new System.EventHandler(this.MainformMenu_MenuActivate);
            this.MainformMenu.MenuDeactivate += new System.EventHandler(this.MainformMenu_MenuDeactivate);
            this.MainformMenu.Leave += new System.EventHandler(this.MainformMenu_Leave);
            // 
            // FileSubMenu
            // 
            this.FileSubMenu.DropDownItems.AddRange(new System.Windows.Forms.ToolStripItem[] {
            this.OpenRomMenuItem,
            this.RecentRomSubMenu,
            this.OpenAdvancedMenuItem,
            this.CloseRomMenuItem,
            this.toolStripMenuItem1,
            this.SaveStateSubMenu,
            this.LoadStateSubMenu,
            this.SaveSlotSubMenu,
            this.SaveRAMSubMenu,
            this.toolStripMenuItem2,
            this.MovieSubMenu,
            this.AVSubMenu,
            this.ScreenshotSubMenu,
            this.toolStripSeparator4,
            this.ExitMenuItem});
            this.FileSubMenu.Name = "FileSubMenu";
            this.FileSubMenu.Size = new System.Drawing.Size(37, 19);
            this.FileSubMenu.Text = "&File";
            this.FileSubMenu.DropDownOpened += new System.EventHandler(this.FileSubMenu_DropDownOpened);
            // 
            // OpenRomMenuItem
            // 
            this.OpenRomMenuItem.Image = global::BizHawk.Client.EmuHawk.Properties.Resources.OpenFile;
            this.OpenRomMenuItem.Name = "OpenRomMenuItem";
            this.OpenRomMenuItem.Size = new System.Drawing.Size(159, 22);
            this.OpenRomMenuItem.Text = "&Open ROM";
            this.OpenRomMenuItem.Click += new System.EventHandler(this.OpenRomMenuItem_Click);
            // 
            // RecentRomSubMenu
            // 
            this.RecentRomSubMenu.DropDownItems.AddRange(new System.Windows.Forms.ToolStripItem[] {
            this.toolStripSeparator3});
            this.RecentRomSubMenu.Image = global::BizHawk.Client.EmuHawk.Properties.Resources.Recent;
            this.RecentRomSubMenu.Name = "RecentRomSubMenu";
            this.RecentRomSubMenu.Size = new System.Drawing.Size(159, 22);
            this.RecentRomSubMenu.Text = "&Recent ROM";
            this.RecentRomSubMenu.DropDownOpened += new System.EventHandler(this.RecentRomMenuItem_DropDownOpened);
            // 
            // toolStripSeparator3
            // 
            this.toolStripSeparator3.Name = "toolStripSeparator3";
            this.toolStripSeparator3.Size = new System.Drawing.Size(57, 6);
            // 
            // OpenAdvancedMenuItem
            // 
            this.OpenAdvancedMenuItem.Name = "OpenAdvancedMenuItem";
            this.OpenAdvancedMenuItem.Size = new System.Drawing.Size(159, 22);
            this.OpenAdvancedMenuItem.Text = "Open Ad&vanced";
            this.OpenAdvancedMenuItem.Click += new System.EventHandler(this.OpenAdvancedMenuItem_Click);
            // 
            // CloseRomMenuItem
            // 
            this.CloseRomMenuItem.Image = global::BizHawk.Client.EmuHawk.Properties.Resources.Close;
            this.CloseRomMenuItem.Name = "CloseRomMenuItem";
            this.CloseRomMenuItem.Size = new System.Drawing.Size(159, 22);
            this.CloseRomMenuItem.Text = "&Close ROM";
            this.CloseRomMenuItem.Click += new System.EventHandler(this.CloseRomMenuItem_Click);
            // 
            // toolStripMenuItem1
            // 
            this.toolStripMenuItem1.Name = "toolStripMenuItem1";
            this.toolStripMenuItem1.Size = new System.Drawing.Size(156, 6);
            // 
            // SaveStateSubMenu
            // 
            this.SaveStateSubMenu.DropDownItems.AddRange(new System.Windows.Forms.ToolStripItem[] {
            this.SaveState1MenuItem,
            this.SaveState2MenuItem,
            this.SaveState3MenuItem,
            this.SaveState4MenuItem,
            this.SaveState5MenuItem,
            this.SaveState6MenuItem,
            this.SaveState7MenuItem,
            this.SaveState8MenuItem,
            this.SaveState9MenuItem,
            this.SaveState0MenuItem,
            this.toolStripSeparator6,
            this.SaveNamedStateMenuItem});
            this.SaveStateSubMenu.Name = "SaveStateSubMenu";
            this.SaveStateSubMenu.Size = new System.Drawing.Size(159, 22);
            this.SaveStateSubMenu.Text = "&Save State";
            this.SaveStateSubMenu.DropDownOpened += new System.EventHandler(this.SaveStateSubMenu_DropDownOpened);
            // 
            // SaveState1MenuItem
            // 
            this.SaveState1MenuItem.Name = "SaveState1MenuItem";
            this.SaveState1MenuItem.Size = new System.Drawing.Size(178, 22);
            this.SaveState1MenuItem.Text = "1";
            this.SaveState1MenuItem.Click += new System.EventHandler(this.Savestate1MenuItem_Click);
            // 
            // SaveState2MenuItem
            // 
            this.SaveState2MenuItem.Name = "SaveState2MenuItem";
            this.SaveState2MenuItem.Size = new System.Drawing.Size(178, 22);
            this.SaveState2MenuItem.Text = "2";
            this.SaveState2MenuItem.Click += new System.EventHandler(this.Savestate2MenuItem_Click);
            // 
            // SaveState3MenuItem
            // 
            this.SaveState3MenuItem.Name = "SaveState3MenuItem";
            this.SaveState3MenuItem.Size = new System.Drawing.Size(178, 22);
            this.SaveState3MenuItem.Text = "3";
            this.SaveState3MenuItem.Click += new System.EventHandler(this.Savestate3MenuItem_Click);
            // 
            // SaveState4MenuItem
            // 
            this.SaveState4MenuItem.Name = "SaveState4MenuItem";
            this.SaveState4MenuItem.Size = new System.Drawing.Size(178, 22);
            this.SaveState4MenuItem.Text = "4";
            this.SaveState4MenuItem.Click += new System.EventHandler(this.Savestate4MenuItem_Click);
            // 
            // SaveState5MenuItem
            // 
            this.SaveState5MenuItem.Name = "SaveState5MenuItem";
            this.SaveState5MenuItem.Size = new System.Drawing.Size(178, 22);
            this.SaveState5MenuItem.Text = "5";
            this.SaveState5MenuItem.Click += new System.EventHandler(this.Savestate5MenuItem_Click);
            // 
            // SaveState6MenuItem
            // 
            this.SaveState6MenuItem.Name = "SaveState6MenuItem";
            this.SaveState6MenuItem.Size = new System.Drawing.Size(178, 22);
            this.SaveState6MenuItem.Text = "6";
            this.SaveState6MenuItem.Click += new System.EventHandler(this.Savestate6MenuItem_Click);
            // 
            // SaveState7MenuItem
            // 
            this.SaveState7MenuItem.Name = "SaveState7MenuItem";
            this.SaveState7MenuItem.Size = new System.Drawing.Size(178, 22);
            this.SaveState7MenuItem.Text = "7";
            this.SaveState7MenuItem.Click += new System.EventHandler(this.Savestate7MenuItem_Click);
            // 
            // SaveState8MenuItem
            // 
            this.SaveState8MenuItem.Name = "SaveState8MenuItem";
            this.SaveState8MenuItem.Size = new System.Drawing.Size(178, 22);
            this.SaveState8MenuItem.Text = "8";
            this.SaveState8MenuItem.Click += new System.EventHandler(this.Savestate8MenuItem_Click);
            // 
            // SaveState9MenuItem
            // 
            this.SaveState9MenuItem.Name = "SaveState9MenuItem";
            this.SaveState9MenuItem.Size = new System.Drawing.Size(178, 22);
            this.SaveState9MenuItem.Text = "9";
            this.SaveState9MenuItem.Click += new System.EventHandler(this.Savestate9MenuItem_Click);
            // 
            // SaveState0MenuItem
            // 
            this.SaveState0MenuItem.Name = "SaveState0MenuItem";
            this.SaveState0MenuItem.Size = new System.Drawing.Size(178, 22);
            this.SaveState0MenuItem.Text = "0";
            this.SaveState0MenuItem.Click += new System.EventHandler(this.Savestate0MenuItem_Click);
            // 
            // toolStripSeparator6
            // 
            this.toolStripSeparator6.Name = "toolStripSeparator6";
            this.toolStripSeparator6.Size = new System.Drawing.Size(175, 6);
            // 
            // SaveNamedStateMenuItem
            // 
            this.SaveNamedStateMenuItem.Name = "SaveNamedStateMenuItem";
            this.SaveNamedStateMenuItem.Size = new System.Drawing.Size(178, 22);
            this.SaveNamedStateMenuItem.Text = "Save Named State...";
            this.SaveNamedStateMenuItem.Click += new System.EventHandler(this.SaveNamedStateMenuItem_Click);
            // 
            // LoadStateSubMenu
            // 
            this.LoadStateSubMenu.DropDownItems.AddRange(new System.Windows.Forms.ToolStripItem[] {
            this.LoadState1MenuItem,
            this.LoadState2MenuItem,
            this.LoadState3MenuItem,
            this.LoadState4MenuItem,
            this.LoadState5MenuItem,
            this.LoadState6MenuItem,
            this.LoadState7MenuItem,
            this.LoadState8MenuItem,
            this.LoadState9MenuItem,
            this.LoadState0MenuItem,
            this.toolStripSeparator7,
            this.LoadNamedStateMenuItem,
            this.toolStripSeparator21,
            this.AutoloadLastSlotMenuItem});
            this.LoadStateSubMenu.Name = "LoadStateSubMenu";
            this.LoadStateSubMenu.Size = new System.Drawing.Size(159, 22);
            this.LoadStateSubMenu.Text = "&Load State";
            this.LoadStateSubMenu.DropDownOpened += new System.EventHandler(this.LoadStateSubMenu_DropDownOpened);
            // 
            // LoadState1MenuItem
            // 
            this.LoadState1MenuItem.Name = "LoadState1MenuItem";
            this.LoadState1MenuItem.Size = new System.Drawing.Size(180, 22);
            this.LoadState1MenuItem.Text = "1";
            this.LoadState1MenuItem.Click += new System.EventHandler(this.Loadstate1MenuItem_Click);
            // 
            // LoadState2MenuItem
            // 
            this.LoadState2MenuItem.Name = "LoadState2MenuItem";
            this.LoadState2MenuItem.Size = new System.Drawing.Size(180, 22);
            this.LoadState2MenuItem.Text = "2";
            this.LoadState2MenuItem.Click += new System.EventHandler(this.Loadstate2MenuItem_Click);
            // 
            // LoadState3MenuItem
            // 
            this.LoadState3MenuItem.Name = "LoadState3MenuItem";
            this.LoadState3MenuItem.Size = new System.Drawing.Size(180, 22);
            this.LoadState3MenuItem.Text = "3";
            this.LoadState3MenuItem.Click += new System.EventHandler(this.Loadstate3MenuItem_Click);
            // 
            // LoadState4MenuItem
            // 
            this.LoadState4MenuItem.Name = "LoadState4MenuItem";
            this.LoadState4MenuItem.Size = new System.Drawing.Size(180, 22);
            this.LoadState4MenuItem.Text = "4";
            this.LoadState4MenuItem.Click += new System.EventHandler(this.Loadstate4MenuItem_Click);
            // 
            // LoadState5MenuItem
            // 
            this.LoadState5MenuItem.Name = "LoadState5MenuItem";
            this.LoadState5MenuItem.Size = new System.Drawing.Size(180, 22);
            this.LoadState5MenuItem.Text = "5";
            this.LoadState5MenuItem.Click += new System.EventHandler(this.Loadstate5MenuItem_Click);
            // 
            // LoadState6MenuItem
            // 
            this.LoadState6MenuItem.Name = "LoadState6MenuItem";
            this.LoadState6MenuItem.Size = new System.Drawing.Size(180, 22);
            this.LoadState6MenuItem.Text = "6";
            this.LoadState6MenuItem.Click += new System.EventHandler(this.Loadstate6MenuItem_Click);
            // 
            // LoadState7MenuItem
            // 
            this.LoadState7MenuItem.Name = "LoadState7MenuItem";
            this.LoadState7MenuItem.Size = new System.Drawing.Size(180, 22);
            this.LoadState7MenuItem.Text = "7";
            this.LoadState7MenuItem.Click += new System.EventHandler(this.Loadstate7MenuItem_Click);
            // 
            // LoadState8MenuItem
            // 
            this.LoadState8MenuItem.Name = "LoadState8MenuItem";
            this.LoadState8MenuItem.Size = new System.Drawing.Size(180, 22);
            this.LoadState8MenuItem.Text = "8";
            this.LoadState8MenuItem.Click += new System.EventHandler(this.Loadstate8MenuItem_Click);
            // 
            // LoadState9MenuItem
            // 
            this.LoadState9MenuItem.Name = "LoadState9MenuItem";
            this.LoadState9MenuItem.Size = new System.Drawing.Size(180, 22);
            this.LoadState9MenuItem.Text = "9";
            this.LoadState9MenuItem.Click += new System.EventHandler(this.Loadstate9MenuItem_Click);
            // 
            // LoadState0MenuItem
            // 
            this.LoadState0MenuItem.Name = "LoadState0MenuItem";
            this.LoadState0MenuItem.Size = new System.Drawing.Size(180, 22);
            this.LoadState0MenuItem.Text = "0";
            this.LoadState0MenuItem.Click += new System.EventHandler(this.Loadstate0MenuItem_Click);
            // 
            // toolStripSeparator7
            // 
            this.toolStripSeparator7.Name = "toolStripSeparator7";
            this.toolStripSeparator7.Size = new System.Drawing.Size(177, 6);
            // 
            // LoadNamedStateMenuItem
            // 
            this.LoadNamedStateMenuItem.Name = "LoadNamedStateMenuItem";
            this.LoadNamedStateMenuItem.Size = new System.Drawing.Size(180, 22);
            this.LoadNamedStateMenuItem.Text = "Load Named State...";
            this.LoadNamedStateMenuItem.Click += new System.EventHandler(this.LoadNamedStateMenuItem_Click);
            // 
            // toolStripSeparator21
            // 
            this.toolStripSeparator21.Name = "toolStripSeparator21";
            this.toolStripSeparator21.Size = new System.Drawing.Size(177, 6);
            // 
            // AutoloadLastSlotMenuItem
            // 
            this.AutoloadLastSlotMenuItem.Name = "AutoloadLastSlotMenuItem";
            this.AutoloadLastSlotMenuItem.Size = new System.Drawing.Size(180, 22);
            this.AutoloadLastSlotMenuItem.Text = "Autoload last Slot";
            this.AutoloadLastSlotMenuItem.Click += new System.EventHandler(this.AutoloadLastSlotMenuItem_Click);
            // 
            // SaveSlotSubMenu
            // 
            this.SaveSlotSubMenu.DropDownItems.AddRange(new System.Windows.Forms.ToolStripItem[] {
            this.SelectSlot0MenuItem,
            this.SelectSlot1MenuItem,
            this.SelectSlot2MenuItem,
            this.SelectSlot3MenuItem,
            this.SelectSlot4MenuItem,
            this.SelectSlot5MenuItem,
            this.SelectSlot6MenuItem,
            this.SelectSlot7MenuItem,
            this.SelectSlot8MenuItem,
            this.SelectSlot9MenuItem,
            this.PreviousSlotMenuItem,
            this.NextSlotMenuItem,
            this.toolStripSeparator5,
            this.SaveToCurrentSlotMenuItem,
            this.LoadCurrentSlotMenuItem});
            this.SaveSlotSubMenu.Name = "SaveSlotSubMenu";
            this.SaveSlotSubMenu.Size = new System.Drawing.Size(159, 22);
            this.SaveSlotSubMenu.Text = "Save S&lot";
            this.SaveSlotSubMenu.DropDownOpened += new System.EventHandler(this.SaveSlotSubMenu_DropDownOpened);
            // 
            // SelectSlot0MenuItem
            // 
            this.SelectSlot0MenuItem.Name = "SelectSlot0MenuItem";
            this.SelectSlot0MenuItem.Size = new System.Drawing.Size(178, 22);
            this.SelectSlot0MenuItem.Text = "Select Slot 0";
            this.SelectSlot0MenuItem.Click += new System.EventHandler(this.SelectSlotMenuItems_Click);
            // 
            // SelectSlot1MenuItem
            // 
            this.SelectSlot1MenuItem.Name = "SelectSlot1MenuItem";
            this.SelectSlot1MenuItem.Size = new System.Drawing.Size(178, 22);
            this.SelectSlot1MenuItem.Text = "Select Slot 1";
            this.SelectSlot1MenuItem.Click += new System.EventHandler(this.SelectSlotMenuItems_Click);
            // 
            // SelectSlot2MenuItem
            // 
            this.SelectSlot2MenuItem.Name = "SelectSlot2MenuItem";
            this.SelectSlot2MenuItem.Size = new System.Drawing.Size(178, 22);
            this.SelectSlot2MenuItem.Text = "Select Slot 2";
            this.SelectSlot2MenuItem.Click += new System.EventHandler(this.SelectSlotMenuItems_Click);
            // 
            // SelectSlot3MenuItem
            // 
            this.SelectSlot3MenuItem.Name = "SelectSlot3MenuItem";
            this.SelectSlot3MenuItem.Size = new System.Drawing.Size(178, 22);
            this.SelectSlot3MenuItem.Text = "Select Slot 3";
            this.SelectSlot3MenuItem.Click += new System.EventHandler(this.SelectSlotMenuItems_Click);
            // 
            // SelectSlot4MenuItem
            // 
            this.SelectSlot4MenuItem.Name = "SelectSlot4MenuItem";
            this.SelectSlot4MenuItem.Size = new System.Drawing.Size(178, 22);
            this.SelectSlot4MenuItem.Text = "Select Slot 4";
            this.SelectSlot4MenuItem.Click += new System.EventHandler(this.SelectSlotMenuItems_Click);
            // 
            // SelectSlot5MenuItem
            // 
            this.SelectSlot5MenuItem.Name = "SelectSlot5MenuItem";
            this.SelectSlot5MenuItem.Size = new System.Drawing.Size(178, 22);
            this.SelectSlot5MenuItem.Text = "Select Slot 5";
            this.SelectSlot5MenuItem.Click += new System.EventHandler(this.SelectSlotMenuItems_Click);
            // 
            // SelectSlot6MenuItem
            // 
            this.SelectSlot6MenuItem.Name = "SelectSlot6MenuItem";
            this.SelectSlot6MenuItem.Size = new System.Drawing.Size(178, 22);
            this.SelectSlot6MenuItem.Text = "Select Slot 6";
            this.SelectSlot6MenuItem.Click += new System.EventHandler(this.SelectSlotMenuItems_Click);
            // 
            // SelectSlot7MenuItem
            // 
            this.SelectSlot7MenuItem.Name = "SelectSlot7MenuItem";
            this.SelectSlot7MenuItem.Size = new System.Drawing.Size(178, 22);
            this.SelectSlot7MenuItem.Text = "Select Slot 7";
            this.SelectSlot7MenuItem.Click += new System.EventHandler(this.SelectSlotMenuItems_Click);
            // 
            // SelectSlot8MenuItem
            // 
            this.SelectSlot8MenuItem.Name = "SelectSlot8MenuItem";
            this.SelectSlot8MenuItem.Size = new System.Drawing.Size(178, 22);
            this.SelectSlot8MenuItem.Text = "Select Slot 8";
            this.SelectSlot8MenuItem.Click += new System.EventHandler(this.SelectSlotMenuItems_Click);
            // 
            // SelectSlot9MenuItem
            // 
            this.SelectSlot9MenuItem.Name = "SelectSlot9MenuItem";
            this.SelectSlot9MenuItem.Size = new System.Drawing.Size(178, 22);
            this.SelectSlot9MenuItem.Text = "Select Slot 9";
            this.SelectSlot9MenuItem.Click += new System.EventHandler(this.SelectSlotMenuItems_Click);
            // 
            // PreviousSlotMenuItem
            // 
            this.PreviousSlotMenuItem.Image = global::BizHawk.Client.EmuHawk.Properties.Resources.MoveLeft;
            this.PreviousSlotMenuItem.Name = "PreviousSlotMenuItem";
            this.PreviousSlotMenuItem.Size = new System.Drawing.Size(178, 22);
            this.PreviousSlotMenuItem.Text = "Previous Slot";
            this.PreviousSlotMenuItem.Click += new System.EventHandler(this.PreviousSlotMenuItem_Click);
            // 
            // NextSlotMenuItem
            // 
            this.NextSlotMenuItem.Image = global::BizHawk.Client.EmuHawk.Properties.Resources.MoveRight;
            this.NextSlotMenuItem.Name = "NextSlotMenuItem";
            this.NextSlotMenuItem.Size = new System.Drawing.Size(178, 22);
            this.NextSlotMenuItem.Text = "Next Slot";
            this.NextSlotMenuItem.Click += new System.EventHandler(this.NextSlotMenuItem_Click);
            // 
            // toolStripSeparator5
            // 
            this.toolStripSeparator5.Name = "toolStripSeparator5";
            this.toolStripSeparator5.Size = new System.Drawing.Size(175, 6);
            // 
            // SaveToCurrentSlotMenuItem
            // 
            this.SaveToCurrentSlotMenuItem.Name = "SaveToCurrentSlotMenuItem";
            this.SaveToCurrentSlotMenuItem.Size = new System.Drawing.Size(178, 22);
            this.SaveToCurrentSlotMenuItem.Text = "Save to Current Slot";
            this.SaveToCurrentSlotMenuItem.Click += new System.EventHandler(this.SaveToCurrentSlotMenuItem_Click);
            // 
            // LoadCurrentSlotMenuItem
            // 
            this.LoadCurrentSlotMenuItem.Name = "LoadCurrentSlotMenuItem";
            this.LoadCurrentSlotMenuItem.Size = new System.Drawing.Size(178, 22);
            this.LoadCurrentSlotMenuItem.Text = "Load Current Slot";
            this.LoadCurrentSlotMenuItem.Click += new System.EventHandler(this.LoadCurrentSlotMenuItem_Click);
            // 
            // SaveRAMSubMenu
            // 
            this.SaveRAMSubMenu.DropDownItems.AddRange(new System.Windows.Forms.ToolStripItem[] {
            this.FlushSaveRAMMenuItem});
            this.SaveRAMSubMenu.Name = "SaveRAMSubMenu";
            this.SaveRAMSubMenu.Size = new System.Drawing.Size(159, 22);
            this.SaveRAMSubMenu.Text = "Save &RAM";
            this.SaveRAMSubMenu.DropDownOpened += new System.EventHandler(this.SaveRAMSubMenu_DropDownOpened);
            // 
            // FlushSaveRAMMenuItem
            // 
            this.FlushSaveRAMMenuItem.Name = "FlushSaveRAMMenuItem";
            this.FlushSaveRAMMenuItem.Size = new System.Drawing.Size(156, 22);
            this.FlushSaveRAMMenuItem.Text = "&Flush Save Ram";
            this.FlushSaveRAMMenuItem.Click += new System.EventHandler(this.FlushSaveRAMMenuItem_Click);
            // 
            // toolStripMenuItem2
            // 
            this.toolStripMenuItem2.Name = "toolStripMenuItem2";
            this.toolStripMenuItem2.Size = new System.Drawing.Size(156, 6);
            // 
            // MovieSubMenu
            // 
            this.MovieSubMenu.DropDownItems.AddRange(new System.Windows.Forms.ToolStripItem[] {
            this.ReadonlyMenuItem,
            this.toolStripSeparator15,
            this.RecentMovieSubMenu,
            this.RecordMovieMenuItem,
            this.PlayMovieMenuItem,
            this.StopMovieMenuItem,
            this.PlayFromBeginningMenuItem,
            this.ImportMoviesMenuItem,
            this.SaveMovieMenuItem,
            this.SaveMovieAsMenuItem,
            this.StopMovieWithoutSavingMenuItem,
            this.toolStripSeparator14,
            this.AutomaticallyBackupMoviesMenuItem,
            this.FullMovieLoadstatesMenuItem,
            this.MovieEndSubMenu});
            this.MovieSubMenu.Name = "MovieSubMenu";
            this.MovieSubMenu.Size = new System.Drawing.Size(159, 22);
            this.MovieSubMenu.Text = "&Movie";
            this.MovieSubMenu.DropDownOpened += new System.EventHandler(this.MovieSubMenu_DropDownOpened);
            // 
            // ReadonlyMenuItem
            // 
            this.ReadonlyMenuItem.Image = global::BizHawk.Client.EmuHawk.Properties.Resources.ReadOnly;
            this.ReadonlyMenuItem.Name = "ReadonlyMenuItem";
            this.ReadonlyMenuItem.Size = new System.Drawing.Size(231, 22);
            this.ReadonlyMenuItem.Text = "Read-only";
            this.ReadonlyMenuItem.Click += new System.EventHandler(this.ReadonlyMenuItem_Click);
            // 
            // toolStripSeparator15
            // 
            this.toolStripSeparator15.Name = "toolStripSeparator15";
            this.toolStripSeparator15.Size = new System.Drawing.Size(228, 6);
            // 
            // RecentMovieSubMenu
            // 
            this.RecentMovieSubMenu.DropDownItems.AddRange(new System.Windows.Forms.ToolStripItem[] {
            this.toolStripSeparator16});
            this.RecentMovieSubMenu.Image = global::BizHawk.Client.EmuHawk.Properties.Resources.Recent;
            this.RecentMovieSubMenu.Name = "RecentMovieSubMenu";
            this.RecentMovieSubMenu.Size = new System.Drawing.Size(231, 22);
            this.RecentMovieSubMenu.Text = "Recent";
            this.RecentMovieSubMenu.DropDownOpened += new System.EventHandler(this.RecentMovieSubMenu_DropDownOpened);
            // 
            // toolStripSeparator16
            // 
            this.toolStripSeparator16.Name = "toolStripSeparator16";
            this.toolStripSeparator16.Size = new System.Drawing.Size(57, 6);
            // 
            // RecordMovieMenuItem
            // 
            this.RecordMovieMenuItem.Image = global::BizHawk.Client.EmuHawk.Properties.Resources.RecordHS;
            this.RecordMovieMenuItem.Name = "RecordMovieMenuItem";
            this.RecordMovieMenuItem.Size = new System.Drawing.Size(231, 22);
            this.RecordMovieMenuItem.Text = "&Record Movie...";
            this.RecordMovieMenuItem.Click += new System.EventHandler(this.RecordMovieMenuItem_Click);
            // 
            // PlayMovieMenuItem
            // 
            this.PlayMovieMenuItem.Image = global::BizHawk.Client.EmuHawk.Properties.Resources.Play;
            this.PlayMovieMenuItem.Name = "PlayMovieMenuItem";
            this.PlayMovieMenuItem.Size = new System.Drawing.Size(231, 22);
            this.PlayMovieMenuItem.Text = "&Play Movie...";
            this.PlayMovieMenuItem.Click += new System.EventHandler(this.PlayMovieMenuItem_Click);
            // 
            // StopMovieMenuItem
            // 
            this.StopMovieMenuItem.Image = global::BizHawk.Client.EmuHawk.Properties.Resources.Stop;
            this.StopMovieMenuItem.Name = "StopMovieMenuItem";
            this.StopMovieMenuItem.Size = new System.Drawing.Size(231, 22);
            this.StopMovieMenuItem.Text = "Stop Movie";
            this.StopMovieMenuItem.Click += new System.EventHandler(this.StopMovieMenuItem_Click);
            // 
            // PlayFromBeginningMenuItem
            // 
            this.PlayFromBeginningMenuItem.Image = global::BizHawk.Client.EmuHawk.Properties.Resources.restart;
            this.PlayFromBeginningMenuItem.Name = "PlayFromBeginningMenuItem";
            this.PlayFromBeginningMenuItem.Size = new System.Drawing.Size(231, 22);
            this.PlayFromBeginningMenuItem.Text = "Play from Beginning";
            this.PlayFromBeginningMenuItem.Click += new System.EventHandler(this.PlayFromBeginningMenuItem_Click);
            // 
            // ImportMoviesMenuItem
            // 
            this.ImportMoviesMenuItem.Image = global::BizHawk.Client.EmuHawk.Properties.Resources.Import;
            this.ImportMoviesMenuItem.Name = "ImportMoviesMenuItem";
            this.ImportMoviesMenuItem.Size = new System.Drawing.Size(231, 22);
            this.ImportMoviesMenuItem.Text = "Import Movies...";
            this.ImportMoviesMenuItem.Click += new System.EventHandler(this.ImportMovieMenuItem_Click);
            // 
            // SaveMovieMenuItem
            // 
            this.SaveMovieMenuItem.Image = global::BizHawk.Client.EmuHawk.Properties.Resources.SaveAs;
            this.SaveMovieMenuItem.Name = "SaveMovieMenuItem";
            this.SaveMovieMenuItem.Size = new System.Drawing.Size(231, 22);
            this.SaveMovieMenuItem.Text = "&Save Movie";
            this.SaveMovieMenuItem.Click += new System.EventHandler(this.SaveMovieMenuItem_Click);
            // 
            // SaveMovieAsMenuItem
            // 
            this.SaveMovieAsMenuItem.Image = global::BizHawk.Client.EmuHawk.Properties.Resources.SaveAs;
            this.SaveMovieAsMenuItem.Name = "SaveMovieAsMenuItem";
            this.SaveMovieAsMenuItem.Size = new System.Drawing.Size(231, 22);
            this.SaveMovieAsMenuItem.Text = "Save Movie As...";
            this.SaveMovieAsMenuItem.Click += new System.EventHandler(this.SaveMovieAsMenuItem_Click);
            // 
            // StopMovieWithoutSavingMenuItem
            // 
            this.StopMovieWithoutSavingMenuItem.Image = global::BizHawk.Client.EmuHawk.Properties.Resources.Stop;
            this.StopMovieWithoutSavingMenuItem.Name = "StopMovieWithoutSavingMenuItem";
            this.StopMovieWithoutSavingMenuItem.Size = new System.Drawing.Size(231, 22);
            this.StopMovieWithoutSavingMenuItem.Text = "Stop Movie without Saving";
            this.StopMovieWithoutSavingMenuItem.Click += new System.EventHandler(this.StopMovieWithoutSavingMenuItem_Click);
            // 
            // toolStripSeparator14
            // 
            this.toolStripSeparator14.Name = "toolStripSeparator14";
            this.toolStripSeparator14.Size = new System.Drawing.Size(228, 6);
            // 
            // AutomaticallyBackupMoviesMenuItem
            // 
            this.AutomaticallyBackupMoviesMenuItem.Name = "AutomaticallyBackupMoviesMenuItem";
            this.AutomaticallyBackupMoviesMenuItem.Size = new System.Drawing.Size(231, 22);
            this.AutomaticallyBackupMoviesMenuItem.Text = "Automatically Backup Movies";
            this.AutomaticallyBackupMoviesMenuItem.Click += new System.EventHandler(this.AutomaticMovieBackupMenuItem_Click);
            // 
            // FullMovieLoadstatesMenuItem
            // 
            this.FullMovieLoadstatesMenuItem.Name = "FullMovieLoadstatesMenuItem";
            this.FullMovieLoadstatesMenuItem.Size = new System.Drawing.Size(231, 22);
            this.FullMovieLoadstatesMenuItem.Text = "Full Movie Loadstates";
            this.FullMovieLoadstatesMenuItem.Click += new System.EventHandler(this.FullMovieLoadstatesMenuItem_Click);
            // 
            // MovieEndSubMenu
            // 
            this.MovieEndSubMenu.DropDownItems.AddRange(new System.Windows.Forms.ToolStripItem[] {
            this.MovieEndFinishMenuItem,
            this.MovieEndRecordMenuItem,
            this.MovieEndStopMenuItem,
            this.MovieEndPauseMenuItem});
            this.MovieEndSubMenu.Name = "MovieEndSubMenu";
            this.MovieEndSubMenu.Size = new System.Drawing.Size(231, 22);
            this.MovieEndSubMenu.Text = "On Movie End";
            this.MovieEndSubMenu.DropDownOpened += new System.EventHandler(this.MovieEndSubMenu_DropDownOpened);
            // 
            // MovieEndFinishMenuItem
            // 
            this.MovieEndFinishMenuItem.Name = "MovieEndFinishMenuItem";
            this.MovieEndFinishMenuItem.Size = new System.Drawing.Size(170, 22);
            this.MovieEndFinishMenuItem.Text = "Switch to Finished";
            this.MovieEndFinishMenuItem.Click += new System.EventHandler(this.MovieEndFinishMenuItem_Click);
            // 
            // MovieEndRecordMenuItem
            // 
            this.MovieEndRecordMenuItem.Name = "MovieEndRecordMenuItem";
            this.MovieEndRecordMenuItem.Size = new System.Drawing.Size(170, 22);
            this.MovieEndRecordMenuItem.Text = "Switch To Record";
            this.MovieEndRecordMenuItem.Click += new System.EventHandler(this.MovieEndRecordMenuItem_Click);
            // 
            // MovieEndStopMenuItem
            // 
            this.MovieEndStopMenuItem.Name = "MovieEndStopMenuItem";
            this.MovieEndStopMenuItem.Size = new System.Drawing.Size(170, 22);
            this.MovieEndStopMenuItem.Text = "Stop";
            this.MovieEndStopMenuItem.Click += new System.EventHandler(this.MovieEndStopMenuItem_Click);
            // 
            // MovieEndPauseMenuItem
            // 
            this.MovieEndPauseMenuItem.Name = "MovieEndPauseMenuItem";
            this.MovieEndPauseMenuItem.Size = new System.Drawing.Size(170, 22);
            this.MovieEndPauseMenuItem.Text = "Pause";
            this.MovieEndPauseMenuItem.Click += new System.EventHandler(this.MovieEndPauseMenuItem_Click);
            // 
            // AVSubMenu
            // 
            this.AVSubMenu.DropDownItems.AddRange(new System.Windows.Forms.ToolStripItem[] {
            this.RecordAVMenuItem,
            this.ConfigAndRecordAVMenuItem,
            this.StopAVIMenuItem,
            this.toolStripSeparator19,
            this.CaptureOSDMenuItem,
            this.SynclessRecordingMenuItem});
            this.AVSubMenu.Name = "AVSubMenu";
            this.AVSubMenu.Size = new System.Drawing.Size(159, 22);
            this.AVSubMenu.Text = "&AVI/WAV";
            this.AVSubMenu.DropDownOpened += new System.EventHandler(this.AVSubMenu_DropDownOpened);
            // 
            // RecordAVMenuItem
            // 
            this.RecordAVMenuItem.Image = global::BizHawk.Client.EmuHawk.Properties.Resources.RecordHS;
            this.RecordAVMenuItem.Name = "RecordAVMenuItem";
            this.RecordAVMenuItem.Size = new System.Drawing.Size(225, 22);
            this.RecordAVMenuItem.Text = "&Record AVI/WAV";
            this.RecordAVMenuItem.Click += new System.EventHandler(this.RecordAVMenuItem_Click);
            // 
            // ConfigAndRecordAVMenuItem
            // 
            this.ConfigAndRecordAVMenuItem.Image = global::BizHawk.Client.EmuHawk.Properties.Resources.AVI;
            this.ConfigAndRecordAVMenuItem.Name = "ConfigAndRecordAVMenuItem";
            this.ConfigAndRecordAVMenuItem.Size = new System.Drawing.Size(225, 22);
            this.ConfigAndRecordAVMenuItem.Text = "Config and Record AVI/WAV";
            this.ConfigAndRecordAVMenuItem.Click += new System.EventHandler(this.ConfigAndRecordAVMenuItem_Click);
            // 
            // StopAVIMenuItem
            // 
            this.StopAVIMenuItem.Image = global::BizHawk.Client.EmuHawk.Properties.Resources.Stop;
            this.StopAVIMenuItem.Name = "StopAVIMenuItem";
            this.StopAVIMenuItem.Size = new System.Drawing.Size(225, 22);
            this.StopAVIMenuItem.Text = "&Stop AVI/WAV";
            this.StopAVIMenuItem.Click += new System.EventHandler(this.StopAVMenuItem_Click);
            // 
            // toolStripSeparator19
            // 
            this.toolStripSeparator19.Name = "toolStripSeparator19";
            this.toolStripSeparator19.Size = new System.Drawing.Size(222, 6);
            // 
            // CaptureOSDMenuItem
            // 
            this.CaptureOSDMenuItem.Name = "CaptureOSDMenuItem";
            this.CaptureOSDMenuItem.Size = new System.Drawing.Size(225, 22);
            this.CaptureOSDMenuItem.Text = "Capture OSD";
            this.CaptureOSDMenuItem.Click += new System.EventHandler(this.CaptureOSDMenuItem_Click);
            // 
            // SynclessRecordingMenuItem
            // 
            this.SynclessRecordingMenuItem.Name = "SynclessRecordingMenuItem";
            this.SynclessRecordingMenuItem.Size = new System.Drawing.Size(225, 22);
            this.SynclessRecordingMenuItem.Text = "S&yncless Recording Tools";
            this.SynclessRecordingMenuItem.Click += new System.EventHandler(this.SynclessRecordingMenuItem_Click);
            // 
            // ScreenshotSubMenu
            // 
            this.ScreenshotSubMenu.DropDownItems.AddRange(new System.Windows.Forms.ToolStripItem[] {
            this.ScreenshotMenuItem,
            this.ScreenshotAsMenuItem,
            this.ScreenshotClipboardMenuItem,
            this.ScreenshotClientClipboardMenuItem,
            this.toolStripSeparator20,
            this.ScreenshotCaptureOSDMenuItem1});
            this.ScreenshotSubMenu.Name = "ScreenshotSubMenu";
            this.ScreenshotSubMenu.Size = new System.Drawing.Size(159, 22);
            this.ScreenshotSubMenu.Text = "Scree&nshot";
            this.ScreenshotSubMenu.DropDownOpening += new System.EventHandler(this.ScreenshotSubMenu_DropDownOpening);
            // 
            // ScreenshotMenuItem
            // 
            this.ScreenshotMenuItem.Image = global::BizHawk.Client.EmuHawk.Properties.Resources.camera;
            this.ScreenshotMenuItem.Name = "ScreenshotMenuItem";
            this.ScreenshotMenuItem.Size = new System.Drawing.Size(243, 22);
            this.ScreenshotMenuItem.Text = "Screenshot";
            this.ScreenshotMenuItem.Click += new System.EventHandler(this.ScreenshotMenuItem_Click);
            // 
            // ScreenshotAsMenuItem
            // 
            this.ScreenshotAsMenuItem.Name = "ScreenshotAsMenuItem";
            this.ScreenshotAsMenuItem.Size = new System.Drawing.Size(243, 22);
            this.ScreenshotAsMenuItem.Text = "Screenshot As...";
            this.ScreenshotAsMenuItem.Click += new System.EventHandler(this.ScreenshotAsMenuItem_Click);
            // 
            // ScreenshotClipboardMenuItem
            // 
            this.ScreenshotClipboardMenuItem.Name = "ScreenshotClipboardMenuItem";
            this.ScreenshotClipboardMenuItem.Size = new System.Drawing.Size(243, 22);
            this.ScreenshotClipboardMenuItem.Text = "Screenshot (raw) -> Clipboard";
            this.ScreenshotClipboardMenuItem.Click += new System.EventHandler(this.ScreenshotClipboardMenuItem_Click);
            // 
            // ScreenshotClientClipboardMenuItem
            // 
            this.ScreenshotClientClipboardMenuItem.Name = "ScreenshotClientClipboardMenuItem";
            this.ScreenshotClientClipboardMenuItem.Size = new System.Drawing.Size(243, 22);
            this.ScreenshotClientClipboardMenuItem.Text = "Screenshot (client) -> Clipboard";
            this.ScreenshotClientClipboardMenuItem.Click += new System.EventHandler(this.ScreenshotClientClipboardMenuItem_Click);
            // 
            // toolStripSeparator20
            // 
            this.toolStripSeparator20.Name = "toolStripSeparator20";
            this.toolStripSeparator20.Size = new System.Drawing.Size(240, 6);
            // 
            // ScreenshotCaptureOSDMenuItem1
            // 
            this.ScreenshotCaptureOSDMenuItem1.Name = "ScreenshotCaptureOSDMenuItem1";
            this.ScreenshotCaptureOSDMenuItem1.Size = new System.Drawing.Size(243, 22);
            this.ScreenshotCaptureOSDMenuItem1.Text = "Capture OSD";
            this.ScreenshotCaptureOSDMenuItem1.Click += new System.EventHandler(this.ScreenshotCaptureOSDMenuItem_Click);
            // 
            // toolStripSeparator4
            // 
            this.toolStripSeparator4.Name = "toolStripSeparator4";
            this.toolStripSeparator4.Size = new System.Drawing.Size(156, 6);
            // 
            // ExitMenuItem
            // 
            this.ExitMenuItem.Name = "ExitMenuItem";
            this.ExitMenuItem.ShortcutKeys = ((System.Windows.Forms.Keys)((System.Windows.Forms.Keys.Alt | System.Windows.Forms.Keys.F4)));
            this.ExitMenuItem.Size = new System.Drawing.Size(159, 22);
            this.ExitMenuItem.Text = "E&xit";
            this.ExitMenuItem.Click += new System.EventHandler(this.ExitMenuItem_Click);
            // 
            // EmulationSubMenu
            // 
            this.EmulationSubMenu.DropDownItems.AddRange(new System.Windows.Forms.ToolStripItem[] {
            this.PauseMenuItem,
            this.RebootCoreMenuItem,
            this.toolStripSeparator1,
            this.SoftResetMenuItem,
            this.HardResetMenuItem});
            this.EmulationSubMenu.Name = "EmulationSubMenu";
            this.EmulationSubMenu.Size = new System.Drawing.Size(73, 19);
            this.EmulationSubMenu.Text = "&Emulation";
            this.EmulationSubMenu.DropDownOpened += new System.EventHandler(this.EmulationMenuItem_DropDownOpened);
            // 
            // PauseMenuItem
            // 
            this.PauseMenuItem.Image = global::BizHawk.Client.EmuHawk.Properties.Resources.Pause;
            this.PauseMenuItem.Name = "PauseMenuItem";
            this.PauseMenuItem.Size = new System.Drawing.Size(140, 22);
            this.PauseMenuItem.Text = "&Pause";
            this.PauseMenuItem.Click += new System.EventHandler(this.PauseMenuItem_Click);
            // 
            // RebootCoreMenuItem
            // 
            this.RebootCoreMenuItem.Image = global::BizHawk.Client.EmuHawk.Properties.Resources.reboot;
            this.RebootCoreMenuItem.Name = "RebootCoreMenuItem";
            this.RebootCoreMenuItem.Size = new System.Drawing.Size(140, 22);
            this.RebootCoreMenuItem.Text = "&Reboot Core";
            this.RebootCoreMenuItem.Click += new System.EventHandler(this.PowerMenuItem_Click);
            // 
            // toolStripSeparator1
            // 
            this.toolStripSeparator1.Name = "toolStripSeparator1";
            this.toolStripSeparator1.Size = new System.Drawing.Size(137, 6);
            // 
            // SoftResetMenuItem
            // 
            this.SoftResetMenuItem.Name = "SoftResetMenuItem";
            this.SoftResetMenuItem.Size = new System.Drawing.Size(140, 22);
            this.SoftResetMenuItem.Text = "&Soft Reset";
            this.SoftResetMenuItem.Click += new System.EventHandler(this.SoftResetMenuItem_Click);
            // 
            // HardResetMenuItem
            // 
            this.HardResetMenuItem.Name = "HardResetMenuItem";
            this.HardResetMenuItem.Size = new System.Drawing.Size(140, 22);
            this.HardResetMenuItem.Text = "&Hard Reset";
            this.HardResetMenuItem.Click += new System.EventHandler(this.HardResetMenuItem_Click);
            // 
            // ViewSubMenu
            // 
            this.ViewSubMenu.DropDownItems.AddRange(new System.Windows.Forms.ToolStripItem[] {
            this.WindowSizeSubMenu,
            this.SwitchToFullscreenMenuItem,
            this.toolStripSeparator2,
            this.DisplayFPSMenuItem,
            this.DisplayFrameCounterMenuItem,
            this.DisplayLagCounterMenuItem,
            this.DisplayInputMenuItem,
            this.DisplayRerecordCountMenuItem,
            this.DisplaySubtitlesMenuItem,
            this.toolStripMenuItem4,
            this.DisplayStatusBarMenuItem,
            this.DisplayMessagesMenuItem,
            this.DisplayLogWindowMenuItem});
            this.ViewSubMenu.Name = "ViewSubMenu";
            this.ViewSubMenu.Size = new System.Drawing.Size(44, 19);
            this.ViewSubMenu.Text = "&View";
            this.ViewSubMenu.DropDownOpened += new System.EventHandler(this.ViewSubMenu_DropDownOpened);
            // 
            // WindowSizeSubMenu
            // 
            this.WindowSizeSubMenu.DropDownItems.AddRange(new System.Windows.Forms.ToolStripItem[] {
            this.x1MenuItem,
            this.x2MenuItem,
            this.x3MenuItem,
            this.x4MenuItem,
            this.x5MenuItem,
            this.mzMenuItem});
            this.WindowSizeSubMenu.Name = "WindowSizeSubMenu";
            this.WindowSizeSubMenu.Size = new System.Drawing.Size(198, 22);
            this.WindowSizeSubMenu.Text = "&Window Size";
            this.WindowSizeSubMenu.DropDownOpened += new System.EventHandler(this.WindowSizeSubMenu_DropDownOpened);
            // 
            // x1MenuItem
            // 
            this.x1MenuItem.Name = "x1MenuItem";
            this.x1MenuItem.Size = new System.Drawing.Size(96, 22);
            this.x1MenuItem.Text = "&1x";
            this.x1MenuItem.Click += new System.EventHandler(this.WindowSize_Click);
            // 
            // x2MenuItem
            // 
            this.x2MenuItem.Name = "x2MenuItem";
            this.x2MenuItem.Size = new System.Drawing.Size(96, 22);
            this.x2MenuItem.Text = "&2x";
            this.x2MenuItem.Click += new System.EventHandler(this.WindowSize_Click);
            // 
            // x3MenuItem
            // 
            this.x3MenuItem.Name = "x3MenuItem";
            this.x3MenuItem.Size = new System.Drawing.Size(96, 22);
            this.x3MenuItem.Text = "&3x";
            this.x3MenuItem.Click += new System.EventHandler(this.WindowSize_Click);
            // 
            // x4MenuItem
            // 
            this.x4MenuItem.Name = "x4MenuItem";
            this.x4MenuItem.Size = new System.Drawing.Size(96, 22);
            this.x4MenuItem.Text = "&4x";
            this.x4MenuItem.Click += new System.EventHandler(this.WindowSize_Click);
            // 
            // x5MenuItem
            // 
            this.x5MenuItem.Name = "x5MenuItem";
            this.x5MenuItem.Size = new System.Drawing.Size(96, 22);
            this.x5MenuItem.Text = "&5x";
            this.x5MenuItem.Click += new System.EventHandler(this.WindowSize_Click);
            // 
            // mzMenuItem
            // 
            this.mzMenuItem.Name = "mzMenuItem";
            this.mzMenuItem.Size = new System.Drawing.Size(96, 22);
            this.mzMenuItem.Text = "&Max";
            this.mzMenuItem.Click += new System.EventHandler(this.WindowSize_Click);
            // 
            // SwitchToFullscreenMenuItem
            // 
            this.SwitchToFullscreenMenuItem.Image = global::BizHawk.Client.EmuHawk.Properties.Resources.Fullscreen;
            this.SwitchToFullscreenMenuItem.Name = "SwitchToFullscreenMenuItem";
            this.SwitchToFullscreenMenuItem.Size = new System.Drawing.Size(198, 22);
            this.SwitchToFullscreenMenuItem.Text = "Switch to Fullscreen";
            this.SwitchToFullscreenMenuItem.Click += new System.EventHandler(this.SwitchToFullscreenMenuItem_Click);
            // 
            // toolStripSeparator2
            // 
            this.toolStripSeparator2.Name = "toolStripSeparator2";
            this.toolStripSeparator2.Size = new System.Drawing.Size(195, 6);
            // 
            // DisplayFPSMenuItem
            // 
            this.DisplayFPSMenuItem.Name = "DisplayFPSMenuItem";
            this.DisplayFPSMenuItem.Size = new System.Drawing.Size(198, 22);
            this.DisplayFPSMenuItem.Text = "Display FPS";
            this.DisplayFPSMenuItem.Click += new System.EventHandler(this.DisplayFpsMenuItem_Click);
            // 
            // DisplayFrameCounterMenuItem
            // 
            this.DisplayFrameCounterMenuItem.Name = "DisplayFrameCounterMenuItem";
            this.DisplayFrameCounterMenuItem.Size = new System.Drawing.Size(198, 22);
            this.DisplayFrameCounterMenuItem.Text = "Display FrameCounter";
            this.DisplayFrameCounterMenuItem.Click += new System.EventHandler(this.DisplayFrameCounterMenuItem_Click);
            // 
            // DisplayLagCounterMenuItem
            // 
            this.DisplayLagCounterMenuItem.Name = "DisplayLagCounterMenuItem";
            this.DisplayLagCounterMenuItem.Size = new System.Drawing.Size(198, 22);
            this.DisplayLagCounterMenuItem.Text = "Display Lag Counter";
            this.DisplayLagCounterMenuItem.Click += new System.EventHandler(this.DisplayLagCounterMenuItem_Click);
            // 
            // DisplayInputMenuItem
            // 
            this.DisplayInputMenuItem.Name = "DisplayInputMenuItem";
            this.DisplayInputMenuItem.Size = new System.Drawing.Size(198, 22);
            this.DisplayInputMenuItem.Text = "Display Input";
            this.DisplayInputMenuItem.Click += new System.EventHandler(this.DisplayInputMenuItem_Click);
            // 
            // DisplayRerecordCountMenuItem
            // 
            this.DisplayRerecordCountMenuItem.Name = "DisplayRerecordCountMenuItem";
            this.DisplayRerecordCountMenuItem.Size = new System.Drawing.Size(198, 22);
            this.DisplayRerecordCountMenuItem.Text = "Display Rerecord Count";
            this.DisplayRerecordCountMenuItem.Click += new System.EventHandler(this.DisplayRerecordsMenuItem_Click);
            // 
            // DisplaySubtitlesMenuItem
            // 
            this.DisplaySubtitlesMenuItem.Name = "DisplaySubtitlesMenuItem";
            this.DisplaySubtitlesMenuItem.Size = new System.Drawing.Size(198, 22);
            this.DisplaySubtitlesMenuItem.Text = "Display Subtitles";
            this.DisplaySubtitlesMenuItem.Click += new System.EventHandler(this.DisplaySubtitlesMenuItem_Click);
            // 
            // toolStripMenuItem4
            // 
            this.toolStripMenuItem4.Name = "toolStripMenuItem4";
            this.toolStripMenuItem4.Size = new System.Drawing.Size(195, 6);
            // 
            // DisplayStatusBarMenuItem
            // 
            this.DisplayStatusBarMenuItem.Name = "DisplayStatusBarMenuItem";
            this.DisplayStatusBarMenuItem.Size = new System.Drawing.Size(198, 22);
            this.DisplayStatusBarMenuItem.Text = "Display Status Bar";
            this.DisplayStatusBarMenuItem.Click += new System.EventHandler(this.DisplayStatusBarMenuItem_Click);
            // 
            // DisplayMessagesMenuItem
            // 
            this.DisplayMessagesMenuItem.Name = "DisplayMessagesMenuItem";
            this.DisplayMessagesMenuItem.Size = new System.Drawing.Size(198, 22);
            this.DisplayMessagesMenuItem.Text = "Display Messages";
            this.DisplayMessagesMenuItem.Click += new System.EventHandler(this.DisplayMessagesMenuItem_Click);
            // 
            // DisplayLogWindowMenuItem
            // 
            this.DisplayLogWindowMenuItem.Name = "DisplayLogWindowMenuItem";
            this.DisplayLogWindowMenuItem.Size = new System.Drawing.Size(198, 22);
            this.DisplayLogWindowMenuItem.Text = "Display Log Window";
            this.DisplayLogWindowMenuItem.Click += new System.EventHandler(this.DisplayLogWindowMenuItem_Click);
            // 
            // ConfigSubMenu
            // 
            this.ConfigSubMenu.DropDownItems.AddRange(new System.Windows.Forms.ToolStripItem[] {
            this.ControllersMenuItem,
            this.HotkeysMenuItem,
            this.DisplayConfigMenuItem,
            this.SoundMenuItem,
            this.PathsMenuItem,
            this.FirmwaresMenuItem,
            this.MessagesMenuItem,
            this.AutofireMenuItem,
            this.RewindOptionsMenuItem,
            this.extensionsToolStripMenuItem,
            this.ClientOptionsMenuItem,
            this.ProfilesMenuItem,
            this.toolStripSeparator9,
            this.SpeedSkipSubMenu,
            this.KeyPrioritySubMenu,
            this.CoresSubMenu,
            this.toolStripSeparator10,
            this.SaveConfigMenuItem,
            this.SaveConfigAsMenuItem,
            this.LoadConfigMenuItem,
            this.LoadConfigFromMenuItem});
            this.ConfigSubMenu.Name = "ConfigSubMenu";
            this.ConfigSubMenu.Size = new System.Drawing.Size(55, 19);
            this.ConfigSubMenu.Text = "&Config";
            this.ConfigSubMenu.DropDownOpened += new System.EventHandler(this.ConfigSubMenu_DropDownOpened);
            // 
            // ControllersMenuItem
            // 
            this.ControllersMenuItem.Image = global::BizHawk.Client.EmuHawk.Properties.Resources.GameController;
            this.ControllersMenuItem.Name = "ControllersMenuItem";
            this.ControllersMenuItem.Size = new System.Drawing.Size(179, 22);
            this.ControllersMenuItem.Text = "&Controllers...";
            this.ControllersMenuItem.Click += new System.EventHandler(this.ControllersMenuItem_Click);
            // 
            // HotkeysMenuItem
            // 
            this.HotkeysMenuItem.Image = global::BizHawk.Client.EmuHawk.Properties.Resources.HotKeys;
            this.HotkeysMenuItem.Name = "HotkeysMenuItem";
            this.HotkeysMenuItem.Size = new System.Drawing.Size(179, 22);
            this.HotkeysMenuItem.Text = "&Hotkeys...";
            this.HotkeysMenuItem.Click += new System.EventHandler(this.HotkeysMenuItem_Click);
            // 
            // DisplayConfigMenuItem
            // 
            this.DisplayConfigMenuItem.Image = ((System.Drawing.Image)(resources.GetObject("DisplayConfigMenuItem.Image")));
            this.DisplayConfigMenuItem.Name = "DisplayConfigMenuItem";
            this.DisplayConfigMenuItem.Size = new System.Drawing.Size(179, 22);
            this.DisplayConfigMenuItem.Text = "Display...";
            this.DisplayConfigMenuItem.Click += new System.EventHandler(this.DisplayConfigMenuItem_Click);
            // 
            // SoundMenuItem
            // 
            this.SoundMenuItem.Image = global::BizHawk.Client.EmuHawk.Properties.Resources.AudioHS;
            this.SoundMenuItem.Name = "SoundMenuItem";
            this.SoundMenuItem.Size = new System.Drawing.Size(179, 22);
            this.SoundMenuItem.Text = "&Sound...";
            this.SoundMenuItem.Click += new System.EventHandler(this.SoundMenuItem_Click);
            // 
            // PathsMenuItem
            // 
            this.PathsMenuItem.Image = global::BizHawk.Client.EmuHawk.Properties.Resources.CopyFolderHS;
            this.PathsMenuItem.Name = "PathsMenuItem";
            this.PathsMenuItem.Size = new System.Drawing.Size(179, 22);
            this.PathsMenuItem.Text = "Paths...";
            this.PathsMenuItem.Click += new System.EventHandler(this.PathsMenuItem_Click);
            // 
            // FirmwaresMenuItem
            // 
            this.FirmwaresMenuItem.Image = ((System.Drawing.Image)(resources.GetObject("FirmwaresMenuItem.Image")));
            this.FirmwaresMenuItem.Name = "FirmwaresMenuItem";
            this.FirmwaresMenuItem.Size = new System.Drawing.Size(179, 22);
            this.FirmwaresMenuItem.Text = "&Firmwares...";
            this.FirmwaresMenuItem.Click += new System.EventHandler(this.FirmwaresMenuItem_Click);
            // 
            // MessagesMenuItem
            // 
            this.MessagesMenuItem.Image = global::BizHawk.Client.EmuHawk.Properties.Resources.MessageConfig;
            this.MessagesMenuItem.Name = "MessagesMenuItem";
            this.MessagesMenuItem.Size = new System.Drawing.Size(179, 22);
            this.MessagesMenuItem.Text = "&Messages...";
            this.MessagesMenuItem.Click += new System.EventHandler(this.MessagesMenuItem_Click);
            // 
            // AutofireMenuItem
            // 
            this.AutofireMenuItem.Image = global::BizHawk.Client.EmuHawk.Properties.Resources.Lightning;
            this.AutofireMenuItem.Name = "AutofireMenuItem";
            this.AutofireMenuItem.Size = new System.Drawing.Size(179, 22);
            this.AutofireMenuItem.Text = "&Autofire...";
            this.AutofireMenuItem.Click += new System.EventHandler(this.AutofireMenuItem_Click);
            // 
            // RewindOptionsMenuItem
            // 
            this.RewindOptionsMenuItem.Image = global::BizHawk.Client.EmuHawk.Properties.Resources.Previous;
            this.RewindOptionsMenuItem.Name = "RewindOptionsMenuItem";
            this.RewindOptionsMenuItem.Size = new System.Drawing.Size(179, 22);
            this.RewindOptionsMenuItem.Text = "&Rewind && States...";
            this.RewindOptionsMenuItem.Click += new System.EventHandler(this.RewindOptionsMenuItem_Click);
            // 
            // extensionsToolStripMenuItem
            // 
            this.extensionsToolStripMenuItem.Name = "extensionsToolStripMenuItem";
            this.extensionsToolStripMenuItem.Size = new System.Drawing.Size(179, 22);
            this.extensionsToolStripMenuItem.Text = "File Extensions...";
            this.extensionsToolStripMenuItem.Click += new System.EventHandler(this.FileExtensionsMenuItem_Click);
            // 
            // ClientOptionsMenuItem
            // 
            this.ClientOptionsMenuItem.Name = "ClientOptionsMenuItem";
            this.ClientOptionsMenuItem.Size = new System.Drawing.Size(179, 22);
            this.ClientOptionsMenuItem.Text = "&Customize...";
            this.ClientOptionsMenuItem.Click += new System.EventHandler(this.CustomizeMenuItem_Click);
            // 
            // ProfilesMenuItem
            // 
            this.ProfilesMenuItem.Image = global::BizHawk.Client.EmuHawk.Properties.Resources.user_blue_small;
            this.ProfilesMenuItem.Name = "ProfilesMenuItem";
            this.ProfilesMenuItem.Size = new System.Drawing.Size(179, 22);
            this.ProfilesMenuItem.Text = "&Profiles...";
            this.ProfilesMenuItem.Click += new System.EventHandler(this.ProfilesMenuItem_Click);
            // 
            // toolStripSeparator9
            // 
            this.toolStripSeparator9.Name = "toolStripSeparator9";
            this.toolStripSeparator9.Size = new System.Drawing.Size(176, 6);
            // 
            // SpeedSkipSubMenu
            // 
            this.SpeedSkipSubMenu.DropDownItems.AddRange(new System.Windows.Forms.ToolStripItem[] {
            this.ClockThrottleMenuItem,
            this.AudioThrottleMenuItem,
            this.VsyncThrottleMenuItem,
            this.toolStripSeparator27,
            this.VsyncEnabledMenuItem,
            this.toolStripMenuItem3,
            this.miUnthrottled,
            this.MinimizeSkippingMenuItem,
            this.NeverSkipMenuItem,
            this.toolStripMenuItem17,
            this.toolStripMenuItem5,
            this.Speed50MenuItem,
            this.Speed75MenuItem,
            this.Speed100MenuItem,
            this.Speed150MenuItem,
            this.Speed200MenuItem,
            this.Speed400MenuItem});
            this.SpeedSkipSubMenu.Name = "SpeedSkipSubMenu";
            this.SpeedSkipSubMenu.Size = new System.Drawing.Size(179, 22);
            this.SpeedSkipSubMenu.Text = "Speed/Skip";
            this.SpeedSkipSubMenu.DropDownOpened += new System.EventHandler(this.FrameSkipMenuItem_DropDownOpened);
            // 
            // ClockThrottleMenuItem
            // 
            this.ClockThrottleMenuItem.Name = "ClockThrottleMenuItem";
            this.ClockThrottleMenuItem.Size = new System.Drawing.Size(202, 22);
            this.ClockThrottleMenuItem.Text = "Clock Throttle";
            this.ClockThrottleMenuItem.Click += new System.EventHandler(this.ClockThrottleMenuItem_Click);
            // 
            // AudioThrottleMenuItem
            // 
            this.AudioThrottleMenuItem.Name = "AudioThrottleMenuItem";
            this.AudioThrottleMenuItem.Size = new System.Drawing.Size(202, 22);
            this.AudioThrottleMenuItem.Text = "Audio Throttle";
            this.AudioThrottleMenuItem.Click += new System.EventHandler(this.AudioThrottleMenuItem_Click);
            // 
            // VsyncThrottleMenuItem
            // 
            this.VsyncThrottleMenuItem.Name = "VsyncThrottleMenuItem";
            this.VsyncThrottleMenuItem.Size = new System.Drawing.Size(202, 22);
            this.VsyncThrottleMenuItem.Text = "VSync Throttle";
            this.VsyncThrottleMenuItem.Click += new System.EventHandler(this.VsyncThrottleMenuItem_Click);
            // 
            // toolStripSeparator27
            // 
            this.toolStripSeparator27.Name = "toolStripSeparator27";
            this.toolStripSeparator27.Size = new System.Drawing.Size(199, 6);
            // 
            // VsyncEnabledMenuItem
            // 
            this.VsyncEnabledMenuItem.Name = "VsyncEnabledMenuItem";
            this.VsyncEnabledMenuItem.Size = new System.Drawing.Size(202, 22);
            this.VsyncEnabledMenuItem.Text = "VSync Enabled";
            this.VsyncEnabledMenuItem.Click += new System.EventHandler(this.VsyncEnabledMenuItem_Click);
            // 
            // toolStripMenuItem3
            // 
            this.toolStripMenuItem3.Name = "toolStripMenuItem3";
            this.toolStripMenuItem3.Size = new System.Drawing.Size(199, 6);
            // 
            // miUnthrottled
            // 
            this.miUnthrottled.Name = "miUnthrottled";
            this.miUnthrottled.Size = new System.Drawing.Size(202, 22);
            this.miUnthrottled.Text = "Unthrottled";
            this.miUnthrottled.Click += new System.EventHandler(this.UnthrottledMenuItem_Click);
            // 
            // MinimizeSkippingMenuItem
            // 
            this.MinimizeSkippingMenuItem.Name = "MinimizeSkippingMenuItem";
            this.MinimizeSkippingMenuItem.Size = new System.Drawing.Size(202, 22);
            this.MinimizeSkippingMenuItem.Text = "Auto-minimize skipping";
            this.MinimizeSkippingMenuItem.Click += new System.EventHandler(this.MinimizeSkippingMenuItem_Click);
            // 
            // NeverSkipMenuItem
            // 
            this.NeverSkipMenuItem.Name = "NeverSkipMenuItem";
            this.NeverSkipMenuItem.Size = new System.Drawing.Size(202, 22);
            this.NeverSkipMenuItem.Text = "Skip 0 (never)";
            this.NeverSkipMenuItem.Click += new System.EventHandler(this.NeverSkipMenuItem_Click);
            // 
            // toolStripMenuItem17
            // 
            this.toolStripMenuItem17.DropDownItems.AddRange(new System.Windows.Forms.ToolStripItem[] {
            this.Frameskip1MenuItem,
            this.Frameskip2MenuItem,
            this.Frameskip3MenuItem,
            this.Frameskip4MenuItem,
            this.Frameskip5MenuItem,
            this.Frameskip6MenuItem,
            this.Frameskip7MenuItem,
            this.Frameskip8MenuItem,
            this.Frameskip9MenuItem});
            this.toolStripMenuItem17.Name = "toolStripMenuItem17";
            this.toolStripMenuItem17.Size = new System.Drawing.Size(202, 22);
            this.toolStripMenuItem17.Text = "Skip 1..9";
            // 
            // Frameskip1MenuItem
            // 
            this.Frameskip1MenuItem.Name = "Frameskip1MenuItem";
            this.Frameskip1MenuItem.Size = new System.Drawing.Size(80, 22);
            this.Frameskip1MenuItem.Text = "1";
            this.Frameskip1MenuItem.Click += new System.EventHandler(this.Frameskip1MenuItem_Click);
            // 
            // Frameskip2MenuItem
            // 
            this.Frameskip2MenuItem.Name = "Frameskip2MenuItem";
            this.Frameskip2MenuItem.Size = new System.Drawing.Size(80, 22);
            this.Frameskip2MenuItem.Text = "2";
            this.Frameskip2MenuItem.Click += new System.EventHandler(this.Frameskip2MenuItem_Click);
            // 
            // Frameskip3MenuItem
            // 
            this.Frameskip3MenuItem.Name = "Frameskip3MenuItem";
            this.Frameskip3MenuItem.Size = new System.Drawing.Size(80, 22);
            this.Frameskip3MenuItem.Text = "3";
            this.Frameskip3MenuItem.Click += new System.EventHandler(this.Frameskip3MenuItem_Click);
            // 
            // Frameskip4MenuItem
            // 
            this.Frameskip4MenuItem.Name = "Frameskip4MenuItem";
            this.Frameskip4MenuItem.Size = new System.Drawing.Size(80, 22);
            this.Frameskip4MenuItem.Text = "4";
            this.Frameskip4MenuItem.Click += new System.EventHandler(this.Frameskip4MenuItem_Click);
            // 
            // Frameskip5MenuItem
            // 
            this.Frameskip5MenuItem.Name = "Frameskip5MenuItem";
            this.Frameskip5MenuItem.Size = new System.Drawing.Size(80, 22);
            this.Frameskip5MenuItem.Text = "5";
            this.Frameskip5MenuItem.Click += new System.EventHandler(this.Frameskip5MenuItem_Click);
            // 
            // Frameskip6MenuItem
            // 
            this.Frameskip6MenuItem.Name = "Frameskip6MenuItem";
            this.Frameskip6MenuItem.Size = new System.Drawing.Size(80, 22);
            this.Frameskip6MenuItem.Text = "6";
            this.Frameskip6MenuItem.Click += new System.EventHandler(this.Frameskip6MenuItem_Click);
            // 
            // Frameskip7MenuItem
            // 
            this.Frameskip7MenuItem.Name = "Frameskip7MenuItem";
            this.Frameskip7MenuItem.Size = new System.Drawing.Size(80, 22);
            this.Frameskip7MenuItem.Text = "7";
            this.Frameskip7MenuItem.Click += new System.EventHandler(this.Frameskip7MenuItem_Click);
            // 
            // Frameskip8MenuItem
            // 
            this.Frameskip8MenuItem.Name = "Frameskip8MenuItem";
            this.Frameskip8MenuItem.Size = new System.Drawing.Size(80, 22);
            this.Frameskip8MenuItem.Text = "8";
            this.Frameskip8MenuItem.Click += new System.EventHandler(this.Frameskip8MenuItem_Click);
            // 
            // Frameskip9MenuItem
            // 
            this.Frameskip9MenuItem.Name = "Frameskip9MenuItem";
            this.Frameskip9MenuItem.Size = new System.Drawing.Size(80, 22);
            this.Frameskip9MenuItem.Text = "9";
            this.Frameskip9MenuItem.Click += new System.EventHandler(this.Frameskip9MenuItem_Click);
            // 
            // toolStripMenuItem5
            // 
            this.toolStripMenuItem5.Name = "toolStripMenuItem5";
            this.toolStripMenuItem5.Size = new System.Drawing.Size(199, 6);
            // 
            // Speed50MenuItem
            // 
            this.Speed50MenuItem.Name = "Speed50MenuItem";
            this.Speed50MenuItem.Size = new System.Drawing.Size(202, 22);
            this.Speed50MenuItem.Text = "Speed 50%";
            this.Speed50MenuItem.Click += new System.EventHandler(this.Speed50MenuItem_Click);
            // 
            // Speed75MenuItem
            // 
            this.Speed75MenuItem.Name = "Speed75MenuItem";
            this.Speed75MenuItem.Size = new System.Drawing.Size(202, 22);
            this.Speed75MenuItem.Text = "Speed 75%";
            this.Speed75MenuItem.Click += new System.EventHandler(this.Speed75MenuItem_Click);
            // 
            // Speed100MenuItem
            // 
            this.Speed100MenuItem.Name = "Speed100MenuItem";
            this.Speed100MenuItem.Size = new System.Drawing.Size(202, 22);
            this.Speed100MenuItem.Text = "Speed 100%";
            this.Speed100MenuItem.Click += new System.EventHandler(this.Speed100MenuItem_Click);
            // 
            // Speed150MenuItem
            // 
            this.Speed150MenuItem.Name = "Speed150MenuItem";
            this.Speed150MenuItem.Size = new System.Drawing.Size(202, 22);
            this.Speed150MenuItem.Text = "Speed 150%";
            this.Speed150MenuItem.Click += new System.EventHandler(this.Speed150MenuItem_Click);
            // 
            // Speed200MenuItem
            // 
            this.Speed200MenuItem.Name = "Speed200MenuItem";
            this.Speed200MenuItem.Size = new System.Drawing.Size(202, 22);
            this.Speed200MenuItem.Text = "Speed 200%";
            this.Speed200MenuItem.Click += new System.EventHandler(this.Speed200MenuItem_Click);
            // 
            // Speed400MenuItem
            // 
            this.Speed400MenuItem.Name = "Speed400MenuItem";
            this.Speed400MenuItem.Size = new System.Drawing.Size(202, 22);
            this.Speed400MenuItem.Text = "Speed 400%";
            this.Speed400MenuItem.Click += new System.EventHandler(this.Speed400MenuItem_Click);
            // 
            // KeyPrioritySubMenu
            // 
            this.KeyPrioritySubMenu.DropDownItems.AddRange(new System.Windows.Forms.ToolStripItem[] {
            this.BothHkAndControllerMenuItem,
            this.InputOverHkMenuItem,
            this.HkOverInputMenuItem});
            this.KeyPrioritySubMenu.Name = "KeyPrioritySubMenu";
            this.KeyPrioritySubMenu.Size = new System.Drawing.Size(179, 22);
            this.KeyPrioritySubMenu.Text = "Key Priority";
            this.KeyPrioritySubMenu.DropDownOpened += new System.EventHandler(this.KeyPriorityMenuItem_DropDownOpened);
            // 
            // BothHkAndControllerMenuItem
            // 
            this.BothHkAndControllerMenuItem.Name = "BothHkAndControllerMenuItem";
            this.BothHkAndControllerMenuItem.Size = new System.Drawing.Size(229, 22);
            this.BothHkAndControllerMenuItem.Text = "Both Hotkeys and Controllers";
            this.BothHkAndControllerMenuItem.Click += new System.EventHandler(this.BothHkAndControllerMenuItem_Click);
            // 
            // InputOverHkMenuItem
            // 
            this.InputOverHkMenuItem.Name = "InputOverHkMenuItem";
            this.InputOverHkMenuItem.Size = new System.Drawing.Size(229, 22);
            this.InputOverHkMenuItem.Text = "Input overrides Hotkeys";
            this.InputOverHkMenuItem.Click += new System.EventHandler(this.InputOverHkMenuItem_Click);
            // 
            // HkOverInputMenuItem
            // 
            this.HkOverInputMenuItem.Name = "HkOverInputMenuItem";
            this.HkOverInputMenuItem.Size = new System.Drawing.Size(229, 22);
            this.HkOverInputMenuItem.Text = "Hotkeys override Input";
            this.HkOverInputMenuItem.Click += new System.EventHandler(this.HkOverInputMenuItem_Click);
            // 
            // CoresSubMenu
            // 
            this.CoresSubMenu.DropDownItems.AddRange(new System.Windows.Forms.ToolStripItem[] {
            this.NesCoreSubMenu,
            this.CoreSNESSubMenu,
            this.GbaCoreSubMenu,
            this.SGBCoreSubmenu,
            this.GBCoreSubmenu,
            this.GBInSGBMenuItem,
            this.toolStripMenuItem16,
            this.allowGameDBCoreOverridesToolStripMenuItem,
            this.toolStripSeparator8,
            this.N64VideoPluginSettingsMenuItem,
            this.setLibretroCoreToolStripMenuItem});
            this.CoresSubMenu.Name = "CoresSubMenu";
            this.CoresSubMenu.Size = new System.Drawing.Size(179, 22);
            this.CoresSubMenu.Text = "Cores";
            this.CoresSubMenu.DropDownOpened += new System.EventHandler(this.CoresSubMenu_DropDownOpened);
            // 
            // NesCoreSubMenu
            // 
            this.NesCoreSubMenu.DropDownItems.AddRange(new System.Windows.Forms.ToolStripItem[] {
            this.QuicknesCoreMenuItem,
            this.NesCoreMenuItem});
            this.NesCoreSubMenu.Name = "NesCoreSubMenu";
            this.NesCoreSubMenu.Size = new System.Drawing.Size(239, 22);
            this.NesCoreSubMenu.Text = "NES";
            this.NesCoreSubMenu.DropDownOpened += new System.EventHandler(this.NesCoreSubMenu_DropDownOpened);
            // 
            // QuicknesCoreMenuItem
            // 
            this.QuicknesCoreMenuItem.Name = "QuicknesCoreMenuItem";
            this.QuicknesCoreMenuItem.Size = new System.Drawing.Size(126, 22);
            this.QuicknesCoreMenuItem.Text = "QuickNES";
            this.QuicknesCoreMenuItem.Click += new System.EventHandler(this.NesCorePick_Click);
            // 
            // NesCoreMenuItem
            // 
            this.NesCoreMenuItem.Name = "NesCoreMenuItem";
            this.NesCoreMenuItem.Size = new System.Drawing.Size(126, 22);
            this.NesCoreMenuItem.Text = "NesHawk";
            this.NesCoreMenuItem.Click += new System.EventHandler(this.NesCorePick_Click);
            // 
            // CoreSNESSubMenu
            // 
            this.CoreSNESSubMenu.DropDownItems.AddRange(new System.Windows.Forms.ToolStripItem[] {
            this.Coresnes9xMenuItem,
            this.CorebsnesMenuItem});
            this.CoreSNESSubMenu.Name = "CoreSNESSubMenu";
            this.CoreSNESSubMenu.Size = new System.Drawing.Size(239, 22);
            this.CoreSNESSubMenu.Text = "SNES";
            this.CoreSNESSubMenu.DropDownOpened += new System.EventHandler(this.CoreSNESSubMenu_DropDownOpened);
            // 
            // Coresnes9xMenuItem
            // 
            this.Coresnes9xMenuItem.Name = "Coresnes9xMenuItem";
            this.Coresnes9xMenuItem.Size = new System.Drawing.Size(109, 22);
            this.Coresnes9xMenuItem.Text = "Snes9x";
            this.Coresnes9xMenuItem.Click += new System.EventHandler(this.CoreSnesToggle_Click);
            // 
            // CorebsnesMenuItem
            // 
            this.CorebsnesMenuItem.Name = "CorebsnesMenuItem";
            this.CorebsnesMenuItem.Size = new System.Drawing.Size(109, 22);
            this.CorebsnesMenuItem.Text = "BSNES";
            this.CorebsnesMenuItem.Click += new System.EventHandler(this.CoreSnesToggle_Click);
            // 
            // GbaCoreSubMenu
            // 
            this.GbaCoreSubMenu.DropDownItems.AddRange(new System.Windows.Forms.ToolStripItem[] {
            this.VbaNextCoreMenuItem,
            this.MgbaCoreMenuItem});
            this.GbaCoreSubMenu.Name = "GbaCoreSubMenu";
            this.GbaCoreSubMenu.Size = new System.Drawing.Size(239, 22);
            this.GbaCoreSubMenu.Text = "GBA";
            this.GbaCoreSubMenu.DropDownOpened += new System.EventHandler(this.GbaCoreSubMenu_DropDownOpened);
            // 
            // VbaNextCoreMenuItem
            // 
            this.VbaNextCoreMenuItem.Name = "VbaNextCoreMenuItem";
            this.VbaNextCoreMenuItem.Size = new System.Drawing.Size(125, 22);
            this.VbaNextCoreMenuItem.Text = "VBA-Next";
            this.VbaNextCoreMenuItem.Click += new System.EventHandler(this.GbaCorePick_Click);
            // 
            // MgbaCoreMenuItem
            // 
            this.MgbaCoreMenuItem.Name = "MgbaCoreMenuItem";
            this.MgbaCoreMenuItem.Size = new System.Drawing.Size(125, 22);
            this.MgbaCoreMenuItem.Text = "mGBA";
            this.MgbaCoreMenuItem.Click += new System.EventHandler(this.GbaCorePick_Click);
            // 
            // SGBCoreSubmenu
            // 
            this.SGBCoreSubmenu.DropDownItems.AddRange(new System.Windows.Forms.ToolStripItem[] {
            this.SgbBsnesMenuItem,
            this.SgbSameBoyMenuItem});
            this.SGBCoreSubmenu.Name = "SGBCoreSubmenu";
            this.SGBCoreSubmenu.Size = new System.Drawing.Size(239, 22);
            this.SGBCoreSubmenu.Text = "SGB";
            this.SGBCoreSubmenu.DropDownOpened += new System.EventHandler(this.SGBCoreSubmenu_DropDownOpened);
            // 
            // SgbBsnesMenuItem
            // 
            this.SgbBsnesMenuItem.Name = "SgbBsnesMenuItem";
            this.SgbBsnesMenuItem.Size = new System.Drawing.Size(123, 22);
            this.SgbBsnesMenuItem.Text = "BSNES";
            this.SgbBsnesMenuItem.Click += new System.EventHandler(this.SgbCorePick_Click);
            // 
            // SgbSameBoyMenuItem
            // 
            this.SgbSameBoyMenuItem.Name = "SgbSameBoyMenuItem";
            this.SgbSameBoyMenuItem.Size = new System.Drawing.Size(123, 22);
            this.SgbSameBoyMenuItem.Text = "SameBoy";
            this.SgbSameBoyMenuItem.Click += new System.EventHandler(this.SgbCorePick_Click);
            // 
            // GBCoreSubmenu
            // 
            this.GBCoreSubmenu.DropDownItems.AddRange(new System.Windows.Forms.ToolStripItem[] {
            this.GBGambatteMenuItem,
            this.GBGBHawkMenuItem});
            this.GBCoreSubmenu.Name = "GBCoreSubmenu";
            this.GBCoreSubmenu.Size = new System.Drawing.Size(239, 22);
            this.GBCoreSubmenu.Text = "GB";
            this.GBCoreSubmenu.DropDownOpened += new System.EventHandler(this.GBCoreSubmenu_DropDownOpened);
            // 
            // GBGambatteMenuItem
            // 
            this.GBGambatteMenuItem.Name = "GBGambatteMenuItem";
            this.GBGambatteMenuItem.Size = new System.Drawing.Size(126, 22);
            this.GBGambatteMenuItem.Text = "Gambatte";
            this.GBGambatteMenuItem.Click += new System.EventHandler(this.GBCorePick_Click);
            // 
            // GBGBHawkMenuItem
            // 
            this.GBGBHawkMenuItem.Name = "GBGBHawkMenuItem";
            this.GBGBHawkMenuItem.Size = new System.Drawing.Size(126, 22);
            this.GBGBHawkMenuItem.Text = "GBHawk";
            this.GBGBHawkMenuItem.Click += new System.EventHandler(this.GBCorePick_Click);
            // 
            // GBInSGBMenuItem
            // 
            this.GBInSGBMenuItem.Name = "GBInSGBMenuItem";
            this.GBInSGBMenuItem.Size = new System.Drawing.Size(239, 22);
            this.GBInSGBMenuItem.Text = "GB in SGB";
            this.GBInSGBMenuItem.Click += new System.EventHandler(this.GbInSgbMenuItem_Click);
            // 
            // toolStripMenuItem16
            // 
            this.toolStripMenuItem16.Name = "toolStripMenuItem16";
            this.toolStripMenuItem16.Size = new System.Drawing.Size(236, 6);
            // 
            // allowGameDBCoreOverridesToolStripMenuItem
            // 
            this.allowGameDBCoreOverridesToolStripMenuItem.Name = "allowGameDBCoreOverridesToolStripMenuItem";
            this.allowGameDBCoreOverridesToolStripMenuItem.Size = new System.Drawing.Size(239, 22);
            this.allowGameDBCoreOverridesToolStripMenuItem.Text = "Follow GameDB Core Overrides";
            this.allowGameDBCoreOverridesToolStripMenuItem.Click += new System.EventHandler(this.AllowGameDBCoreOverridesToolStripMenuItem_Click);
            // 
            // toolStripSeparator8
            // 
            this.toolStripSeparator8.Name = "toolStripSeparator8";
            this.toolStripSeparator8.Size = new System.Drawing.Size(236, 6);
            // 
            // N64VideoPluginSettingsMenuItem
            // 
            this.N64VideoPluginSettingsMenuItem.Image = global::BizHawk.Client.EmuHawk.Properties.Resources.monitor;
            this.N64VideoPluginSettingsMenuItem.Name = "N64VideoPluginSettingsMenuItem";
            this.N64VideoPluginSettingsMenuItem.Size = new System.Drawing.Size(239, 22);
            this.N64VideoPluginSettingsMenuItem.Text = "N64 Video Plugin Settings";
            this.N64VideoPluginSettingsMenuItem.Click += new System.EventHandler(this.N64VideoPluginSettingsMenuItem_Click);
            // 
            // setLibretroCoreToolStripMenuItem
            // 
            this.setLibretroCoreToolStripMenuItem.Name = "setLibretroCoreToolStripMenuItem";
            this.setLibretroCoreToolStripMenuItem.Size = new System.Drawing.Size(239, 22);
            this.setLibretroCoreToolStripMenuItem.Text = "Set Libretro Core";
            this.setLibretroCoreToolStripMenuItem.Click += new System.EventHandler(this.SetLibretroCoreMenuItem_Click);
            // 
            // toolStripSeparator10
            // 
            this.toolStripSeparator10.Name = "toolStripSeparator10";
            this.toolStripSeparator10.Size = new System.Drawing.Size(176, 6);
            // 
            // SaveConfigMenuItem
            // 
            this.SaveConfigMenuItem.Image = global::BizHawk.Client.EmuHawk.Properties.Resources.Save;
            this.SaveConfigMenuItem.Name = "SaveConfigMenuItem";
            this.SaveConfigMenuItem.Size = new System.Drawing.Size(179, 22);
            this.SaveConfigMenuItem.Text = "Save Config";
            this.SaveConfigMenuItem.Click += new System.EventHandler(this.SaveConfigMenuItem_Click);
            // 
            // SaveConfigAsMenuItem
            // 
            this.SaveConfigAsMenuItem.Name = "SaveConfigAsMenuItem";
            this.SaveConfigAsMenuItem.Size = new System.Drawing.Size(179, 22);
            this.SaveConfigAsMenuItem.Text = "Save Config As...";
            this.SaveConfigAsMenuItem.Click += new System.EventHandler(this.SaveConfigAsMenuItem_Click);
            // 
            // LoadConfigMenuItem
            // 
            this.LoadConfigMenuItem.Image = global::BizHawk.Client.EmuHawk.Properties.Resources.LoadConfig;
            this.LoadConfigMenuItem.Name = "LoadConfigMenuItem";
            this.LoadConfigMenuItem.Size = new System.Drawing.Size(179, 22);
            this.LoadConfigMenuItem.Text = "Load Config";
            this.LoadConfigMenuItem.Click += new System.EventHandler(this.LoadConfigMenuItem_Click);
            // 
            // LoadConfigFromMenuItem
            // 
            this.LoadConfigFromMenuItem.Name = "LoadConfigFromMenuItem";
            this.LoadConfigFromMenuItem.Size = new System.Drawing.Size(179, 22);
            this.LoadConfigFromMenuItem.Text = "Load Config From...";
            this.LoadConfigFromMenuItem.Click += new System.EventHandler(this.LoadConfigFromMenuItem_Click);
            // 
            // ToolsSubMenu
            // 
            this.ToolsSubMenu.DropDownItems.AddRange(new System.Windows.Forms.ToolStripItem[] {
            this.ToolBoxMenuItem,
            this.toolStripSeparator12,
            this.RamWatchMenuItem,
            this.RamSearchMenuItem,
            this.LuaConsoleMenuItem,
            this.TAStudioMenuItem,
            this.HexEditorMenuItem,
            this.TraceLoggerMenuItem,
            this.DebuggerMenuItem,
            this.CodeDataLoggerMenuItem,
            this.MacroToolMenuItem,
            this.VirtualPadMenuItem,
            this.BasicBotMenuItem,
            this.toolStripSeparator11,
            this.CheatsMenuItem,
            this.gameSharkConverterToolStripMenuItem,
            this.toolStripSeparator29,
            this.MultiDiskBundlerFileMenuItem,
            this.externalToolToolStripMenuItem,
            this.batchRunnerToolStripMenuItem,
            this.ExperimentalToolsSubMenu});
            this.ToolsSubMenu.Name = "ToolsSubMenu";
            this.ToolsSubMenu.Size = new System.Drawing.Size(48, 19);
            this.ToolsSubMenu.Text = "&Tools";
            this.ToolsSubMenu.DropDownOpened += new System.EventHandler(this.ToolsSubMenu_DropDownOpened);
            // 
            // ToolBoxMenuItem
            // 
            this.ToolBoxMenuItem.Image = global::BizHawk.Client.EmuHawk.Properties.Resources.ToolBox;
            this.ToolBoxMenuItem.Name = "ToolBoxMenuItem";
            this.ToolBoxMenuItem.Size = new System.Drawing.Size(191, 22);
            this.ToolBoxMenuItem.Text = "&Tool Box";
            this.ToolBoxMenuItem.Click += new System.EventHandler(this.ToolBoxMenuItem_Click);
            // 
            // toolStripSeparator12
            // 
            this.toolStripSeparator12.Name = "toolStripSeparator12";
            this.toolStripSeparator12.Size = new System.Drawing.Size(188, 6);
            // 
            // RamWatchMenuItem
            // 
            this.RamWatchMenuItem.Image = global::BizHawk.Client.EmuHawk.Properties.Resources.watch;
            this.RamWatchMenuItem.Name = "RamWatchMenuItem";
            this.RamWatchMenuItem.Size = new System.Drawing.Size(191, 22);
            this.RamWatchMenuItem.Text = "RAM &Watch";
            this.RamWatchMenuItem.Click += new System.EventHandler(this.RamWatchMenuItem_Click);
            // 
            // RamSearchMenuItem
            // 
            this.RamSearchMenuItem.Image = global::BizHawk.Client.EmuHawk.Properties.Resources.search;
            this.RamSearchMenuItem.Name = "RamSearchMenuItem";
            this.RamSearchMenuItem.Size = new System.Drawing.Size(191, 22);
            this.RamSearchMenuItem.Text = "RAM &Search";
            this.RamSearchMenuItem.Click += new System.EventHandler(this.RamSearchMenuItem_Click);
            // 
            // LuaConsoleMenuItem
            // 
            this.LuaConsoleMenuItem.Image = global::BizHawk.Client.EmuHawk.Properties.Resources.Lua;
            this.LuaConsoleMenuItem.Name = "LuaConsoleMenuItem";
            this.LuaConsoleMenuItem.Size = new System.Drawing.Size(191, 22);
            this.LuaConsoleMenuItem.Text = "Lua Console";
            this.LuaConsoleMenuItem.Click += new System.EventHandler(this.LuaConsoleMenuItem_Click);
            // 
            // TAStudioMenuItem
            // 
            this.TAStudioMenuItem.Image = global::BizHawk.Client.EmuHawk.Properties.Resources.TAStudio;
            this.TAStudioMenuItem.Name = "TAStudioMenuItem";
            this.TAStudioMenuItem.Size = new System.Drawing.Size(191, 22);
            this.TAStudioMenuItem.Text = "&TAStudio";
            this.TAStudioMenuItem.Click += new System.EventHandler(this.TAStudioMenuItem_Click);
            // 
            // HexEditorMenuItem
            // 
            this.HexEditorMenuItem.Image = global::BizHawk.Client.EmuHawk.Properties.Resources.poke;
            this.HexEditorMenuItem.Name = "HexEditorMenuItem";
            this.HexEditorMenuItem.Size = new System.Drawing.Size(191, 22);
            this.HexEditorMenuItem.Text = "&Hex Editor";
            this.HexEditorMenuItem.Click += new System.EventHandler(this.HexEditorMenuItem_Click);
            // 
            // TraceLoggerMenuItem
            // 
            this.TraceLoggerMenuItem.Image = global::BizHawk.Client.EmuHawk.Properties.Resources.pencil;
            this.TraceLoggerMenuItem.Name = "TraceLoggerMenuItem";
            this.TraceLoggerMenuItem.Size = new System.Drawing.Size(191, 22);
            this.TraceLoggerMenuItem.Text = "Trace &Logger";
            this.TraceLoggerMenuItem.Click += new System.EventHandler(this.TraceLoggerMenuItem_Click);
            // 
            // DebuggerMenuItem
            // 
            this.DebuggerMenuItem.Image = global::BizHawk.Client.EmuHawk.Properties.Resources.Bug;
            this.DebuggerMenuItem.Name = "DebuggerMenuItem";
            this.DebuggerMenuItem.Size = new System.Drawing.Size(191, 22);
            this.DebuggerMenuItem.Text = "&Debugger";
            this.DebuggerMenuItem.Click += new System.EventHandler(this.DebuggerMenuItem_Click);
            // 
            // CodeDataLoggerMenuItem
            // 
            this.CodeDataLoggerMenuItem.Image = global::BizHawk.Client.EmuHawk.Properties.Resources.cdlogger;
            this.CodeDataLoggerMenuItem.Name = "CodeDataLoggerMenuItem";
            this.CodeDataLoggerMenuItem.Size = new System.Drawing.Size(191, 22);
            this.CodeDataLoggerMenuItem.Text = "Code-Data Logger";
            this.CodeDataLoggerMenuItem.Click += new System.EventHandler(this.CodeDataLoggerMenuItem_Click);
            // 
            // MacroToolMenuItem
            // 
            this.MacroToolMenuItem.Name = "MacroToolMenuItem";
            this.MacroToolMenuItem.Size = new System.Drawing.Size(191, 22);
            this.MacroToolMenuItem.Text = "&Macro Tool";
            this.MacroToolMenuItem.Click += new System.EventHandler(this.MacroToolMenuItem_Click);
            // 
            // VirtualPadMenuItem
            // 
            this.VirtualPadMenuItem.Image = global::BizHawk.Client.EmuHawk.Properties.Resources.GameController;
            this.VirtualPadMenuItem.Name = "VirtualPadMenuItem";
            this.VirtualPadMenuItem.Size = new System.Drawing.Size(191, 22);
            this.VirtualPadMenuItem.Text = "Virtual Pad";
            this.VirtualPadMenuItem.Click += new System.EventHandler(this.VirtualPadMenuItem_Click);
            // 
            // BasicBotMenuItem
            // 
            this.BasicBotMenuItem.Name = "BasicBotMenuItem";
            this.BasicBotMenuItem.Size = new System.Drawing.Size(191, 22);
            this.BasicBotMenuItem.Text = "Basic Bot";
            this.BasicBotMenuItem.Click += new System.EventHandler(this.BasicBotMenuItem_Click);
            // 
            // toolStripSeparator11
            // 
            this.toolStripSeparator11.Name = "toolStripSeparator11";
            this.toolStripSeparator11.Size = new System.Drawing.Size(188, 6);
            // 
            // CheatsMenuItem
            // 
            this.CheatsMenuItem.Image = global::BizHawk.Client.EmuHawk.Properties.Resources.Freeze;
            this.CheatsMenuItem.Name = "CheatsMenuItem";
            this.CheatsMenuItem.Size = new System.Drawing.Size(191, 22);
            this.CheatsMenuItem.Text = "Cheats";
            this.CheatsMenuItem.Click += new System.EventHandler(this.CheatsMenuItem_Click);
            // 
            // gameSharkConverterToolStripMenuItem
            // 
            this.gameSharkConverterToolStripMenuItem.Image = global::BizHawk.Client.EmuHawk.Properties.Resources.Shark;
            this.gameSharkConverterToolStripMenuItem.Name = "gameSharkConverterToolStripMenuItem";
            this.gameSharkConverterToolStripMenuItem.Size = new System.Drawing.Size(191, 22);
            this.gameSharkConverterToolStripMenuItem.Text = "Cheat Code Converter";
            this.gameSharkConverterToolStripMenuItem.Click += new System.EventHandler(this.CheatCodeConverterMenuItem_Click);
            // 
            // toolStripSeparator29
            // 
            this.toolStripSeparator29.Name = "toolStripSeparator29";
            this.toolStripSeparator29.Size = new System.Drawing.Size(188, 6);
            // 
            // MultiDiskBundlerFileMenuItem
            // 
            this.MultiDiskBundlerFileMenuItem.Image = global::BizHawk.Client.EmuHawk.Properties.Resources.SaveConfig;
            this.MultiDiskBundlerFileMenuItem.Name = "MultiDiskBundlerFileMenuItem";
            this.MultiDiskBundlerFileMenuItem.Size = new System.Drawing.Size(191, 22);
            this.MultiDiskBundlerFileMenuItem.Text = "Multi-disk Bundler";
            this.MultiDiskBundlerFileMenuItem.Click += new System.EventHandler(this.MultidiskBundlerMenuItem_Click);
            // 
            // externalToolToolStripMenuItem
            // 
            this.externalToolToolStripMenuItem.DropDownItems.AddRange(new System.Windows.Forms.ToolStripItem[] {
            this.dummyExternalTool});
            this.externalToolToolStripMenuItem.Name = "externalToolToolStripMenuItem";
            this.externalToolToolStripMenuItem.Size = new System.Drawing.Size(191, 22);
            this.externalToolToolStripMenuItem.Text = "External Tool";
            this.externalToolToolStripMenuItem.DropDownOpening += new System.EventHandler(this.ExternalToolToolStripMenuItem_DropDownOpening);
            // 
            // dummyExternalTool
            // 
            this.dummyExternalTool.Name = "dummyExternalTool";
            this.dummyExternalTool.Size = new System.Drawing.Size(103, 22);
            this.dummyExternalTool.Text = "None";
            // 
            // batchRunnerToolStripMenuItem
            // 
            this.batchRunnerToolStripMenuItem.Name = "batchRunnerToolStripMenuItem";
            this.batchRunnerToolStripMenuItem.Size = new System.Drawing.Size(191, 22);
            this.batchRunnerToolStripMenuItem.Text = "Batch Runner";
            this.batchRunnerToolStripMenuItem.Visible = false;
            this.batchRunnerToolStripMenuItem.Click += new System.EventHandler(this.BatchRunnerToolStripMenuItem_Click);
            // 
            // ExperimentalToolsSubMenu
            // 
            this.ExperimentalToolsSubMenu.DropDownItems.AddRange(new System.Windows.Forms.ToolStripItem[] {
            this.AutoHawkMenuItem,
            this.NewHexEditorMenuItem});
            this.ExperimentalToolsSubMenu.Name = "ExperimentalToolsSubMenu";
            this.ExperimentalToolsSubMenu.Size = new System.Drawing.Size(191, 22);
            this.ExperimentalToolsSubMenu.Text = "Experimental Tools";
            this.ExperimentalToolsSubMenu.DropDownOpened += new System.EventHandler(this.ExperimentalToolsSubMenu_DropDownOpened);
            // 
            // AutoHawkMenuItem
            // 
            this.AutoHawkMenuItem.Name = "AutoHawkMenuItem";
            this.AutoHawkMenuItem.Size = new System.Drawing.Size(155, 22);
            this.AutoHawkMenuItem.Text = "AutoHawk";
            this.AutoHawkMenuItem.Click += new System.EventHandler(this.AutoHawkMenuItem_Click);
            // 
            // NewHexEditorMenuItem
            // 
            this.NewHexEditorMenuItem.Name = "NewHexEditorMenuItem";
            this.NewHexEditorMenuItem.Size = new System.Drawing.Size(155, 22);
            this.NewHexEditorMenuItem.Text = "New Hex Editor";
            this.NewHexEditorMenuItem.Click += new System.EventHandler(this.NewHexEditorMenuItem_Click);
            // 
            // NESSubMenu
            // 
            this.NESSubMenu.DropDownItems.AddRange(new System.Windows.Forms.ToolStripItem[] {
            this.coreToolStripMenuItem,
            this.toolStripSeparator34,
            this.NESPPUViewerMenuItem,
            this.NESNametableViewerMenuItem,
            this.NESGameGenieCodesMenuItem,
            this.musicRipperToolStripMenuItem,
            this.toolStripSeparator17,
            this.NesControllerSettingsMenuItem,
            this.NESGraphicSettingsMenuItem,
            this.NESSoundChannelsMenuItem,
            this.VSSettingsMenuItem,
            this.MovieSettingsMenuItem,
            this.toolStripSeparator22,
            this.FDSControlsMenuItem,
            this.VSControlsMenuItem,
            this.barcodeReaderToolStripMenuItem});
            this.NESSubMenu.Name = "NESSubMenu";
            this.NESSubMenu.Size = new System.Drawing.Size(40, 19);
            this.NESSubMenu.Text = "&NES";
            this.NESSubMenu.DropDownOpened += new System.EventHandler(this.NESSubMenu_DropDownOpened);
            // 
            // coreToolStripMenuItem
            // 
            this.coreToolStripMenuItem.DropDownItems.AddRange(new System.Windows.Forms.ToolStripItem[] {
            this.quickNESToolStripMenuItem,
            this.nesHawkToolStripMenuItem});
            this.coreToolStripMenuItem.Name = "coreToolStripMenuItem";
            this.coreToolStripMenuItem.Size = new System.Drawing.Size(233, 22);
            this.coreToolStripMenuItem.Text = "&Core";
            this.coreToolStripMenuItem.DropDownOpened += new System.EventHandler(this.CoreToolStripMenuItem_DropDownOpened);
            // 
            // quickNESToolStripMenuItem
            // 
            this.quickNESToolStripMenuItem.Name = "quickNESToolStripMenuItem";
            this.quickNESToolStripMenuItem.Size = new System.Drawing.Size(125, 22);
            this.quickNESToolStripMenuItem.Text = "&QuickNes";
            this.quickNESToolStripMenuItem.Click += new System.EventHandler(this.QuickNesToolStripMenuItem_Click);
            // 
            // nesHawkToolStripMenuItem
            // 
            this.nesHawkToolStripMenuItem.Name = "nesHawkToolStripMenuItem";
            this.nesHawkToolStripMenuItem.Size = new System.Drawing.Size(125, 22);
            this.nesHawkToolStripMenuItem.Text = "&NesHawk";
            this.nesHawkToolStripMenuItem.Click += new System.EventHandler(this.NesHawkToolStripMenuItem_Click);
            // 
            // toolStripSeparator34
            // 
            this.toolStripSeparator34.Name = "toolStripSeparator34";
            this.toolStripSeparator34.Size = new System.Drawing.Size(230, 6);
            // 
            // NESPPUViewerMenuItem
            // 
            this.NESPPUViewerMenuItem.Name = "NESPPUViewerMenuItem";
            this.NESPPUViewerMenuItem.Size = new System.Drawing.Size(233, 22);
            this.NESPPUViewerMenuItem.Text = "&PPU Viewer";
            this.NESPPUViewerMenuItem.Click += new System.EventHandler(this.NesPPUViewerMenuItem_Click);
            // 
            // NESNametableViewerMenuItem
            // 
            this.NESNametableViewerMenuItem.Name = "NESNametableViewerMenuItem";
            this.NESNametableViewerMenuItem.Size = new System.Drawing.Size(233, 22);
            this.NESNametableViewerMenuItem.Text = "&Nametable Viewer";
            this.NESNametableViewerMenuItem.Click += new System.EventHandler(this.NESNametableViewerMenuItem_Click);
            // 
            // NESGameGenieCodesMenuItem
            // 
            this.NESGameGenieCodesMenuItem.Name = "NESGameGenieCodesMenuItem";
            this.NESGameGenieCodesMenuItem.Size = new System.Drawing.Size(233, 22);
            this.NESGameGenieCodesMenuItem.Text = "&Game Genie Encoder/Decoder";
            this.NESGameGenieCodesMenuItem.Click += new System.EventHandler(this.NESGameGenieCodesMenuItem_Click);
            // 
            // musicRipperToolStripMenuItem
            // 
            this.musicRipperToolStripMenuItem.Name = "musicRipperToolStripMenuItem";
            this.musicRipperToolStripMenuItem.Size = new System.Drawing.Size(233, 22);
            this.musicRipperToolStripMenuItem.Text = "Music Ripper";
            this.musicRipperToolStripMenuItem.Click += new System.EventHandler(this.MusicRipperMenuItem_Click);
            // 
            // toolStripSeparator17
            // 
            this.toolStripSeparator17.Name = "toolStripSeparator17";
            this.toolStripSeparator17.Size = new System.Drawing.Size(230, 6);
            // 
            // NesControllerSettingsMenuItem
            // 
            this.NesControllerSettingsMenuItem.Image = global::BizHawk.Client.EmuHawk.Properties.Resources.GameController;
            this.NesControllerSettingsMenuItem.Name = "NesControllerSettingsMenuItem";
            this.NesControllerSettingsMenuItem.Size = new System.Drawing.Size(233, 22);
            this.NesControllerSettingsMenuItem.Text = "Controller Settings...";
            this.NesControllerSettingsMenuItem.Click += new System.EventHandler(this.NesControllerSettingsMenuItem_Click);
            // 
            // NESGraphicSettingsMenuItem
            // 
            this.NESGraphicSettingsMenuItem.Image = global::BizHawk.Client.EmuHawk.Properties.Resources.tvIcon;
            this.NESGraphicSettingsMenuItem.Name = "NESGraphicSettingsMenuItem";
            this.NESGraphicSettingsMenuItem.Size = new System.Drawing.Size(233, 22);
            this.NESGraphicSettingsMenuItem.Text = "Graphics Settings...";
            this.NESGraphicSettingsMenuItem.Click += new System.EventHandler(this.NESGraphicSettingsMenuItem_Click);
            // 
            // NESSoundChannelsMenuItem
            // 
            this.NESSoundChannelsMenuItem.Image = global::BizHawk.Client.EmuHawk.Properties.Resources.AudioHS;
            this.NESSoundChannelsMenuItem.Name = "NESSoundChannelsMenuItem";
            this.NESSoundChannelsMenuItem.Size = new System.Drawing.Size(233, 22);
            this.NESSoundChannelsMenuItem.Text = "Sound Channels...";
            this.NESSoundChannelsMenuItem.Click += new System.EventHandler(this.NESSoundChannelsMenuItem_Click);
            // 
            // VSSettingsMenuItem
            // 
            this.VSSettingsMenuItem.Name = "VSSettingsMenuItem";
            this.VSSettingsMenuItem.Size = new System.Drawing.Size(233, 22);
            this.VSSettingsMenuItem.Text = "VS Settings...";
            this.VSSettingsMenuItem.Click += new System.EventHandler(this.VsSettingsMenuItem_Click);
            // 
            // MovieSettingsMenuItem
            // 
            this.MovieSettingsMenuItem.Name = "MovieSettingsMenuItem";
            this.MovieSettingsMenuItem.Size = new System.Drawing.Size(233, 22);
            this.MovieSettingsMenuItem.Text = "Advanced Settings...";
            this.MovieSettingsMenuItem.Click += new System.EventHandler(this.MovieSettingsMenuItem_Click);
            // 
            // toolStripSeparator22
            // 
            this.toolStripSeparator22.Name = "toolStripSeparator22";
            this.toolStripSeparator22.Size = new System.Drawing.Size(230, 6);
            // 
            // FDSControlsMenuItem
            // 
            this.FDSControlsMenuItem.DropDownItems.AddRange(new System.Windows.Forms.ToolStripItem[] {
            this.FdsEjectDiskMenuItem});
            this.FDSControlsMenuItem.Name = "FDSControlsMenuItem";
            this.FDSControlsMenuItem.Size = new System.Drawing.Size(233, 22);
            this.FDSControlsMenuItem.Text = "FDS Controls";
            this.FDSControlsMenuItem.DropDownOpened += new System.EventHandler(this.FdsControlsMenuItem_DropDownOpened);
            // 
            // FdsEjectDiskMenuItem
            // 
            this.FdsEjectDiskMenuItem.Name = "FdsEjectDiskMenuItem";
            this.FdsEjectDiskMenuItem.Size = new System.Drawing.Size(124, 22);
            this.FdsEjectDiskMenuItem.Text = "&Eject Disk";
            this.FdsEjectDiskMenuItem.Click += new System.EventHandler(this.FdsEjectDiskMenuItem_Click);
            // 
            // VSControlsMenuItem
            // 
            this.VSControlsMenuItem.DropDownItems.AddRange(new System.Windows.Forms.ToolStripItem[] {
            this.VSInsertCoinP1MenuItem,
            this.VSInsertCoinP2MenuItem,
            this.VSServiceSwitchMenuItem});
            this.VSControlsMenuItem.Name = "VSControlsMenuItem";
            this.VSControlsMenuItem.Size = new System.Drawing.Size(233, 22);
            this.VSControlsMenuItem.Text = "VS Controls";
            // 
            // VSInsertCoinP1MenuItem
            // 
            this.VSInsertCoinP1MenuItem.Name = "VSInsertCoinP1MenuItem";
            this.VSInsertCoinP1MenuItem.Size = new System.Drawing.Size(149, 22);
            this.VSInsertCoinP1MenuItem.Text = "Insert Coin P1";
            this.VSInsertCoinP1MenuItem.Click += new System.EventHandler(this.VsInsertCoinP1MenuItem_Click);
            // 
            // VSInsertCoinP2MenuItem
            // 
            this.VSInsertCoinP2MenuItem.Name = "VSInsertCoinP2MenuItem";
            this.VSInsertCoinP2MenuItem.Size = new System.Drawing.Size(149, 22);
            this.VSInsertCoinP2MenuItem.Text = "Insert Coin P2";
            this.VSInsertCoinP2MenuItem.Click += new System.EventHandler(this.VsInsertCoinP2MenuItem_Click);
            // 
            // VSServiceSwitchMenuItem
            // 
            this.VSServiceSwitchMenuItem.Name = "VSServiceSwitchMenuItem";
            this.VSServiceSwitchMenuItem.Size = new System.Drawing.Size(149, 22);
            this.VSServiceSwitchMenuItem.Text = "Service Switch";
            this.VSServiceSwitchMenuItem.Click += new System.EventHandler(this.VsServiceSwitchMenuItem_Click);
            // 
            // barcodeReaderToolStripMenuItem
            // 
            this.barcodeReaderToolStripMenuItem.Name = "barcodeReaderToolStripMenuItem";
            this.barcodeReaderToolStripMenuItem.Size = new System.Drawing.Size(233, 22);
            this.barcodeReaderToolStripMenuItem.Text = "Barcode Reader";
            this.barcodeReaderToolStripMenuItem.Click += new System.EventHandler(this.BarcodeReaderMenuItem_Click);
            // 
            // PCESubMenu
            // 
            this.PCESubMenu.DropDownItems.AddRange(new System.Windows.Forms.ToolStripItem[] {
            this.PceControllerSettingsMenuItem,
            this.PCEGraphicsSettingsMenuItem,
            this.toolStripSeparator32,
            this.PCEBGViewerMenuItem,
            this.PCEtileViewerToolStripMenuItem,
            this.PceSoundDebuggerToolStripMenuItem,
            this.toolStripSeparator25,
            this.PCEAlwaysPerformSpriteLimitMenuItem,
            this.PCEAlwaysEqualizeVolumesMenuItem,
            this.PCEArcadeCardRewindEnableMenuItem});
            this.PCESubMenu.Name = "PCESubMenu";
            this.PCESubMenu.Size = new System.Drawing.Size(40, 19);
            this.PCESubMenu.Text = "&PCE";
            this.PCESubMenu.DropDownOpened += new System.EventHandler(this.PCESubMenu_DropDownOpened);
            // 
            // PceControllerSettingsMenuItem
            // 
            this.PceControllerSettingsMenuItem.Image = global::BizHawk.Client.EmuHawk.Properties.Resources.GameController;
            this.PceControllerSettingsMenuItem.Name = "PceControllerSettingsMenuItem";
            this.PceControllerSettingsMenuItem.Size = new System.Drawing.Size(259, 22);
            this.PceControllerSettingsMenuItem.Text = "Controller Settings";
            this.PceControllerSettingsMenuItem.Click += new System.EventHandler(this.PceControllerSettingsMenuItem_Click);
            // 
            // PCEGraphicsSettingsMenuItem
            // 
            this.PCEGraphicsSettingsMenuItem.Image = global::BizHawk.Client.EmuHawk.Properties.Resources.tvIcon;
            this.PCEGraphicsSettingsMenuItem.Name = "PCEGraphicsSettingsMenuItem";
            this.PCEGraphicsSettingsMenuItem.Size = new System.Drawing.Size(259, 22);
            this.PCEGraphicsSettingsMenuItem.Text = "Graphics Settings";
            this.PCEGraphicsSettingsMenuItem.Click += new System.EventHandler(this.PceGraphicsSettingsMenuItem_Click);
            // 
            // toolStripSeparator32
            // 
            this.toolStripSeparator32.Name = "toolStripSeparator32";
            this.toolStripSeparator32.Size = new System.Drawing.Size(256, 6);
            // 
            // PCEBGViewerMenuItem
            // 
            this.PCEBGViewerMenuItem.Name = "PCEBGViewerMenuItem";
            this.PCEBGViewerMenuItem.Size = new System.Drawing.Size(259, 22);
            this.PCEBGViewerMenuItem.Text = "&BG Viewer";
            this.PCEBGViewerMenuItem.Click += new System.EventHandler(this.PceBgViewerMenuItem_Click);
            // 
            // PCEtileViewerToolStripMenuItem
            // 
            this.PCEtileViewerToolStripMenuItem.Name = "PCEtileViewerToolStripMenuItem";
            this.PCEtileViewerToolStripMenuItem.Size = new System.Drawing.Size(259, 22);
            this.PCEtileViewerToolStripMenuItem.Text = "&Tile Viewer";
            this.PCEtileViewerToolStripMenuItem.Click += new System.EventHandler(this.PceTileViewerMenuItem_Click);
            // 
            // PceSoundDebuggerToolStripMenuItem
            // 
            this.PceSoundDebuggerToolStripMenuItem.Name = "PceSoundDebuggerToolStripMenuItem";
            this.PceSoundDebuggerToolStripMenuItem.Size = new System.Drawing.Size(259, 22);
            this.PceSoundDebuggerToolStripMenuItem.Text = "&Sound Debugger";
            this.PceSoundDebuggerToolStripMenuItem.Click += new System.EventHandler(this.PceSoundDebuggerMenuItem_Click);
            // 
            // toolStripSeparator25
            // 
            this.toolStripSeparator25.Name = "toolStripSeparator25";
            this.toolStripSeparator25.Size = new System.Drawing.Size(256, 6);
            // 
            // PCEAlwaysPerformSpriteLimitMenuItem
            // 
            this.PCEAlwaysPerformSpriteLimitMenuItem.Name = "PCEAlwaysPerformSpriteLimitMenuItem";
            this.PCEAlwaysPerformSpriteLimitMenuItem.Size = new System.Drawing.Size(259, 22);
            this.PCEAlwaysPerformSpriteLimitMenuItem.Text = "Always Perform Sprite Limit";
            this.PCEAlwaysPerformSpriteLimitMenuItem.Click += new System.EventHandler(this.PCEAlwaysPerformSpriteLimitMenuItem_Click);
            // 
            // PCEAlwaysEqualizeVolumesMenuItem
            // 
            this.PCEAlwaysEqualizeVolumesMenuItem.Name = "PCEAlwaysEqualizeVolumesMenuItem";
            this.PCEAlwaysEqualizeVolumesMenuItem.Size = new System.Drawing.Size(259, 22);
            this.PCEAlwaysEqualizeVolumesMenuItem.Text = "Always Equalize Volumes (PCE-CD)";
            this.PCEAlwaysEqualizeVolumesMenuItem.Click += new System.EventHandler(this.PCEAlwaysEqualizeVolumesMenuItem_Click);
            // 
            // PCEArcadeCardRewindEnableMenuItem
            // 
            this.PCEArcadeCardRewindEnableMenuItem.Name = "PCEArcadeCardRewindEnableMenuItem";
            this.PCEArcadeCardRewindEnableMenuItem.Size = new System.Drawing.Size(259, 22);
            this.PCEArcadeCardRewindEnableMenuItem.Text = "Arcade Card Rewind-Enable Hack";
            this.PCEArcadeCardRewindEnableMenuItem.Click += new System.EventHandler(this.PCEArcadeCardRewindEnableMenuItem_Click);
            // 
            // SMSSubMenu
            // 
            this.SMSSubMenu.DropDownItems.AddRange(new System.Windows.Forms.ToolStripItem[] {
            this.SMSregionToolStripMenuItem,
            this.SMSdisplayToolStripMenuItem,
            this.SMSControllerToolStripMenuItem,
            this.SMStoolStripMenuItem2,
            this.SMSenableBIOSToolStripMenuItem,
            this.SMSEnableFMChipMenuItem,
            this.SMSOverclockMenuItem,
            this.SMSForceStereoMenuItem,
            this.SMSSpriteLimitMenuItem,
            this.SMSDisplayOverscanMenuItem,
            this.SMSFix3DGameDisplayToolStripMenuItem,
            this.ShowClippedRegionsMenuItem,
            this.HighlightActiveDisplayRegionMenuItem,
            this.SMSGraphicsSettingsMenuItem,
            this.toolStripSeparator24,
            this.SMSVDPViewerToolStripMenuItem,
            this.GGGameGenieMenuItem});
            this.SMSSubMenu.Name = "SMSSubMenu";
            this.SMSSubMenu.Size = new System.Drawing.Size(42, 19);
            this.SMSSubMenu.Text = "&SMS";
            this.SMSSubMenu.DropDownOpened += new System.EventHandler(this.SMSSubMenu_DropDownOpened);
            // 
            // SMSregionToolStripMenuItem
            // 
            this.SMSregionToolStripMenuItem.DropDownItems.AddRange(new System.Windows.Forms.ToolStripItem[] {
            this.SMSregionExportToolStripMenuItem,
            this.SMSregionJapanToolStripMenuItem,
            this.SMSregionKoreaToolStripMenuItem,
            this.SMSregionAutoToolStripMenuItem});
            this.SMSregionToolStripMenuItem.Name = "SMSregionToolStripMenuItem";
            this.SMSregionToolStripMenuItem.Size = new System.Drawing.Size(278, 22);
            this.SMSregionToolStripMenuItem.Text = "Region";
            // 
            // SMSregionExportToolStripMenuItem
            // 
            this.SMSregionExportToolStripMenuItem.Name = "SMSregionExportToolStripMenuItem";
            this.SMSregionExportToolStripMenuItem.Size = new System.Drawing.Size(107, 22);
            this.SMSregionExportToolStripMenuItem.Text = "Export";
            this.SMSregionExportToolStripMenuItem.Click += new System.EventHandler(this.SMS_RegionExport_Click);
            // 
            // SMSregionJapanToolStripMenuItem
            // 
            this.SMSregionJapanToolStripMenuItem.Name = "SMSregionJapanToolStripMenuItem";
            this.SMSregionJapanToolStripMenuItem.Size = new System.Drawing.Size(107, 22);
            this.SMSregionJapanToolStripMenuItem.Text = "Japan";
            this.SMSregionJapanToolStripMenuItem.Click += new System.EventHandler(this.SMS_RegionJapan_Click);
            // 
            // SMSregionKoreaToolStripMenuItem
            // 
            this.SMSregionKoreaToolStripMenuItem.Name = "SMSregionKoreaToolStripMenuItem";
            this.SMSregionKoreaToolStripMenuItem.Size = new System.Drawing.Size(107, 22);
            this.SMSregionKoreaToolStripMenuItem.Text = "Korea";
            this.SMSregionKoreaToolStripMenuItem.Click += new System.EventHandler(this.SMS_RegionKorea_Click);
            // 
            // SMSregionAutoToolStripMenuItem
            // 
            this.SMSregionAutoToolStripMenuItem.Name = "SMSregionAutoToolStripMenuItem";
            this.SMSregionAutoToolStripMenuItem.Size = new System.Drawing.Size(107, 22);
            this.SMSregionAutoToolStripMenuItem.Text = "Auto";
            this.SMSregionAutoToolStripMenuItem.Click += new System.EventHandler(this.SMS_RegionAuto_Click);
            // 
            // SMSdisplayToolStripMenuItem
            // 
            this.SMSdisplayToolStripMenuItem.DropDownItems.AddRange(new System.Windows.Forms.ToolStripItem[] {
            this.SMSdisplayNtscToolStripMenuItem,
            this.SMSdisplayPalToolStripMenuItem,
            this.SMSdisplayAutoToolStripMenuItem});
            this.SMSdisplayToolStripMenuItem.Name = "SMSdisplayToolStripMenuItem";
            this.SMSdisplayToolStripMenuItem.Size = new System.Drawing.Size(278, 22);
            this.SMSdisplayToolStripMenuItem.Text = "Display Type";
            // 
            // SMSdisplayNtscToolStripMenuItem
            // 
            this.SMSdisplayNtscToolStripMenuItem.Name = "SMSdisplayNtscToolStripMenuItem";
            this.SMSdisplayNtscToolStripMenuItem.Size = new System.Drawing.Size(104, 22);
            this.SMSdisplayNtscToolStripMenuItem.Text = "NTSC";
            this.SMSdisplayNtscToolStripMenuItem.Click += new System.EventHandler(this.SMS_DisplayNTSC_Click);
            // 
            // SMSdisplayPalToolStripMenuItem
            // 
            this.SMSdisplayPalToolStripMenuItem.Name = "SMSdisplayPalToolStripMenuItem";
            this.SMSdisplayPalToolStripMenuItem.Size = new System.Drawing.Size(104, 22);
            this.SMSdisplayPalToolStripMenuItem.Text = "PAL";
            this.SMSdisplayPalToolStripMenuItem.Click += new System.EventHandler(this.SMS_DisplayPAL_Click);
            // 
            // SMSdisplayAutoToolStripMenuItem
            // 
            this.SMSdisplayAutoToolStripMenuItem.Name = "SMSdisplayAutoToolStripMenuItem";
            this.SMSdisplayAutoToolStripMenuItem.Size = new System.Drawing.Size(104, 22);
            this.SMSdisplayAutoToolStripMenuItem.Text = "Auto";
            this.SMSdisplayAutoToolStripMenuItem.Click += new System.EventHandler(this.SMS_DisplayAuto_Click);
            // 
            // SMSControllerToolStripMenuItem
            // 
            this.SMSControllerToolStripMenuItem.DropDownItems.AddRange(new System.Windows.Forms.ToolStripItem[] {
            this.SMSControllerStandardToolStripMenuItem,
            this.SMSControllerPaddleToolStripMenuItem,
            this.SMSControllerLightPhaserToolStripMenuItem,
            this.SMSControllerSportsPadToolStripMenuItem,
            this.SMSControllerKeyboardToolStripMenuItem});
            this.SMSControllerToolStripMenuItem.Name = "SMSControllerToolStripMenuItem";
            this.SMSControllerToolStripMenuItem.Size = new System.Drawing.Size(278, 22);
            this.SMSControllerToolStripMenuItem.Text = "&Controller Type";
            // 
            // SMSControllerStandardToolStripMenuItem
            // 
            this.SMSControllerStandardToolStripMenuItem.Name = "SMSControllerStandardToolStripMenuItem";
            this.SMSControllerStandardToolStripMenuItem.Size = new System.Drawing.Size(139, 22);
            this.SMSControllerStandardToolStripMenuItem.Text = "Standard";
            this.SMSControllerStandardToolStripMenuItem.Click += new System.EventHandler(this.SMSControllerStandardToolStripMenuItem_Click);
            // 
            // SMSControllerPaddleToolStripMenuItem
            // 
            this.SMSControllerPaddleToolStripMenuItem.Name = "SMSControllerPaddleToolStripMenuItem";
            this.SMSControllerPaddleToolStripMenuItem.Size = new System.Drawing.Size(139, 22);
            this.SMSControllerPaddleToolStripMenuItem.Text = "Paddle";
            this.SMSControllerPaddleToolStripMenuItem.Click += new System.EventHandler(this.SMSControllerPaddleToolStripMenuItem_Click);
            // 
            // SMSControllerLightPhaserToolStripMenuItem
            // 
            this.SMSControllerLightPhaserToolStripMenuItem.Name = "SMSControllerLightPhaserToolStripMenuItem";
            this.SMSControllerLightPhaserToolStripMenuItem.Size = new System.Drawing.Size(139, 22);
            this.SMSControllerLightPhaserToolStripMenuItem.Text = "Light Phaser";
            this.SMSControllerLightPhaserToolStripMenuItem.Click += new System.EventHandler(this.SMSControllerLightPhaserToolStripMenuItem_Click);
            // 
            // SMSControllerSportsPadToolStripMenuItem
            // 
            this.SMSControllerSportsPadToolStripMenuItem.Name = "SMSControllerSportsPadToolStripMenuItem";
            this.SMSControllerSportsPadToolStripMenuItem.Size = new System.Drawing.Size(139, 22);
            this.SMSControllerSportsPadToolStripMenuItem.Text = "Sports Pad";
            this.SMSControllerSportsPadToolStripMenuItem.Click += new System.EventHandler(this.SMSControllerSportsPadToolStripMenuItem_Click);
            // 
            // SMSControllerKeyboardToolStripMenuItem
            // 
            this.SMSControllerKeyboardToolStripMenuItem.Name = "SMSControllerKeyboardToolStripMenuItem";
            this.SMSControllerKeyboardToolStripMenuItem.Size = new System.Drawing.Size(139, 22);
            this.SMSControllerKeyboardToolStripMenuItem.Text = "Keyboard";
            this.SMSControllerKeyboardToolStripMenuItem.Click += new System.EventHandler(this.SMSControllerKeyboardToolStripMenuItem_Click);
            // 
            // SMStoolStripMenuItem2
            // 
            this.SMStoolStripMenuItem2.Name = "SMStoolStripMenuItem2";
            this.SMStoolStripMenuItem2.Size = new System.Drawing.Size(275, 6);
            // 
            // SMSenableBIOSToolStripMenuItem
            // 
            this.SMSenableBIOSToolStripMenuItem.Name = "SMSenableBIOSToolStripMenuItem";
            this.SMSenableBIOSToolStripMenuItem.Size = new System.Drawing.Size(278, 22);
            this.SMSenableBIOSToolStripMenuItem.Text = "Enable BIOS (Must be Enabled for TAS)";
            this.SMSenableBIOSToolStripMenuItem.Click += new System.EventHandler(this.SmsBiosMenuItem_Click);
            // 
            // SMSEnableFMChipMenuItem
            // 
            this.SMSEnableFMChipMenuItem.Name = "SMSEnableFMChipMenuItem";
            this.SMSEnableFMChipMenuItem.Size = new System.Drawing.Size(278, 22);
            this.SMSEnableFMChipMenuItem.Text = "&Enable FM Chip";
            this.SMSEnableFMChipMenuItem.Click += new System.EventHandler(this.SmsEnableFmChipMenuItem_Click);
            // 
            // SMSOverclockMenuItem
            // 
            this.SMSOverclockMenuItem.Name = "SMSOverclockMenuItem";
            this.SMSOverclockMenuItem.Size = new System.Drawing.Size(278, 22);
            this.SMSOverclockMenuItem.Text = "&Overclock when Known Safe";
            this.SMSOverclockMenuItem.Click += new System.EventHandler(this.SMSOverclockMenuItem_Click);
            // 
            // SMSForceStereoMenuItem
            // 
            this.SMSForceStereoMenuItem.Name = "SMSForceStereoMenuItem";
            this.SMSForceStereoMenuItem.Size = new System.Drawing.Size(278, 22);
            this.SMSForceStereoMenuItem.Text = "&Force Stereo Separation";
            this.SMSForceStereoMenuItem.Click += new System.EventHandler(this.SMSForceStereoMenuItem_Click);
            // 
            // SMSSpriteLimitMenuItem
            // 
            this.SMSSpriteLimitMenuItem.Name = "SMSSpriteLimitMenuItem";
            this.SMSSpriteLimitMenuItem.Size = new System.Drawing.Size(278, 22);
            this.SMSSpriteLimitMenuItem.Text = "Sprite &Limit";
            this.SMSSpriteLimitMenuItem.Click += new System.EventHandler(this.SMSSpriteLimitMenuItem_Click);
            // 
            // SMSDisplayOverscanMenuItem
            // 
            this.SMSDisplayOverscanMenuItem.Name = "SMSDisplayOverscanMenuItem";
            this.SMSDisplayOverscanMenuItem.Size = new System.Drawing.Size(278, 22);
            this.SMSDisplayOverscanMenuItem.Text = "Display Overscan";
            this.SMSDisplayOverscanMenuItem.Click += new System.EventHandler(this.SMSDisplayOverscanMenuItem_Click);
            // 
            // SMSFix3DGameDisplayToolStripMenuItem
            // 
            this.SMSFix3DGameDisplayToolStripMenuItem.Name = "SMSFix3DGameDisplayToolStripMenuItem";
            this.SMSFix3DGameDisplayToolStripMenuItem.Size = new System.Drawing.Size(278, 22);
            this.SMSFix3DGameDisplayToolStripMenuItem.Text = "Fix 3D Game Display";
            this.SMSFix3DGameDisplayToolStripMenuItem.Click += new System.EventHandler(this.SMSFix3DDisplayMenuItem_Click);
            // 
            // ShowClippedRegionsMenuItem
            // 
            this.ShowClippedRegionsMenuItem.Name = "ShowClippedRegionsMenuItem";
            this.ShowClippedRegionsMenuItem.Size = new System.Drawing.Size(278, 22);
            this.ShowClippedRegionsMenuItem.Text = "&Show Clipped Regions";
            this.ShowClippedRegionsMenuItem.Click += new System.EventHandler(this.ShowClippedRegionsMenuItem_Click);
            // 
            // HighlightActiveDisplayRegionMenuItem
            // 
            this.HighlightActiveDisplayRegionMenuItem.Name = "HighlightActiveDisplayRegionMenuItem";
            this.HighlightActiveDisplayRegionMenuItem.Size = new System.Drawing.Size(278, 22);
            this.HighlightActiveDisplayRegionMenuItem.Text = "&Highlight Active Display Region";
            this.HighlightActiveDisplayRegionMenuItem.Click += new System.EventHandler(this.HighlightActiveDisplayRegionMenuItem_Click);
            // 
            // SMSGraphicsSettingsMenuItem
            // 
            this.SMSGraphicsSettingsMenuItem.Name = "SMSGraphicsSettingsMenuItem";
            this.SMSGraphicsSettingsMenuItem.Size = new System.Drawing.Size(278, 22);
            this.SMSGraphicsSettingsMenuItem.Text = "&Graphics Settings...";
            this.SMSGraphicsSettingsMenuItem.Click += new System.EventHandler(this.SMSGraphicsSettingsMenuItem_Click);
            // 
            // toolStripSeparator24
            // 
            this.toolStripSeparator24.Name = "toolStripSeparator24";
            this.toolStripSeparator24.Size = new System.Drawing.Size(275, 6);
            // 
            // SMSVDPViewerToolStripMenuItem
            // 
            this.SMSVDPViewerToolStripMenuItem.Name = "SMSVDPViewerToolStripMenuItem";
            this.SMSVDPViewerToolStripMenuItem.Size = new System.Drawing.Size(278, 22);
            this.SMSVDPViewerToolStripMenuItem.Text = "&VDP Viewer";
            this.SMSVDPViewerToolStripMenuItem.Click += new System.EventHandler(this.SmsVdpViewerMenuItem_Click);
            // 
            // GGGameGenieMenuItem
            // 
            this.GGGameGenieMenuItem.Name = "GGGameGenieMenuItem";
            this.GGGameGenieMenuItem.Size = new System.Drawing.Size(278, 22);
            this.GGGameGenieMenuItem.Text = "&Game Genie Encoder/Decoder";
            this.GGGameGenieMenuItem.Click += new System.EventHandler(this.GGGameGenieMenuItem_Click);
            // 
            // TI83SubMenu
            // 
            this.TI83SubMenu.DropDownItems.AddRange(new System.Windows.Forms.ToolStripItem[] {
            this.KeypadMenuItem,
            this.LoadTIFileMenuItem,
            this.toolStripSeparator13,
            this.AutoloadKeypadMenuItem,
            this.paletteToolStripMenuItem});
            this.TI83SubMenu.Name = "TI83SubMenu";
            this.TI83SubMenu.Size = new System.Drawing.Size(41, 19);
            this.TI83SubMenu.Text = "TI83";
            this.TI83SubMenu.DropDownOpened += new System.EventHandler(this.TI83SubMenu_DropDownOpened);
            // 
            // KeypadMenuItem
            // 
            this.KeypadMenuItem.Image = global::BizHawk.Client.EmuHawk.Properties.Resources.calculator;
            this.KeypadMenuItem.Name = "KeypadMenuItem";
            this.KeypadMenuItem.Size = new System.Drawing.Size(165, 22);
            this.KeypadMenuItem.Text = "Keypad";
            this.KeypadMenuItem.Click += new System.EventHandler(this.KeypadMenuItem_Click);
            // 
            // LoadTIFileMenuItem
            // 
            this.LoadTIFileMenuItem.Name = "LoadTIFileMenuItem";
            this.LoadTIFileMenuItem.Size = new System.Drawing.Size(165, 22);
            this.LoadTIFileMenuItem.Text = "Load TI-83 File...";
            this.LoadTIFileMenuItem.Click += new System.EventHandler(this.LoadTIFileMenuItem_Click);
            // 
            // toolStripSeparator13
            // 
            this.toolStripSeparator13.Name = "toolStripSeparator13";
            this.toolStripSeparator13.Size = new System.Drawing.Size(162, 6);
            // 
            // AutoloadKeypadMenuItem
            // 
            this.AutoloadKeypadMenuItem.Checked = true;
            this.AutoloadKeypadMenuItem.CheckState = System.Windows.Forms.CheckState.Checked;
            this.AutoloadKeypadMenuItem.Name = "AutoloadKeypadMenuItem";
            this.AutoloadKeypadMenuItem.Size = new System.Drawing.Size(165, 22);
            this.AutoloadKeypadMenuItem.Text = "Autoload Keypad";
            this.AutoloadKeypadMenuItem.Click += new System.EventHandler(this.AutoloadKeypadMenuItem_Click);
            // 
            // paletteToolStripMenuItem
            // 
            this.paletteToolStripMenuItem.Name = "paletteToolStripMenuItem";
            this.paletteToolStripMenuItem.Size = new System.Drawing.Size(165, 22);
            this.paletteToolStripMenuItem.Text = "Palette...";
            this.paletteToolStripMenuItem.Click += new System.EventHandler(this.TI83PaletteMenuItem_Click);
            // 
            // AtariSubMenu
            // 
            this.AtariSubMenu.DropDownItems.AddRange(new System.Windows.Forms.ToolStripItem[] {
            this.AtariSettingsToolStripMenuItem});
            this.AtariSubMenu.Name = "AtariSubMenu";
            this.AtariSubMenu.Size = new System.Drawing.Size(44, 19);
            this.AtariSubMenu.Text = "&Atari";
            // 
            // AtariSettingsToolStripMenuItem
            // 
            this.AtariSettingsToolStripMenuItem.Name = "AtariSettingsToolStripMenuItem";
            this.AtariSettingsToolStripMenuItem.Size = new System.Drawing.Size(125, 22);
            this.AtariSettingsToolStripMenuItem.Text = "Settings...";
            this.AtariSettingsToolStripMenuItem.Click += new System.EventHandler(this.AtariSettingsToolStripMenuItem_Click);
            // 
            // A7800SubMenu
            // 
            this.A7800SubMenu.DropDownItems.AddRange(new System.Windows.Forms.ToolStripItem[] {
            this.A7800ControllerSettingsMenuItem,
            this.A7800FilterSettingsMenuItem});
            this.A7800SubMenu.Name = "A7800SubMenu";
            this.A7800SubMenu.Size = new System.Drawing.Size(51, 19);
            this.A7800SubMenu.Text = "&A7800";
            this.A7800SubMenu.DropDownOpened += new System.EventHandler(this.A7800SubMenu_DropDownOpened);
            // 
            // A7800ControllerSettingsMenuItem
            // 
            this.A7800ControllerSettingsMenuItem.Name = "A7800ControllerSettingsMenuItem";
            this.A7800ControllerSettingsMenuItem.Size = new System.Drawing.Size(172, 22);
            this.A7800ControllerSettingsMenuItem.Text = "Controller Settings";
            this.A7800ControllerSettingsMenuItem.Click += new System.EventHandler(this.A7800ControllerSettingsToolStripMenuItem_Click);
            // 
            // A7800FilterSettingsMenuItem
            // 
            this.A7800FilterSettingsMenuItem.Name = "A7800FilterSettingsMenuItem";
            this.A7800FilterSettingsMenuItem.Size = new System.Drawing.Size(172, 22);
            this.A7800FilterSettingsMenuItem.Text = "Filter Settings";
            this.A7800FilterSettingsMenuItem.Click += new System.EventHandler(this.A7800FilterSettingsToolStripMenuItem_Click);
            // 
            // GBSubMenu
            // 
            this.GBSubMenu.DropDownItems.AddRange(new System.Windows.Forms.ToolStripItem[] {
            this.GBcoreSettingsToolStripMenuItem,
            this.LoadGBInSGBMenuItem,
            this.toolStripSeparator28,
            this.GBGPUViewerMenuItem,
            this.GBGameGenieMenuItem,
            this.GBPrinterViewerMenuItem});
            this.GBSubMenu.Name = "GBSubMenu";
            this.GBSubMenu.Size = new System.Drawing.Size(34, 19);
            this.GBSubMenu.Text = "&GB";
            this.GBSubMenu.DropDownOpened += new System.EventHandler(this.GBSubMenu_DropDownOpened);
            // 
            // GBcoreSettingsToolStripMenuItem
            // 
            this.GBcoreSettingsToolStripMenuItem.Name = "GBcoreSettingsToolStripMenuItem";
            this.GBcoreSettingsToolStripMenuItem.Size = new System.Drawing.Size(233, 22);
            this.GBcoreSettingsToolStripMenuItem.Text = "Settings...";
            this.GBcoreSettingsToolStripMenuItem.Click += new System.EventHandler(this.GBCoreSettingsMenuItem_Click);
            // 
            // LoadGBInSGBMenuItem
            // 
            this.LoadGBInSGBMenuItem.Name = "LoadGBInSGBMenuItem";
            this.LoadGBInSGBMenuItem.Size = new System.Drawing.Size(233, 22);
            this.LoadGBInSGBMenuItem.Text = "Load GB in SGB";
            this.LoadGBInSGBMenuItem.Click += new System.EventHandler(this.LoadGbInSgbMenuItem_Click);
            // 
            // toolStripSeparator28
            // 
            this.toolStripSeparator28.Name = "toolStripSeparator28";
            this.toolStripSeparator28.Size = new System.Drawing.Size(230, 6);
            // 
            // GBGPUViewerMenuItem
            // 
            this.GBGPUViewerMenuItem.Name = "GBGPUViewerMenuItem";
            this.GBGPUViewerMenuItem.Size = new System.Drawing.Size(233, 22);
            this.GBGPUViewerMenuItem.Text = "GPU Viewer";
            this.GBGPUViewerMenuItem.Click += new System.EventHandler(this.GbGpuViewerMenuItem_Click);
            // 
            // GBGameGenieMenuItem
            // 
            this.GBGameGenieMenuItem.Name = "GBGameGenieMenuItem";
            this.GBGameGenieMenuItem.Size = new System.Drawing.Size(233, 22);
            this.GBGameGenieMenuItem.Text = "&Game Genie Encoder/Decoder";
            this.GBGameGenieMenuItem.Click += new System.EventHandler(this.GBGameGenieMenuItem_Click);
            // 
            // GBPrinterViewerMenuItem
            // 
            this.GBPrinterViewerMenuItem.Name = "GBPrinterViewerMenuItem";
            this.GBPrinterViewerMenuItem.Size = new System.Drawing.Size(233, 22);
            this.GBPrinterViewerMenuItem.Text = "&Printer Viewer";
            this.GBPrinterViewerMenuItem.Click += new System.EventHandler(this.GBPrinterViewerMenuItem_Click);
            // 
            // GBASubMenu
            // 
            this.GBASubMenu.DropDownItems.AddRange(new System.Windows.Forms.ToolStripItem[] {
            this.GBACoreSelectionSubMenu,
            this.GBAcoresettingsToolStripMenuItem1,
            this.toolStripSeparator33,
            this.GbaGpuViewerMenuItem});
            this.GBASubMenu.Name = "GBASubMenu";
            this.GBASubMenu.Size = new System.Drawing.Size(42, 19);
            this.GBASubMenu.Text = "GBA";
            // 
            // GBACoreSelectionSubMenu
            // 
            this.GBACoreSelectionSubMenu.DropDownItems.AddRange(new System.Windows.Forms.ToolStripItem[] {
            this.GBAmGBAMenuItem,
            this.GBAVBANextMenuItem});
            this.GBACoreSelectionSubMenu.Name = "GBACoreSelectionSubMenu";
            this.GBACoreSelectionSubMenu.Size = new System.Drawing.Size(135, 22);
            this.GBACoreSelectionSubMenu.Text = "&Core";
            this.GBACoreSelectionSubMenu.DropDownOpened += new System.EventHandler(this.GBACoreSelectionSubMenu_DropDownOpened);
            // 
            // GBAmGBAMenuItem
            // 
            this.GBAmGBAMenuItem.Name = "GBAmGBAMenuItem";
            this.GBAmGBAMenuItem.Size = new System.Drawing.Size(125, 22);
            this.GBAmGBAMenuItem.Text = "mGBA";
            this.GBAmGBAMenuItem.Click += new System.EventHandler(this.UsemGBAMenuItem_Click);
            // 
            // GBAVBANextMenuItem
            // 
            this.GBAVBANextMenuItem.Name = "GBAVBANextMenuItem";
            this.GBAVBANextMenuItem.Size = new System.Drawing.Size(125, 22);
            this.GBAVBANextMenuItem.Text = "&VBA-Next";
            this.GBAVBANextMenuItem.Click += new System.EventHandler(this.UseVbaNextMenuItem_Click);
            // 
            // GBAcoresettingsToolStripMenuItem1
            // 
            this.GBAcoresettingsToolStripMenuItem1.Name = "GBAcoresettingsToolStripMenuItem1";
            this.GBAcoresettingsToolStripMenuItem1.Size = new System.Drawing.Size(135, 22);
            this.GBAcoresettingsToolStripMenuItem1.Text = "&Settings...";
            this.GBAcoresettingsToolStripMenuItem1.Click += new System.EventHandler(this.GBAcoresettingsToolStripMenuItem1_Click);
            // 
            // toolStripSeparator33
            // 
            this.toolStripSeparator33.Name = "toolStripSeparator33";
            this.toolStripSeparator33.Size = new System.Drawing.Size(132, 6);
            // 
            // GbaGpuViewerMenuItem
            // 
            this.GbaGpuViewerMenuItem.Name = "GbaGpuViewerMenuItem";
            this.GbaGpuViewerMenuItem.Size = new System.Drawing.Size(135, 22);
            this.GbaGpuViewerMenuItem.Text = "GPU Viewer";
            this.GbaGpuViewerMenuItem.Click += new System.EventHandler(this.GbaGpuViewerMenuItem_Click);
            // 
            // PSXSubMenu
            // 
            this.PSXSubMenu.DropDownItems.AddRange(new System.Windows.Forms.ToolStripItem[] {
            this.PSXControllerSettingsMenuItem,
            this.PSXOptionsMenuItem,
            this.PSXDiscControlsMenuItem,
            this.PSXHashDiscsToolStripMenuItem});
            this.PSXSubMenu.Name = "PSXSubMenu";
            this.PSXSubMenu.Size = new System.Drawing.Size(39, 19);
            this.PSXSubMenu.Text = "PSX";
            this.PSXSubMenu.DropDownOpened += new System.EventHandler(this.PSXSubMenu_DropDownOpened);
            // 
            // PSXControllerSettingsMenuItem
            // 
            this.PSXControllerSettingsMenuItem.Image = global::BizHawk.Client.EmuHawk.Properties.Resources.GameController;
            this.PSXControllerSettingsMenuItem.Name = "PSXControllerSettingsMenuItem";
            this.PSXControllerSettingsMenuItem.Size = new System.Drawing.Size(234, 22);
            this.PSXControllerSettingsMenuItem.Text = "Controller / Memcard Settings";
            this.PSXControllerSettingsMenuItem.Click += new System.EventHandler(this.PSXControllerSettingsMenuItem_Click);
            // 
            // PSXOptionsMenuItem
            // 
            this.PSXOptionsMenuItem.Name = "PSXOptionsMenuItem";
            this.PSXOptionsMenuItem.Size = new System.Drawing.Size(234, 22);
            this.PSXOptionsMenuItem.Text = "&Options";
            this.PSXOptionsMenuItem.Click += new System.EventHandler(this.PSXOptionsMenuItem_Click);
            // 
            // PSXDiscControlsMenuItem
            // 
            this.PSXDiscControlsMenuItem.Name = "PSXDiscControlsMenuItem";
            this.PSXDiscControlsMenuItem.Size = new System.Drawing.Size(234, 22);
            this.PSXDiscControlsMenuItem.Text = "&Disc Controls";
            this.PSXDiscControlsMenuItem.Click += new System.EventHandler(this.PSXDiscControlsMenuItem_Click);
            // 
            // PSXHashDiscsToolStripMenuItem
            // 
            this.PSXHashDiscsToolStripMenuItem.Name = "PSXHashDiscsToolStripMenuItem";
            this.PSXHashDiscsToolStripMenuItem.Size = new System.Drawing.Size(234, 22);
            this.PSXHashDiscsToolStripMenuItem.Text = "&Hash Discs";
            this.PSXHashDiscsToolStripMenuItem.Click += new System.EventHandler(this.PSXHashDiscsToolStripMenuItem_Click);
            // 
            // SNESSubMenu
            // 
            this.SNESSubMenu.DropDownItems.AddRange(new System.Windows.Forms.ToolStripItem[] {
            this.SNESControllerConfigurationMenuItem,
            this.toolStripSeparator18,
            this.SnesGfxDebuggerMenuItem,
            this.SnesGBInSGBMenuItem,
            this.SnesGameGenieMenuItem,
            this.SnesOptionsMenuItem});
            this.SNESSubMenu.Name = "SNESSubMenu";
            this.SNESSubMenu.Size = new System.Drawing.Size(46, 19);
            this.SNESSubMenu.Text = "&SNES";
            this.SNESSubMenu.DropDownOpened += new System.EventHandler(this.SNESSubMenu_DropDownOpened);
            // 
            // SNESControllerConfigurationMenuItem
            // 
            this.SNESControllerConfigurationMenuItem.Image = global::BizHawk.Client.EmuHawk.Properties.Resources.GameController;
            this.SNESControllerConfigurationMenuItem.Name = "SNESControllerConfigurationMenuItem";
            this.SNESControllerConfigurationMenuItem.Size = new System.Drawing.Size(233, 22);
            this.SNESControllerConfigurationMenuItem.Text = "Controller Configuration";
            this.SNESControllerConfigurationMenuItem.Click += new System.EventHandler(this.SNESControllerConfigurationMenuItem_Click);
            // 
            // toolStripSeparator18
            // 
            this.toolStripSeparator18.Name = "toolStripSeparator18";
            this.toolStripSeparator18.Size = new System.Drawing.Size(230, 6);
            // 
            // SnesGfxDebuggerMenuItem
            // 
            this.SnesGfxDebuggerMenuItem.Image = global::BizHawk.Client.EmuHawk.Properties.Resources.Bug;
            this.SnesGfxDebuggerMenuItem.Name = "SnesGfxDebuggerMenuItem";
            this.SnesGfxDebuggerMenuItem.Size = new System.Drawing.Size(233, 22);
            this.SnesGfxDebuggerMenuItem.Text = "Graphics Debugger";
            this.SnesGfxDebuggerMenuItem.Click += new System.EventHandler(this.SnesGfxDebuggerMenuItem_Click);
            // 
            // SnesGBInSGBMenuItem
            // 
            this.SnesGBInSGBMenuItem.Name = "SnesGBInSGBMenuItem";
            this.SnesGBInSGBMenuItem.Size = new System.Drawing.Size(233, 22);
            this.SnesGBInSGBMenuItem.Text = "Load GB in SGB";
            this.SnesGBInSGBMenuItem.Click += new System.EventHandler(this.SnesGbInSgbMenuItem_Click);
            // 
            // SnesGameGenieMenuItem
            // 
            this.SnesGameGenieMenuItem.Name = "SnesGameGenieMenuItem";
            this.SnesGameGenieMenuItem.Size = new System.Drawing.Size(233, 22);
            this.SnesGameGenieMenuItem.Text = "&Game Genie Encoder/Decoder";
            this.SnesGameGenieMenuItem.Click += new System.EventHandler(this.SnesGameGenieMenuItem_Click);
            // 
            // SnesOptionsMenuItem
            // 
            this.SnesOptionsMenuItem.Name = "SnesOptionsMenuItem";
            this.SnesOptionsMenuItem.Size = new System.Drawing.Size(233, 22);
            this.SnesOptionsMenuItem.Text = "&Options";
            this.SnesOptionsMenuItem.Click += new System.EventHandler(this.SnesOptionsMenuItem_Click);
            // 
            // ColecoSubMenu
            // 
            this.ColecoSubMenu.DropDownItems.AddRange(new System.Windows.Forms.ToolStripItem[] {
            this.ColecoControllerSettingsMenuItem,
            this.toolStripSeparator35,
            this.ColecoSkipBiosMenuItem,
            this.ColecoUseSGMMenuItem});
            this.ColecoSubMenu.Name = "ColecoSubMenu";
            this.ColecoSubMenu.Size = new System.Drawing.Size(56, 19);
            this.ColecoSubMenu.Text = "&Coleco";
            this.ColecoSubMenu.DropDownOpened += new System.EventHandler(this.ColecoSubMenu_DropDownOpened);
            // 
            // ColecoControllerSettingsMenuItem
            // 
            this.ColecoControllerSettingsMenuItem.Image = global::BizHawk.Client.EmuHawk.Properties.Resources.GameController;
            this.ColecoControllerSettingsMenuItem.Name = "ColecoControllerSettingsMenuItem";
            this.ColecoControllerSettingsMenuItem.Size = new System.Drawing.Size(253, 22);
            this.ColecoControllerSettingsMenuItem.Text = "&Controller Settings...";
            this.ColecoControllerSettingsMenuItem.Click += new System.EventHandler(this.ColecoControllerSettingsMenuItem_Click);
            // 
            // toolStripSeparator35
            // 
            this.toolStripSeparator35.Name = "toolStripSeparator35";
            this.toolStripSeparator35.Size = new System.Drawing.Size(250, 6);
            // 
            // ColecoSkipBiosMenuItem
            // 
            this.ColecoSkipBiosMenuItem.Name = "ColecoSkipBiosMenuItem";
            this.ColecoSkipBiosMenuItem.Size = new System.Drawing.Size(253, 22);
            this.ColecoSkipBiosMenuItem.Text = "&Skip BIOS intro (When Applicable)";
            this.ColecoSkipBiosMenuItem.Click += new System.EventHandler(this.ColecoSkipBiosMenuItem_Click);
            // 
            // ColecoUseSGMMenuItem
            // 
            this.ColecoUseSGMMenuItem.Name = "ColecoUseSGMMenuItem";
            this.ColecoUseSGMMenuItem.Size = new System.Drawing.Size(253, 22);
            this.ColecoUseSGMMenuItem.Text = "&Use the Super Game Module";
            this.ColecoUseSGMMenuItem.Click += new System.EventHandler(this.ColecoUseSGMMenuItem_Click);
            // 
            // N64SubMenu
            // 
            this.N64SubMenu.DropDownItems.AddRange(new System.Windows.Forms.ToolStripItem[] {
            this.N64PluginSettingsMenuItem,
            this.N64ControllerSettingsMenuItem,
            this.toolStripSeparator23,
            this.N64CircularAnalogRangeMenuItem,
            this.MupenStyleLagMenuItem,
            this.N64ExpansionSlotMenuItem});
            this.N64SubMenu.Name = "N64SubMenu";
            this.N64SubMenu.Size = new System.Drawing.Size(40, 19);
            this.N64SubMenu.Text = "N64";
            this.N64SubMenu.DropDownOpened += new System.EventHandler(this.N64SubMenu_DropDownOpened);
            // 
            // N64PluginSettingsMenuItem
            // 
            this.N64PluginSettingsMenuItem.Image = ((System.Drawing.Image)(resources.GetObject("N64PluginSettingsMenuItem.Image")));
            this.N64PluginSettingsMenuItem.Name = "N64PluginSettingsMenuItem";
            this.N64PluginSettingsMenuItem.Size = new System.Drawing.Size(192, 22);
            this.N64PluginSettingsMenuItem.Text = "Plugins";
            this.N64PluginSettingsMenuItem.Click += new System.EventHandler(this.N64PluginSettingsMenuItem_Click);
            // 
            // N64ControllerSettingsMenuItem
            // 
            this.N64ControllerSettingsMenuItem.Image = global::BizHawk.Client.EmuHawk.Properties.Resources.GameController;
            this.N64ControllerSettingsMenuItem.Name = "N64ControllerSettingsMenuItem";
            this.N64ControllerSettingsMenuItem.Size = new System.Drawing.Size(192, 22);
            this.N64ControllerSettingsMenuItem.Text = "Controller Settings...";
            this.N64ControllerSettingsMenuItem.Click += new System.EventHandler(this.N64ControllerSettingsMenuItem_Click);
            // 
            // toolStripSeparator23
            // 
            this.toolStripSeparator23.Name = "toolStripSeparator23";
            this.toolStripSeparator23.Size = new System.Drawing.Size(189, 6);
            // 
            // N64CircularAnalogRangeMenuItem
            // 
            this.N64CircularAnalogRangeMenuItem.Name = "N64CircularAnalogRangeMenuItem";
            this.N64CircularAnalogRangeMenuItem.Size = new System.Drawing.Size(192, 22);
            this.N64CircularAnalogRangeMenuItem.Text = "Circular Analog Range";
            this.N64CircularAnalogRangeMenuItem.Click += new System.EventHandler(this.N64CircularAnalogRangeMenuItem_Click);
            // 
            // MupenStyleLagMenuItem
            // 
            this.MupenStyleLagMenuItem.Name = "MupenStyleLagMenuItem";
            this.MupenStyleLagMenuItem.Size = new System.Drawing.Size(192, 22);
            this.MupenStyleLagMenuItem.Text = "&Non-VI Lag Frames";
            this.MupenStyleLagMenuItem.Click += new System.EventHandler(this.MupenStyleLagMenuItem_Click);
            // 
            // N64ExpansionSlotMenuItem
            // 
            this.N64ExpansionSlotMenuItem.Name = "N64ExpansionSlotMenuItem";
            this.N64ExpansionSlotMenuItem.Size = new System.Drawing.Size(192, 22);
            this.N64ExpansionSlotMenuItem.Text = "&Use Expansion Slot";
            this.N64ExpansionSlotMenuItem.Click += new System.EventHandler(this.N64ExpansionSlotMenuItem_Click);
            // 
            // SaturnSubMenu
            // 
            this.SaturnSubMenu.DropDownItems.AddRange(new System.Windows.Forms.ToolStripItem[] {
            this.SaturnPreferencesMenuItem});
            this.SaturnSubMenu.Name = "SaturnSubMenu";
            this.SaturnSubMenu.Size = new System.Drawing.Size(53, 19);
            this.SaturnSubMenu.Text = "&Saturn";
            // 
            // SaturnPreferencesMenuItem
            // 
            this.SaturnPreferencesMenuItem.Name = "SaturnPreferencesMenuItem";
            this.SaturnPreferencesMenuItem.Size = new System.Drawing.Size(144, 22);
            this.SaturnPreferencesMenuItem.Text = "Preferences...";
            this.SaturnPreferencesMenuItem.Click += new System.EventHandler(this.SaturnPreferencesMenuItem_Click);
            // 
            // DGBSubMenu
            // 
            this.DGBSubMenu.DropDownItems.AddRange(new System.Windows.Forms.ToolStripItem[] {
            this.DGBsettingsToolStripMenuItem});
            this.DGBSubMenu.Name = "DGBSubMenu";
            this.DGBSubMenu.Size = new System.Drawing.Size(59, 19);
            this.DGBSubMenu.Text = "&GB Link";
            // 
            // DGBsettingsToolStripMenuItem
            // 
            this.DGBsettingsToolStripMenuItem.Name = "DGBsettingsToolStripMenuItem";
            this.DGBsettingsToolStripMenuItem.Size = new System.Drawing.Size(152, 22);
            this.DGBsettingsToolStripMenuItem.Text = "Settings...";
            this.DGBsettingsToolStripMenuItem.Click += new System.EventHandler(this.DgbSettingsMenuItem_Click);
            // 
            // GenesisSubMenu
            // 
            this.GenesisSubMenu.DropDownItems.AddRange(new System.Windows.Forms.ToolStripItem[] {
            this.vDPViewerToolStripMenuItem,
            this.GenesisGameGenieECDC,
            this.toolStripSeparator26,
            this.GenesisSettingsToolStripMenuItem});
            this.GenesisSubMenu.Name = "GenesisSubMenu";
            this.GenesisSubMenu.Size = new System.Drawing.Size(59, 19);
            this.GenesisSubMenu.Text = "&Genesis";
            // 
            // vDPViewerToolStripMenuItem
            // 
            this.vDPViewerToolStripMenuItem.Name = "vDPViewerToolStripMenuItem";
            this.vDPViewerToolStripMenuItem.Size = new System.Drawing.Size(233, 22);
            this.vDPViewerToolStripMenuItem.Text = "&VDP Viewer";
            this.vDPViewerToolStripMenuItem.Click += new System.EventHandler(this.GenVdpViewerMenuItem_Click);
            // 
            // GenesisGameGenieECDC
            // 
            this.GenesisGameGenieECDC.Name = "GenesisGameGenieECDC";
            this.GenesisGameGenieECDC.Size = new System.Drawing.Size(233, 22);
            this.GenesisGameGenieECDC.Text = "&Game Genie Encoder/Decoder";
            this.GenesisGameGenieECDC.Click += new System.EventHandler(this.GenesisGameGenieEcDc_Click);
            // 
            // toolStripSeparator26
            // 
            this.toolStripSeparator26.Name = "toolStripSeparator26";
            this.toolStripSeparator26.Size = new System.Drawing.Size(230, 6);
            // 
            // GenesisSettingsToolStripMenuItem
            // 
            this.GenesisSettingsToolStripMenuItem.Name = "GenesisSettingsToolStripMenuItem";
            this.GenesisSettingsToolStripMenuItem.Size = new System.Drawing.Size(233, 22);
            this.GenesisSettingsToolStripMenuItem.Text = "&Settings...";
            this.GenesisSettingsToolStripMenuItem.Click += new System.EventHandler(this.GenesisSettingsMenuItem_Click);
            // 
            // wonderSwanToolStripMenuItem
            // 
            this.wonderSwanToolStripMenuItem.DropDownItems.AddRange(new System.Windows.Forms.ToolStripItem[] {
            this.settingsToolStripMenuItem});
            this.wonderSwanToolStripMenuItem.Name = "wonderSwanToolStripMenuItem";
            this.wonderSwanToolStripMenuItem.Size = new System.Drawing.Size(89, 19);
            this.wonderSwanToolStripMenuItem.Text = "&WonderSwan";
            // 
            // settingsToolStripMenuItem
            // 
            this.settingsToolStripMenuItem.Name = "settingsToolStripMenuItem";
            this.settingsToolStripMenuItem.Size = new System.Drawing.Size(125, 22);
            this.settingsToolStripMenuItem.Text = "&Settings...";
            this.settingsToolStripMenuItem.Click += new System.EventHandler(this.WondersawnSettingsMenuItem_Click);
            // 
            // AppleSubMenu
            // 
            this.AppleSubMenu.DropDownItems.AddRange(new System.Windows.Forms.ToolStripItem[] {
            this.AppleDisksSubMenu,
            this.settingsToolStripMenuItem1});
            this.AppleSubMenu.Name = "AppleSubMenu";
            this.AppleSubMenu.Size = new System.Drawing.Size(50, 19);
            this.AppleSubMenu.Text = "Apple";
            this.AppleSubMenu.DropDownOpened += new System.EventHandler(this.AppleSubMenu_DropDownOpened);
            // 
            // AppleDisksSubMenu
            // 
            this.AppleDisksSubMenu.DropDownItems.AddRange(new System.Windows.Forms.ToolStripItem[] {
            this.toolStripSeparator31});
            this.AppleDisksSubMenu.Name = "AppleDisksSubMenu";
            this.AppleDisksSubMenu.Size = new System.Drawing.Size(125, 22);
            this.AppleDisksSubMenu.Text = "Disks";
            this.AppleDisksSubMenu.DropDownOpened += new System.EventHandler(this.AppleDisksSubMenu_DropDownOpened);
            // 
            // toolStripSeparator31
            // 
            this.toolStripSeparator31.Name = "toolStripSeparator31";
            this.toolStripSeparator31.Size = new System.Drawing.Size(57, 6);
            // 
            // settingsToolStripMenuItem1
            // 
            this.settingsToolStripMenuItem1.Name = "settingsToolStripMenuItem1";
            this.settingsToolStripMenuItem1.Size = new System.Drawing.Size(125, 22);
            this.settingsToolStripMenuItem1.Text = "&Settings...";
            this.settingsToolStripMenuItem1.Click += new System.EventHandler(this.AppleIISettingsMenuItem_Click);
            // 
            // C64SubMenu
            // 
            this.C64SubMenu.DropDownItems.AddRange(new System.Windows.Forms.ToolStripItem[] {
            this.C64DisksSubMenu,
            this.C64SettingsMenuItem});
            this.C64SubMenu.Name = "C64SubMenu";
            this.C64SubMenu.Size = new System.Drawing.Size(39, 19);
            this.C64SubMenu.Text = "&C64";
            this.C64SubMenu.DropDownOpened += new System.EventHandler(this.C64SubMenu_DropDownOpened);
            // 
            // C64DisksSubMenu
            // 
            this.C64DisksSubMenu.DropDownItems.AddRange(new System.Windows.Forms.ToolStripItem[] {
            this.toolStripSeparator36});
            this.C64DisksSubMenu.Name = "C64DisksSubMenu";
            this.C64DisksSubMenu.Size = new System.Drawing.Size(125, 22);
            this.C64DisksSubMenu.Text = "Disks";
            this.C64DisksSubMenu.DropDownOpened += new System.EventHandler(this.C64DisksSubMenu_DropDownOpened);
            // 
            // toolStripSeparator36
            // 
            this.toolStripSeparator36.Name = "toolStripSeparator36";
            this.toolStripSeparator36.Size = new System.Drawing.Size(57, 6);
            // 
            // C64SettingsMenuItem
            // 
            this.C64SettingsMenuItem.Name = "C64SettingsMenuItem";
            this.C64SettingsMenuItem.Size = new System.Drawing.Size(125, 22);
            this.C64SettingsMenuItem.Text = "&Settings...";
            this.C64SettingsMenuItem.Click += new System.EventHandler(this.C64SettingsMenuItem_Click);
            // 
            // IntvSubMenu
            // 
            this.IntvSubMenu.DropDownItems.AddRange(new System.Windows.Forms.ToolStripItem[] {
            this.IntVControllerSettingsMenuItem});
            this.IntvSubMenu.Name = "IntvSubMenu";
            this.IntvSubMenu.Size = new System.Drawing.Size(39, 19);
            this.IntvSubMenu.Text = "&Intv";
            this.IntvSubMenu.DropDownOpened += new System.EventHandler(this.IntvSubMenu_DropDownOpened);
            // 
            // IntVControllerSettingsMenuItem
            // 
            this.IntVControllerSettingsMenuItem.Image = global::BizHawk.Client.EmuHawk.Properties.Resources.GameController;
            this.IntVControllerSettingsMenuItem.Name = "IntVControllerSettingsMenuItem";
            this.IntVControllerSettingsMenuItem.Size = new System.Drawing.Size(181, 22);
            this.IntVControllerSettingsMenuItem.Text = "Controller Settings...";
            this.IntVControllerSettingsMenuItem.Click += new System.EventHandler(this.IntVControllerSettingsMenuItem_Click);
            // 
            // sNESToolStripMenuItem
            // 
            this.sNESToolStripMenuItem.DropDownItems.AddRange(new System.Windows.Forms.ToolStripItem[] {
            this.preferencesToolStripMenuItem});
            this.sNESToolStripMenuItem.Name = "sNESToolStripMenuItem";
            this.sNESToolStripMenuItem.Size = new System.Drawing.Size(46, 19);
            this.sNESToolStripMenuItem.Text = "&SNES";
            // 
            // preferencesToolStripMenuItem
            // 
            this.preferencesToolStripMenuItem.Name = "preferencesToolStripMenuItem";
            this.preferencesToolStripMenuItem.Size = new System.Drawing.Size(144, 22);
            this.preferencesToolStripMenuItem.Text = "Preferences...";
            this.preferencesToolStripMenuItem.Click += new System.EventHandler(this.preferencesToolStripMenuItem_Click);
            // 
            // pCFXToolStripMenuItem
            // 
            this.pCFXToolStripMenuItem.DropDownItems.AddRange(new System.Windows.Forms.ToolStripItem[] {
            this.preferencesToolStripMenuItem3});
            this.pCFXToolStripMenuItem.Name = "pCFXToolStripMenuItem";
            this.pCFXToolStripMenuItem.Size = new System.Drawing.Size(52, 19);
            this.pCFXToolStripMenuItem.Text = "&PC-FX";
            // 
            // preferencesToolStripMenuItem3
            // 
            this.preferencesToolStripMenuItem3.Name = "preferencesToolStripMenuItem3";
            this.preferencesToolStripMenuItem3.Size = new System.Drawing.Size(144, 22);
            this.preferencesToolStripMenuItem3.Text = "Preferences...";
            this.preferencesToolStripMenuItem3.Click += new System.EventHandler(this.preferencesToolStripMenuItem3_Click);
            // 
            // virtualBoyToolStripMenuItem
            // 
            this.virtualBoyToolStripMenuItem.DropDownItems.AddRange(new System.Windows.Forms.ToolStripItem[] {
            this.preferencesToolStripMenuItem1});
            this.virtualBoyToolStripMenuItem.Name = "virtualBoyToolStripMenuItem";
            this.virtualBoyToolStripMenuItem.Size = new System.Drawing.Size(73, 19);
            this.virtualBoyToolStripMenuItem.Text = "&VirtualBoy";
            // 
            // preferencesToolStripMenuItem1
            // 
            this.preferencesToolStripMenuItem1.Name = "preferencesToolStripMenuItem1";
            this.preferencesToolStripMenuItem1.Size = new System.Drawing.Size(144, 22);
            this.preferencesToolStripMenuItem1.Text = "Preferences...";
            this.preferencesToolStripMenuItem1.Click += new System.EventHandler(this.preferencesToolStripMenuItem1_Click);
            // 
            // neoGeoPocketToolStripMenuItem
            // 
            this.neoGeoPocketToolStripMenuItem.DropDownItems.AddRange(new System.Windows.Forms.ToolStripItem[] {
            this.preferencesToolStripMenuItem2});
            this.neoGeoPocketToolStripMenuItem.Name = "neoGeoPocketToolStripMenuItem";
            this.neoGeoPocketToolStripMenuItem.Size = new System.Drawing.Size(101, 19);
            this.neoGeoPocketToolStripMenuItem.Text = "&NeoGeo Pocket";
            // 
            // preferencesToolStripMenuItem2
            // 
            this.preferencesToolStripMenuItem2.Name = "preferencesToolStripMenuItem2";
            this.preferencesToolStripMenuItem2.Size = new System.Drawing.Size(144, 22);
            this.preferencesToolStripMenuItem2.Text = "Preferences...";
            this.preferencesToolStripMenuItem2.Click += new System.EventHandler(this.preferencesToolStripMenuItem2_Click);
            // 
            // HelpSubMenu
            // 
            this.HelpSubMenu.DropDownItems.AddRange(new System.Windows.Forms.ToolStripItem[] {
            this.OnlineHelpMenuItem,
            this.ForumsMenuItem,
            this.FeaturesMenuItem,
            this.AboutMenuItem});
            this.HelpSubMenu.Name = "HelpSubMenu";
            this.HelpSubMenu.Size = new System.Drawing.Size(44, 19);
            this.HelpSubMenu.Text = "&Help";
            this.HelpSubMenu.DropDownOpened += new System.EventHandler(this.HelpSubMenu_DropDownOpened);
            // 
            // OnlineHelpMenuItem
            // 
            this.OnlineHelpMenuItem.Image = global::BizHawk.Client.EmuHawk.Properties.Resources.Help;
            this.OnlineHelpMenuItem.Name = "OnlineHelpMenuItem";
            this.OnlineHelpMenuItem.Size = new System.Drawing.Size(146, 22);
            this.OnlineHelpMenuItem.Text = "&Online Help...";
            this.OnlineHelpMenuItem.Click += new System.EventHandler(this.OnlineHelpMenuItem_Click);
            // 
            // ForumsMenuItem
            // 
            this.ForumsMenuItem.Image = global::BizHawk.Client.EmuHawk.Properties.Resources.TAStudio;
            this.ForumsMenuItem.Name = "ForumsMenuItem";
            this.ForumsMenuItem.Size = new System.Drawing.Size(146, 22);
            this.ForumsMenuItem.Text = "Forums...";
            this.ForumsMenuItem.Click += new System.EventHandler(this.ForumsMenuItem_Click);
            // 
            // FeaturesMenuItem
            // 
            this.FeaturesMenuItem.Image = global::BizHawk.Client.EmuHawk.Properties.Resources.kitchensink;
            this.FeaturesMenuItem.Name = "FeaturesMenuItem";
            this.FeaturesMenuItem.Size = new System.Drawing.Size(146, 22);
            this.FeaturesMenuItem.Text = "&Features";
            this.FeaturesMenuItem.Click += new System.EventHandler(this.FeaturesMenuItem_Click);
            // 
            // AboutMenuItem
            // 
            this.AboutMenuItem.Image = global::BizHawk.Client.EmuHawk.Properties.Resources.CorpHawkSmall;
            this.AboutMenuItem.Name = "AboutMenuItem";
            this.AboutMenuItem.Size = new System.Drawing.Size(146, 22);
            this.AboutMenuItem.Text = "&About";
            this.AboutMenuItem.Click += new System.EventHandler(this.AboutMenuItem_Click);
            // 
            // zXSpectrumToolStripMenuItem
            // 
            this.zXSpectrumToolStripMenuItem.DropDownItems.AddRange(new System.Windows.Forms.ToolStripItem[] {
            this.ZXSpectrumCoreEmulationSettingsMenuItem,
            this.ZXSpectrumControllerConfigurationMenuItem,
            this.ZXSpectrumAudioSettingsMenuItem,
            this.ZXSpectrumNonSyncSettingsMenuItem,
            this.ZXSpectrumPokeMemoryMenuItem,
            this.ZXSpectrumMediaMenuItem});
            this.zXSpectrumToolStripMenuItem.Name = "zXSpectrumToolStripMenuItem";
            this.zXSpectrumToolStripMenuItem.Size = new System.Drawing.Size(87, 19);
            this.zXSpectrumToolStripMenuItem.Text = "ZX Spectrum";
            this.zXSpectrumToolStripMenuItem.DropDownOpened += new System.EventHandler(this.zXSpectrumToolStripMenuItem_DropDownOpened);
            // 
            // ZXSpectrumCoreEmulationSettingsMenuItem
            // 
            this.ZXSpectrumCoreEmulationSettingsMenuItem.Name = "ZXSpectrumCoreEmulationSettingsMenuItem";
            this.ZXSpectrumCoreEmulationSettingsMenuItem.Size = new System.Drawing.Size(201, 22);
            this.ZXSpectrumCoreEmulationSettingsMenuItem.Text = "Core Emulation Settings";
            this.ZXSpectrumCoreEmulationSettingsMenuItem.Click += new System.EventHandler(this.ZXSpectrumCoreEmulationSettingsMenuItem_Click);
            // 
            // ZXSpectrumControllerConfigurationMenuItem
            // 
            this.ZXSpectrumControllerConfigurationMenuItem.Name = "ZXSpectrumControllerConfigurationMenuItem";
            this.ZXSpectrumControllerConfigurationMenuItem.Size = new System.Drawing.Size(201, 22);
            this.ZXSpectrumControllerConfigurationMenuItem.Text = "Joystick Configuration";
            this.ZXSpectrumControllerConfigurationMenuItem.Click += new System.EventHandler(this.ZXSpectrumControllerConfigurationMenuItem_Click);
            // 
            // ZXSpectrumAudioSettingsMenuItem
            // 
            this.ZXSpectrumAudioSettingsMenuItem.Name = "ZXSpectrumAudioSettingsMenuItem";
            this.ZXSpectrumAudioSettingsMenuItem.Size = new System.Drawing.Size(201, 22);
            this.ZXSpectrumAudioSettingsMenuItem.Text = "Audio Settings";
            this.ZXSpectrumAudioSettingsMenuItem.Click += new System.EventHandler(this.ZXSpectrumAudioSettingsMenuItem_Click);
            // 
            // ZXSpectrumNonSyncSettingsMenuItem
            // 
            this.ZXSpectrumNonSyncSettingsMenuItem.Name = "ZXSpectrumNonSyncSettingsMenuItem";
            this.ZXSpectrumNonSyncSettingsMenuItem.Size = new System.Drawing.Size(201, 22);
            this.ZXSpectrumNonSyncSettingsMenuItem.Text = "Non-Sync Settings";
            this.ZXSpectrumNonSyncSettingsMenuItem.Click += new System.EventHandler(this.ZXSpectrumNonSyncSettingsMenuItem_Click);
            // 
            // ZXSpectrumPokeMemoryMenuItem
            // 
            this.ZXSpectrumPokeMemoryMenuItem.Name = "ZXSpectrumPokeMemoryMenuItem";
            this.ZXSpectrumPokeMemoryMenuItem.Size = new System.Drawing.Size(201, 22);
            this.ZXSpectrumPokeMemoryMenuItem.Text = "POKE Memory";
            this.ZXSpectrumPokeMemoryMenuItem.Click += new System.EventHandler(this.ZXSpectrumPokeMemoryMenuItem_Click);
            // 
            // ZXSpectrumMediaMenuItem
            // 
            this.ZXSpectrumMediaMenuItem.DropDownItems.AddRange(new System.Windows.Forms.ToolStripItem[] {
            this.ZXSpectrumTapesSubMenu,
            this.ZXSpectrumDisksSubMenu,
            this.ZXSpectrumExportSnapshotMenuItemMenuItem});
            this.ZXSpectrumMediaMenuItem.Name = "ZXSpectrumMediaMenuItem";
            this.ZXSpectrumMediaMenuItem.Size = new System.Drawing.Size(201, 22);
            this.ZXSpectrumMediaMenuItem.Text = "Media";
            this.ZXSpectrumMediaMenuItem.DropDownOpened += new System.EventHandler(this.ZXSpectrumMediaMenuItem_DropDownOpened);
            // 
            // ZXSpectrumTapesSubMenu
            // 
            this.ZXSpectrumTapesSubMenu.DropDownItems.AddRange(new System.Windows.Forms.ToolStripItem[] {
            this.zxt1ToolStripMenuItem});
            this.ZXSpectrumTapesSubMenu.Name = "ZXSpectrumTapesSubMenu";
<<<<<<< HEAD
            this.ZXSpectrumTapesSubMenu.Size = new System.Drawing.Size(159, 22);
=======
            this.ZXSpectrumTapesSubMenu.Size = new System.Drawing.Size(105, 22);
>>>>>>> 95e565c5
            this.ZXSpectrumTapesSubMenu.Text = "Tapes";
            this.ZXSpectrumTapesSubMenu.DropDownOpened += new System.EventHandler(this.ZXSpectrumTapesSubMenu_DropDownOpened);
            // 
            // zxt1ToolStripMenuItem
            // 
            this.zxt1ToolStripMenuItem.Name = "zxt1ToolStripMenuItem";
            this.zxt1ToolStripMenuItem.Size = new System.Drawing.Size(94, 22);
            this.zxt1ToolStripMenuItem.Text = "zxt1";
            // 
            // ZXSpectrumDisksSubMenu
            // 
            this.ZXSpectrumDisksSubMenu.DropDownItems.AddRange(new System.Windows.Forms.ToolStripItem[] {
            this.zxt2ToolStripMenuItem});
            this.ZXSpectrumDisksSubMenu.Name = "ZXSpectrumDisksSubMenu";
<<<<<<< HEAD
            this.ZXSpectrumDisksSubMenu.Size = new System.Drawing.Size(159, 22);
=======
            this.ZXSpectrumDisksSubMenu.Size = new System.Drawing.Size(105, 22);
>>>>>>> 95e565c5
            this.ZXSpectrumDisksSubMenu.Text = "Disks";
            this.ZXSpectrumDisksSubMenu.DropDownOpened += new System.EventHandler(this.ZXSpectrumDisksSubMenu_DropDownOpened);
            // 
            // zxt2ToolStripMenuItem
            // 
            this.zxt2ToolStripMenuItem.Name = "zxt2ToolStripMenuItem";
            this.zxt2ToolStripMenuItem.Size = new System.Drawing.Size(94, 22);
            this.zxt2ToolStripMenuItem.Text = "zxt2";
            // 
<<<<<<< HEAD
            // ZXSpectrumExportSnapshotMenuItemMenuItem
            // 
            this.ZXSpectrumExportSnapshotMenuItemMenuItem.Name = "ZXSpectrumExportSnapshotMenuItemMenuItem";
            this.ZXSpectrumExportSnapshotMenuItemMenuItem.Size = new System.Drawing.Size(159, 22);
            this.ZXSpectrumExportSnapshotMenuItemMenuItem.Text = "Export Snapshot";
            this.ZXSpectrumExportSnapshotMenuItemMenuItem.Click += new System.EventHandler(this.ZXSpectrumExportSnapshotMenuItemMenuItem_Click);
=======
            // amstradCPCToolStripMenuItem
            // 
            this.amstradCPCToolStripMenuItem.DropDownItems.AddRange(new System.Windows.Forms.ToolStripItem[] {
            this.amstradCPCCoreEmulationSettingsToolStripMenuItem,
            this.AmstradCPCAudioSettingsToolStripMenuItem,
            this.AmstradCPCNonSyncSettingsToolStripMenuItem,
            this.AmstradCPCPokeMemoryToolStripMenuItem,
            this.AmstradCPCMediaToolStripMenuItem});
            this.amstradCPCToolStripMenuItem.Name = "amstradCPCToolStripMenuItem";
            this.amstradCPCToolStripMenuItem.Size = new System.Drawing.Size(90, 19);
            this.amstradCPCToolStripMenuItem.Text = "Amstrad CPC";
            // 
            // amstradCPCCoreEmulationSettingsToolStripMenuItem
            // 
            this.amstradCPCCoreEmulationSettingsToolStripMenuItem.Name = "amstradCPCCoreEmulationSettingsToolStripMenuItem";
            this.amstradCPCCoreEmulationSettingsToolStripMenuItem.Size = new System.Drawing.Size(201, 22);
            this.amstradCPCCoreEmulationSettingsToolStripMenuItem.Text = "Core Emulation Settings";
            this.amstradCPCCoreEmulationSettingsToolStripMenuItem.Click += new System.EventHandler(this.amstradCPCCoreEmulationSettingsToolStripMenuItem_Click);
            // 
            // AmstradCPCAudioSettingsToolStripMenuItem
            // 
            this.AmstradCPCAudioSettingsToolStripMenuItem.Name = "AmstradCPCAudioSettingsToolStripMenuItem";
            this.AmstradCPCAudioSettingsToolStripMenuItem.Size = new System.Drawing.Size(201, 22);
            this.AmstradCPCAudioSettingsToolStripMenuItem.Text = "Audio Settings";
            this.AmstradCPCAudioSettingsToolStripMenuItem.Click += new System.EventHandler(this.AmstradCPCAudioSettingsToolStripMenuItem_Click);
            // 
            // AmstradCPCPokeMemoryToolStripMenuItem
            // 
            this.AmstradCPCPokeMemoryToolStripMenuItem.Name = "AmstradCPCPokeMemoryToolStripMenuItem";
            this.AmstradCPCPokeMemoryToolStripMenuItem.Size = new System.Drawing.Size(201, 22);
            this.AmstradCPCPokeMemoryToolStripMenuItem.Text = "POKE Memory";
            this.AmstradCPCPokeMemoryToolStripMenuItem.Click += new System.EventHandler(this.AmstradCPCPokeMemoryToolStripMenuItem_Click);
            // 
            // AmstradCPCMediaToolStripMenuItem
            // 
            this.AmstradCPCMediaToolStripMenuItem.DropDownItems.AddRange(new System.Windows.Forms.ToolStripItem[] {
            this.AmstradCPCTapesSubMenu,
            this.AmstradCPCDisksSubMenu});
            this.AmstradCPCMediaToolStripMenuItem.Name = "AmstradCPCMediaToolStripMenuItem";
            this.AmstradCPCMediaToolStripMenuItem.Size = new System.Drawing.Size(201, 22);
            this.AmstradCPCMediaToolStripMenuItem.Text = "Media";
            this.AmstradCPCMediaToolStripMenuItem.DropDownOpened += new System.EventHandler(this.AmstradCPCMediaToolStripMenuItem_DropDownOpened);
            // 
            // AmstradCPCTapesSubMenu
            // 
            this.AmstradCPCTapesSubMenu.DropDownItems.AddRange(new System.Windows.Forms.ToolStripItem[] {
            this.cpct1ToolStripMenuItem});
            this.AmstradCPCTapesSubMenu.Name = "AmstradCPCTapesSubMenu";
            this.AmstradCPCTapesSubMenu.Size = new System.Drawing.Size(105, 22);
            this.AmstradCPCTapesSubMenu.Text = "Tapes";
            this.AmstradCPCTapesSubMenu.DropDownOpened += new System.EventHandler(this.AmstradCPCTapesSubMenu_DropDownOpened);
            // 
            // cpct1ToolStripMenuItem
            // 
            this.cpct1ToolStripMenuItem.Name = "cpct1ToolStripMenuItem";
            this.cpct1ToolStripMenuItem.Size = new System.Drawing.Size(103, 22);
            this.cpct1ToolStripMenuItem.Text = "cpct1";
            // 
            // AmstradCPCDisksSubMenu
            // 
            this.AmstradCPCDisksSubMenu.DropDownItems.AddRange(new System.Windows.Forms.ToolStripItem[] {
            this.cpcd1ToolStripMenuItem});
            this.AmstradCPCDisksSubMenu.Name = "AmstradCPCDisksSubMenu";
            this.AmstradCPCDisksSubMenu.Size = new System.Drawing.Size(105, 22);
            this.AmstradCPCDisksSubMenu.Text = "Disks";
            this.AmstradCPCDisksSubMenu.DropDownOpened += new System.EventHandler(this.AmstradCPCDisksSubMenu_DropDownOpened);
            // 
            // cpcd1ToolStripMenuItem
            // 
            this.cpcd1ToolStripMenuItem.Name = "cpcd1ToolStripMenuItem";
            this.cpcd1ToolStripMenuItem.Size = new System.Drawing.Size(106, 22);
            this.cpcd1ToolStripMenuItem.Text = "cpcd1";
>>>>>>> 95e565c5
            // 
            // Atari7800HawkCoreMenuItem
            // 
            this.Atari7800HawkCoreMenuItem.Name = "Atari7800HawkCoreMenuItem";
            this.Atari7800HawkCoreMenuItem.Size = new System.Drawing.Size(153, 22);
            this.Atari7800HawkCoreMenuItem.Text = "Atari7800Hawk";
            // 
            // MainStatusBar
            // 
            this.MainStatusBar.ClickThrough = true;
            this.MainStatusBar.Items.AddRange(new System.Windows.Forms.ToolStripItem[] {
            this.DumpStatusButton,
            this.EmuStatus,
            this.PlayRecordStatusButton,
            this.PauseStatusButton,
            this.RebootStatusBarIcon,
            this.AVIStatusLabel,
            this.LedLightStatusLabel,
            this.SaveSlotsStatusLabel,
            this.Slot1StatusButton,
            this.Slot2StatusButton,
            this.Slot3StatusButton,
            this.Slot4StatusButton,
            this.Slot5StatusButton,
            this.Slot6StatusButton,
            this.Slot7StatusButton,
            this.Slot8StatusButton,
            this.Slot9StatusButton,
            this.Slot0StatusButton,
            this.CheatStatusButton,
            this.KeyPriorityStatusLabel,
            this.CoreNameStatusBarButton,
            this.ProfileFirstBootLabel,
            this.LinkConnectStatusBarButton,
            this.UpdateNotification});
            this.MainStatusBar.Location = new System.Drawing.Point(0, 386);
            this.MainStatusBar.Name = "MainStatusBar";
            this.MainStatusBar.ShowItemToolTips = true;
            this.MainStatusBar.Size = new System.Drawing.Size(470, 22);
            this.MainStatusBar.SizingGrip = false;
            this.MainStatusBar.TabIndex = 1;
            this.MainStatusBar.Text = "0";
            // 
            // DumpStatusButton
            // 
            this.DumpStatusButton.DisplayStyle = System.Windows.Forms.ToolStripItemDisplayStyle.Image;
            this.DumpStatusButton.Image = global::BizHawk.Client.EmuHawk.Properties.Resources.Blank;
            this.DumpStatusButton.ImageTransparentColor = System.Drawing.Color.Magenta;
            this.DumpStatusButton.Name = "DumpStatusButton";
            this.DumpStatusButton.ShowDropDownArrow = false;
            this.DumpStatusButton.Size = new System.Drawing.Size(20, 20);
            this.DumpStatusButton.Text = "No ROM loaded";
            this.DumpStatusButton.Click += new System.EventHandler(this.DumpStatusButton_Click);
            // 
            // EmuStatus
            // 
            this.EmuStatus.Name = "EmuStatus";
            this.EmuStatus.Size = new System.Drawing.Size(0, 17);
            // 
            // PlayRecordStatusButton
            // 
            this.PlayRecordStatusButton.DisplayStyle = System.Windows.Forms.ToolStripItemDisplayStyle.Image;
            this.PlayRecordStatusButton.Image = global::BizHawk.Client.EmuHawk.Properties.Resources.Blank;
            this.PlayRecordStatusButton.ImageTransparentColor = System.Drawing.Color.Magenta;
            this.PlayRecordStatusButton.Name = "PlayRecordStatusButton";
            this.PlayRecordStatusButton.ShowDropDownArrow = false;
            this.PlayRecordStatusButton.Size = new System.Drawing.Size(20, 20);
            this.PlayRecordStatusButton.Text = "No movie is active";
            // 
            // PauseStatusButton
            // 
            this.PauseStatusButton.Alignment = System.Windows.Forms.ToolStripItemAlignment.Right;
            this.PauseStatusButton.DisplayStyle = System.Windows.Forms.ToolStripItemDisplayStyle.Image;
            this.PauseStatusButton.Image = global::BizHawk.Client.EmuHawk.Properties.Resources.Blank;
            this.PauseStatusButton.ImageTransparentColor = System.Drawing.Color.Magenta;
            this.PauseStatusButton.Name = "PauseStatusButton";
            this.PauseStatusButton.ShowDropDownArrow = false;
            this.PauseStatusButton.Size = new System.Drawing.Size(20, 20);
            this.PauseStatusButton.Text = "toolStripDropDownButton1";
            this.PauseStatusButton.ToolTipText = "Emulator is paused";
            this.PauseStatusButton.Click += new System.EventHandler(this.PauseMenuItem_Click);
            // 
            // RebootStatusBarIcon
            // 
            this.RebootStatusBarIcon.DisplayStyle = System.Windows.Forms.ToolStripItemDisplayStyle.Image;
            this.RebootStatusBarIcon.Image = global::BizHawk.Client.EmuHawk.Properties.Resources.reboot;
            this.RebootStatusBarIcon.Name = "RebootStatusBarIcon";
            this.RebootStatusBarIcon.RightToLeft = System.Windows.Forms.RightToLeft.No;
            this.RebootStatusBarIcon.Size = new System.Drawing.Size(16, 17);
            this.RebootStatusBarIcon.Text = "Reboot";
            this.RebootStatusBarIcon.ToolTipText = "A reboot of the core is needed for a setting change to take effect";
            this.RebootStatusBarIcon.Click += new System.EventHandler(this.PowerMenuItem_Click);
            // 
            // AVIStatusLabel
            // 
            this.AVIStatusLabel.DisplayStyle = System.Windows.Forms.ToolStripItemDisplayStyle.Image;
            this.AVIStatusLabel.Image = global::BizHawk.Client.EmuHawk.Properties.Resources.Blank;
            this.AVIStatusLabel.Name = "AVIStatusLabel";
            this.AVIStatusLabel.Size = new System.Drawing.Size(16, 17);
            this.AVIStatusLabel.Text = "AVI Capture";
            // 
            // LedLightStatusLabel
            // 
            this.LedLightStatusLabel.Image = global::BizHawk.Client.EmuHawk.Properties.Resources.LightOff;
            this.LedLightStatusLabel.Name = "LedLightStatusLabel";
            this.LedLightStatusLabel.Size = new System.Drawing.Size(16, 17);
            this.LedLightStatusLabel.ToolTipText = "Disk Drive LED Light";
            // 
            // SaveSlotsStatusLabel
            // 
            this.SaveSlotsStatusLabel.BackColor = System.Drawing.SystemColors.Control;
            this.SaveSlotsStatusLabel.Name = "SaveSlotsStatusLabel";
            this.SaveSlotsStatusLabel.Size = new System.Drawing.Size(58, 17);
            this.SaveSlotsStatusLabel.Text = "Save slots";
            // 
            // Slot1StatusButton
            // 
            this.Slot1StatusButton.Name = "Slot1StatusButton";
            this.Slot1StatusButton.Size = new System.Drawing.Size(13, 17);
            this.Slot1StatusButton.Text = "1";
            this.Slot1StatusButton.ToolTipText = "Save slot 1";
            this.Slot1StatusButton.MouseUp += new System.Windows.Forms.MouseEventHandler(this.SlotStatusButtons_MouseUp);
            // 
            // Slot2StatusButton
            // 
            this.Slot2StatusButton.Name = "Slot2StatusButton";
            this.Slot2StatusButton.Size = new System.Drawing.Size(13, 17);
            this.Slot2StatusButton.Text = "2";
            this.Slot2StatusButton.ToolTipText = "Save slot 2";
            this.Slot2StatusButton.MouseUp += new System.Windows.Forms.MouseEventHandler(this.SlotStatusButtons_MouseUp);
            // 
            // Slot3StatusButton
            // 
            this.Slot3StatusButton.Name = "Slot3StatusButton";
            this.Slot3StatusButton.Size = new System.Drawing.Size(13, 17);
            this.Slot3StatusButton.Text = "3";
            this.Slot3StatusButton.ToolTipText = "Save slot 3";
            this.Slot3StatusButton.MouseUp += new System.Windows.Forms.MouseEventHandler(this.SlotStatusButtons_MouseUp);
            // 
            // Slot4StatusButton
            // 
            this.Slot4StatusButton.Name = "Slot4StatusButton";
            this.Slot4StatusButton.Size = new System.Drawing.Size(13, 17);
            this.Slot4StatusButton.Text = "4";
            this.Slot4StatusButton.ToolTipText = "Save slot 4";
            this.Slot4StatusButton.MouseUp += new System.Windows.Forms.MouseEventHandler(this.SlotStatusButtons_MouseUp);
            // 
            // Slot5StatusButton
            // 
            this.Slot5StatusButton.Name = "Slot5StatusButton";
            this.Slot5StatusButton.Size = new System.Drawing.Size(13, 17);
            this.Slot5StatusButton.Text = "5";
            this.Slot5StatusButton.ToolTipText = "Save slot 5";
            this.Slot5StatusButton.MouseUp += new System.Windows.Forms.MouseEventHandler(this.SlotStatusButtons_MouseUp);
            // 
            // Slot6StatusButton
            // 
            this.Slot6StatusButton.Name = "Slot6StatusButton";
            this.Slot6StatusButton.Size = new System.Drawing.Size(13, 17);
            this.Slot6StatusButton.Text = "6";
            this.Slot6StatusButton.ToolTipText = "Save slot 6";
            this.Slot6StatusButton.MouseUp += new System.Windows.Forms.MouseEventHandler(this.SlotStatusButtons_MouseUp);
            // 
            // Slot7StatusButton
            // 
            this.Slot7StatusButton.Name = "Slot7StatusButton";
            this.Slot7StatusButton.Size = new System.Drawing.Size(13, 17);
            this.Slot7StatusButton.Text = "7";
            this.Slot7StatusButton.ToolTipText = "Save slot 7";
            this.Slot7StatusButton.MouseUp += new System.Windows.Forms.MouseEventHandler(this.SlotStatusButtons_MouseUp);
            // 
            // Slot8StatusButton
            // 
            this.Slot8StatusButton.Name = "Slot8StatusButton";
            this.Slot8StatusButton.Size = new System.Drawing.Size(13, 17);
            this.Slot8StatusButton.Text = "8";
            this.Slot8StatusButton.ToolTipText = "Save slot 8";
            this.Slot8StatusButton.MouseUp += new System.Windows.Forms.MouseEventHandler(this.SlotStatusButtons_MouseUp);
            // 
            // Slot9StatusButton
            // 
            this.Slot9StatusButton.Name = "Slot9StatusButton";
            this.Slot9StatusButton.Size = new System.Drawing.Size(13, 17);
            this.Slot9StatusButton.Text = "9";
            this.Slot9StatusButton.ToolTipText = "Save slot 9";
            this.Slot9StatusButton.MouseUp += new System.Windows.Forms.MouseEventHandler(this.SlotStatusButtons_MouseUp);
            // 
            // Slot0StatusButton
            // 
            this.Slot0StatusButton.Name = "Slot0StatusButton";
            this.Slot0StatusButton.Size = new System.Drawing.Size(13, 17);
            this.Slot0StatusButton.Text = "0";
            this.Slot0StatusButton.ToolTipText = "Save slot 0";
            this.Slot0StatusButton.MouseUp += new System.Windows.Forms.MouseEventHandler(this.SlotStatusButtons_MouseUp);
            // 
            // CheatStatusButton
            // 
            this.CheatStatusButton.Name = "CheatStatusButton";
            this.CheatStatusButton.Size = new System.Drawing.Size(0, 17);
            this.CheatStatusButton.Click += new System.EventHandler(this.FreezeStatus_Click);
            // 
            // KeyPriorityStatusLabel
            // 
            this.KeyPriorityStatusLabel.DisplayStyle = System.Windows.Forms.ToolStripItemDisplayStyle.Image;
            this.KeyPriorityStatusLabel.Image = global::BizHawk.Client.EmuHawk.Properties.Resources.Both;
            this.KeyPriorityStatusLabel.Margin = new System.Windows.Forms.Padding(5, 3, 5, 0);
            this.KeyPriorityStatusLabel.Name = "KeyPriorityStatusLabel";
            this.KeyPriorityStatusLabel.Size = new System.Drawing.Size(16, 19);
            this.KeyPriorityStatusLabel.Text = "KeyPriority";
            this.KeyPriorityStatusLabel.Click += new System.EventHandler(this.KeyPriorityStatusLabel_Click);
            // 
            // CoreNameStatusBarButton
            // 
            this.CoreNameStatusBarButton.Image = global::BizHawk.Client.EmuHawk.Properties.Resources.CorpHawkSmall;
            this.CoreNameStatusBarButton.Name = "CoreNameStatusBarButton";
            this.CoreNameStatusBarButton.Size = new System.Drawing.Size(71, 17);
            this.CoreNameStatusBarButton.Text = "Neshawk";
            // 
            // ProfileFirstBootLabel
            // 
            this.ProfileFirstBootLabel.AutoToolTip = true;
            this.ProfileFirstBootLabel.DisplayStyle = System.Windows.Forms.ToolStripItemDisplayStyle.Image;
            this.ProfileFirstBootLabel.Image = global::BizHawk.Client.EmuHawk.Properties.Resources.user_blue_small;
            this.ProfileFirstBootLabel.Name = "ProfileFirstBootLabel";
            this.ProfileFirstBootLabel.Size = new System.Drawing.Size(16, 17);
            this.ProfileFirstBootLabel.Text = "ProfileFirstBootLabel";
            this.ProfileFirstBootLabel.ToolTipText = "Set up your profile before use";
            this.ProfileFirstBootLabel.Visible = false;
            this.ProfileFirstBootLabel.Click += new System.EventHandler(this.ProfileFirstBootLabel_Click);
            // 
            // LinkConnectStatusBarButton
            // 
            this.LinkConnectStatusBarButton.DisplayStyle = System.Windows.Forms.ToolStripItemDisplayStyle.Image;
            this.LinkConnectStatusBarButton.Image = global::BizHawk.Client.EmuHawk.Properties.Resources.connect_16x16;
            this.LinkConnectStatusBarButton.Name = "LinkConnectStatusBarButton";
            this.LinkConnectStatusBarButton.Size = new System.Drawing.Size(16, 17);
            this.LinkConnectStatusBarButton.Text = "Link connection is currently enabled";
            this.LinkConnectStatusBarButton.ToolTipText = "Link connection is currently enabled";
            // 
            // UpdateNotification
            // 
            this.UpdateNotification.IsLink = true;
            this.UpdateNotification.LinkColor = System.Drawing.Color.Red;
            this.UpdateNotification.Name = "UpdateNotification";
            this.UpdateNotification.Size = new System.Drawing.Size(46, 17);
            this.UpdateNotification.Spring = true;
            this.UpdateNotification.Text = "New version available!";
            this.UpdateNotification.TextAlign = System.Drawing.ContentAlignment.MiddleRight;
            this.UpdateNotification.Click += new System.EventHandler(this.UpdateNotification_Click);
            // 
            // MainFormContextMenu
            // 
            this.MainFormContextMenu.Items.AddRange(new System.Windows.Forms.ToolStripItem[] {
            this.OpenRomContextMenuItem,
            this.LoadLastRomContextMenuItem,
            this.StopAVContextMenuItem,
            this.ContextSeparator_AfterROM,
            this.RecordMovieContextMenuItem,
            this.PlayMovieContextMenuItem,
            this.RestartMovieContextMenuItem,
            this.StopMovieContextMenuItem,
            this.LoadLastMovieContextMenuItem,
            this.BackupMovieContextMenuItem,
            this.StopNoSaveContextMenuItem,
            this.ViewSubtitlesContextMenuItem,
            this.AddSubtitleContextMenuItem,
            this.ViewCommentsContextMenuItem,
            this.SaveMovieContextMenuItem,
            this.SaveMovieAsContextMenuItem,
            this.ContextSeparator_AfterMovie,
            this.UndoSavestateContextMenuItem,
            this.ContextSeparator_AfterUndo,
            this.ConfigContextMenuItem,
            this.ScreenshotContextMenuItem,
            this.CloseRomContextMenuItem,
            this.ClearSRAMContextMenuItem,
            this.ShowMenuContextMenuSeparator,
            this.ShowMenuContextMenuItem});
            this.MainFormContextMenu.Name = "contextMenuStrip1";
            this.MainFormContextMenu.Size = new System.Drawing.Size(217, 490);
            this.MainFormContextMenu.Closing += new System.Windows.Forms.ToolStripDropDownClosingEventHandler(this.MainFormContextMenu_Closing);
            this.MainFormContextMenu.Opening += new System.ComponentModel.CancelEventHandler(this.MainFormContextMenu_Opening);
            // 
            // OpenRomContextMenuItem
            // 
            this.OpenRomContextMenuItem.Image = global::BizHawk.Client.EmuHawk.Properties.Resources.OpenFile;
            this.OpenRomContextMenuItem.Name = "OpenRomContextMenuItem";
            this.OpenRomContextMenuItem.Size = new System.Drawing.Size(216, 22);
            this.OpenRomContextMenuItem.Text = "Open Rom";
            this.OpenRomContextMenuItem.Click += new System.EventHandler(this.OpenRomMenuItem_Click);
            // 
            // LoadLastRomContextMenuItem
            // 
            this.LoadLastRomContextMenuItem.Image = global::BizHawk.Client.EmuHawk.Properties.Resources.Recent;
            this.LoadLastRomContextMenuItem.Name = "LoadLastRomContextMenuItem";
            this.LoadLastRomContextMenuItem.Size = new System.Drawing.Size(216, 22);
            this.LoadLastRomContextMenuItem.Text = "Load Last ROM";
            this.LoadLastRomContextMenuItem.Click += new System.EventHandler(this.LoadLastRomContextMenuItem_Click);
            // 
            // StopAVContextMenuItem
            // 
            this.StopAVContextMenuItem.Image = global::BizHawk.Client.EmuHawk.Properties.Resources.Stop;
            this.StopAVContextMenuItem.Name = "StopAVContextMenuItem";
            this.StopAVContextMenuItem.Size = new System.Drawing.Size(216, 22);
            this.StopAVContextMenuItem.Text = "Stop AVI/WAV";
            this.StopAVContextMenuItem.Click += new System.EventHandler(this.StopAVMenuItem_Click);
            // 
            // ContextSeparator_AfterROM
            // 
            this.ContextSeparator_AfterROM.Name = "ContextSeparator_AfterROM";
            this.ContextSeparator_AfterROM.Size = new System.Drawing.Size(213, 6);
            // 
            // RecordMovieContextMenuItem
            // 
            this.RecordMovieContextMenuItem.Image = global::BizHawk.Client.EmuHawk.Properties.Resources.RecordHS;
            this.RecordMovieContextMenuItem.Name = "RecordMovieContextMenuItem";
            this.RecordMovieContextMenuItem.Size = new System.Drawing.Size(216, 22);
            this.RecordMovieContextMenuItem.Text = "Record Movie";
            this.RecordMovieContextMenuItem.Click += new System.EventHandler(this.RecordMovieMenuItem_Click);
            // 
            // PlayMovieContextMenuItem
            // 
            this.PlayMovieContextMenuItem.Image = global::BizHawk.Client.EmuHawk.Properties.Resources.Play;
            this.PlayMovieContextMenuItem.Name = "PlayMovieContextMenuItem";
            this.PlayMovieContextMenuItem.Size = new System.Drawing.Size(216, 22);
            this.PlayMovieContextMenuItem.Text = "Play Movie";
            this.PlayMovieContextMenuItem.Click += new System.EventHandler(this.PlayMovieMenuItem_Click);
            // 
            // RestartMovieContextMenuItem
            // 
            this.RestartMovieContextMenuItem.Image = global::BizHawk.Client.EmuHawk.Properties.Resources.restart;
            this.RestartMovieContextMenuItem.Name = "RestartMovieContextMenuItem";
            this.RestartMovieContextMenuItem.Size = new System.Drawing.Size(216, 22);
            this.RestartMovieContextMenuItem.Text = "Restart Movie";
            this.RestartMovieContextMenuItem.Click += new System.EventHandler(this.PlayFromBeginningMenuItem_Click);
            // 
            // StopMovieContextMenuItem
            // 
            this.StopMovieContextMenuItem.Image = global::BizHawk.Client.EmuHawk.Properties.Resources.Stop;
            this.StopMovieContextMenuItem.Name = "StopMovieContextMenuItem";
            this.StopMovieContextMenuItem.Size = new System.Drawing.Size(216, 22);
            this.StopMovieContextMenuItem.Text = "Stop Movie";
            this.StopMovieContextMenuItem.Click += new System.EventHandler(this.StopMovieMenuItem_Click);
            // 
            // LoadLastMovieContextMenuItem
            // 
            this.LoadLastMovieContextMenuItem.Image = global::BizHawk.Client.EmuHawk.Properties.Resources.Recent;
            this.LoadLastMovieContextMenuItem.Name = "LoadLastMovieContextMenuItem";
            this.LoadLastMovieContextMenuItem.Size = new System.Drawing.Size(216, 22);
            this.LoadLastMovieContextMenuItem.Text = "Load Last Movie";
            this.LoadLastMovieContextMenuItem.Click += new System.EventHandler(this.LoadLastMovieContextMenuItem_Click);
            // 
            // BackupMovieContextMenuItem
            // 
            this.BackupMovieContextMenuItem.Name = "BackupMovieContextMenuItem";
            this.BackupMovieContextMenuItem.Size = new System.Drawing.Size(216, 22);
            this.BackupMovieContextMenuItem.Text = "Backup Movie";
            this.BackupMovieContextMenuItem.Click += new System.EventHandler(this.BackupMovieContextMenuItem_Click);
            // 
            // StopNoSaveContextMenuItem
            // 
            this.StopNoSaveContextMenuItem.Image = global::BizHawk.Client.EmuHawk.Properties.Resources.Stop;
            this.StopNoSaveContextMenuItem.Name = "StopNoSaveContextMenuItem";
            this.StopNoSaveContextMenuItem.Size = new System.Drawing.Size(216, 22);
            this.StopNoSaveContextMenuItem.Text = "Stop Movie without Saving";
            this.StopNoSaveContextMenuItem.Click += new System.EventHandler(this.StopMovieWithoutSavingMenuItem_Click);
            // 
            // ViewSubtitlesContextMenuItem
            // 
            this.ViewSubtitlesContextMenuItem.Name = "ViewSubtitlesContextMenuItem";
            this.ViewSubtitlesContextMenuItem.Size = new System.Drawing.Size(216, 22);
            this.ViewSubtitlesContextMenuItem.Text = "View Subtitles";
            this.ViewSubtitlesContextMenuItem.Click += new System.EventHandler(this.ViewSubtitlesContextMenuItem_Click);
            // 
            // AddSubtitleContextMenuItem
            // 
            this.AddSubtitleContextMenuItem.Name = "AddSubtitleContextMenuItem";
            this.AddSubtitleContextMenuItem.Size = new System.Drawing.Size(216, 22);
            this.AddSubtitleContextMenuItem.Text = "Add Subtitle";
            this.AddSubtitleContextMenuItem.Click += new System.EventHandler(this.AddSubtitleContextMenuItem_Click);
            // 
            // ViewCommentsContextMenuItem
            // 
            this.ViewCommentsContextMenuItem.Name = "ViewCommentsContextMenuItem";
            this.ViewCommentsContextMenuItem.Size = new System.Drawing.Size(216, 22);
            this.ViewCommentsContextMenuItem.Text = "View Comments";
            this.ViewCommentsContextMenuItem.Click += new System.EventHandler(this.ViewCommentsContextMenuItem_Click);
            // 
            // SaveMovieContextMenuItem
            // 
            this.SaveMovieContextMenuItem.Image = global::BizHawk.Client.EmuHawk.Properties.Resources.SaveAs;
            this.SaveMovieContextMenuItem.Name = "SaveMovieContextMenuItem";
            this.SaveMovieContextMenuItem.Size = new System.Drawing.Size(216, 22);
            this.SaveMovieContextMenuItem.Text = "Save Movie";
            this.SaveMovieContextMenuItem.Click += new System.EventHandler(this.SaveMovieMenuItem_Click);
            // 
            // SaveMovieAsContextMenuItem
            // 
            this.SaveMovieAsContextMenuItem.Image = global::BizHawk.Client.EmuHawk.Properties.Resources.SaveAs;
            this.SaveMovieAsContextMenuItem.Name = "SaveMovieAsContextMenuItem";
            this.SaveMovieAsContextMenuItem.Size = new System.Drawing.Size(216, 22);
            this.SaveMovieAsContextMenuItem.Text = "Save Movie As...";
            this.SaveMovieAsContextMenuItem.Click += new System.EventHandler(this.SaveMovieAsMenuItem_Click);
            // 
            // ContextSeparator_AfterMovie
            // 
            this.ContextSeparator_AfterMovie.Name = "ContextSeparator_AfterMovie";
            this.ContextSeparator_AfterMovie.Size = new System.Drawing.Size(213, 6);
            // 
            // UndoSavestateContextMenuItem
            // 
            this.UndoSavestateContextMenuItem.Image = global::BizHawk.Client.EmuHawk.Properties.Resources.undo;
            this.UndoSavestateContextMenuItem.Name = "UndoSavestateContextMenuItem";
            this.UndoSavestateContextMenuItem.Size = new System.Drawing.Size(216, 22);
            this.UndoSavestateContextMenuItem.Text = "Undo Savestate";
            this.UndoSavestateContextMenuItem.Click += new System.EventHandler(this.UndoSavestateContextMenuItem_Click);
            // 
            // ContextSeparator_AfterUndo
            // 
            this.ContextSeparator_AfterUndo.Name = "ContextSeparator_AfterUndo";
            this.ContextSeparator_AfterUndo.Size = new System.Drawing.Size(213, 6);
            // 
            // ConfigContextMenuItem
            // 
            this.ConfigContextMenuItem.DropDownItems.AddRange(new System.Windows.Forms.ToolStripItem[] {
            this.toolStripMenuItem6,
            this.toolStripMenuItem7,
            this.toolStripMenuItem8,
            this.toolStripMenuItem9,
            this.toolStripMenuItem10,
            this.toolStripMenuItem11,
            this.toolStripMenuItem12,
            this.toolStripMenuItem13,
            this.toolStripMenuItem14,
            this.toolStripMenuItem15,
            this.customizeToolStripMenuItem,
            this.toolStripSeparator30,
            this.SavestateTypeContextSubMenu,
            this.toolStripSeparator37,
            this.toolStripMenuItem66,
            this.toolStripMenuItem67});
            this.ConfigContextMenuItem.Name = "ConfigContextMenuItem";
            this.ConfigContextMenuItem.Size = new System.Drawing.Size(216, 22);
            this.ConfigContextMenuItem.Text = "Config";
            // 
            // toolStripMenuItem6
            // 
            this.toolStripMenuItem6.Image = global::BizHawk.Client.EmuHawk.Properties.Resources.GameController;
            this.toolStripMenuItem6.Name = "toolStripMenuItem6";
            this.toolStripMenuItem6.Size = new System.Drawing.Size(159, 22);
            this.toolStripMenuItem6.Text = "&Controllers...";
            this.toolStripMenuItem6.Click += new System.EventHandler(this.ControllersMenuItem_Click);
            // 
            // toolStripMenuItem7
            // 
            this.toolStripMenuItem7.Image = global::BizHawk.Client.EmuHawk.Properties.Resources.HotKeys;
            this.toolStripMenuItem7.Name = "toolStripMenuItem7";
            this.toolStripMenuItem7.Size = new System.Drawing.Size(159, 22);
            this.toolStripMenuItem7.Text = "&Hotkeys...";
            this.toolStripMenuItem7.Click += new System.EventHandler(this.HotkeysMenuItem_Click);
            // 
            // toolStripMenuItem8
            // 
            this.toolStripMenuItem8.Image = ((System.Drawing.Image)(resources.GetObject("toolStripMenuItem8.Image")));
            this.toolStripMenuItem8.Name = "toolStripMenuItem8";
            this.toolStripMenuItem8.Size = new System.Drawing.Size(159, 22);
            this.toolStripMenuItem8.Text = "Display...";
            this.toolStripMenuItem8.Click += new System.EventHandler(this.DisplayConfigMenuItem_Click);
            // 
            // toolStripMenuItem9
            // 
            this.toolStripMenuItem9.Image = global::BizHawk.Client.EmuHawk.Properties.Resources.AudioHS;
            this.toolStripMenuItem9.Name = "toolStripMenuItem9";
            this.toolStripMenuItem9.Size = new System.Drawing.Size(159, 22);
            this.toolStripMenuItem9.Text = "&Sound...";
            this.toolStripMenuItem9.Click += new System.EventHandler(this.SoundMenuItem_Click);
            // 
            // toolStripMenuItem10
            // 
            this.toolStripMenuItem10.Image = global::BizHawk.Client.EmuHawk.Properties.Resources.CopyFolderHS;
            this.toolStripMenuItem10.Name = "toolStripMenuItem10";
            this.toolStripMenuItem10.Size = new System.Drawing.Size(159, 22);
            this.toolStripMenuItem10.Text = "Paths...";
            this.toolStripMenuItem10.Click += new System.EventHandler(this.PathsMenuItem_Click);
            // 
            // toolStripMenuItem11
            // 
            this.toolStripMenuItem11.Image = ((System.Drawing.Image)(resources.GetObject("toolStripMenuItem11.Image")));
            this.toolStripMenuItem11.Name = "toolStripMenuItem11";
            this.toolStripMenuItem11.Size = new System.Drawing.Size(159, 22);
            this.toolStripMenuItem11.Text = "&Firmwares...";
            this.toolStripMenuItem11.Click += new System.EventHandler(this.FirmwaresMenuItem_Click);
            // 
            // toolStripMenuItem12
            // 
            this.toolStripMenuItem12.Image = global::BizHawk.Client.EmuHawk.Properties.Resources.MessageConfig;
            this.toolStripMenuItem12.Name = "toolStripMenuItem12";
            this.toolStripMenuItem12.Size = new System.Drawing.Size(159, 22);
            this.toolStripMenuItem12.Text = "&Messages...";
            this.toolStripMenuItem12.Click += new System.EventHandler(this.MessagesMenuItem_Click);
            // 
            // toolStripMenuItem13
            // 
            this.toolStripMenuItem13.Image = global::BizHawk.Client.EmuHawk.Properties.Resources.Lightning;
            this.toolStripMenuItem13.Name = "toolStripMenuItem13";
            this.toolStripMenuItem13.Size = new System.Drawing.Size(159, 22);
            this.toolStripMenuItem13.Text = "&Autofire...";
            this.toolStripMenuItem13.Click += new System.EventHandler(this.AutofireMenuItem_Click);
            // 
            // toolStripMenuItem14
            // 
            this.toolStripMenuItem14.Image = global::BizHawk.Client.EmuHawk.Properties.Resources.Previous;
            this.toolStripMenuItem14.Name = "toolStripMenuItem14";
            this.toolStripMenuItem14.Size = new System.Drawing.Size(159, 22);
            this.toolStripMenuItem14.Text = "&Rewind...";
            this.toolStripMenuItem14.Click += new System.EventHandler(this.RewindOptionsMenuItem_Click);
            // 
            // toolStripMenuItem15
            // 
            this.toolStripMenuItem15.Name = "toolStripMenuItem15";
            this.toolStripMenuItem15.Size = new System.Drawing.Size(159, 22);
            this.toolStripMenuItem15.Text = "File Extensions...";
            this.toolStripMenuItem15.Click += new System.EventHandler(this.FileExtensionsMenuItem_Click);
            // 
            // customizeToolStripMenuItem
            // 
            this.customizeToolStripMenuItem.Name = "customizeToolStripMenuItem";
            this.customizeToolStripMenuItem.Size = new System.Drawing.Size(159, 22);
            this.customizeToolStripMenuItem.Text = "Customize...";
            this.customizeToolStripMenuItem.Click += new System.EventHandler(this.CustomizeMenuItem_Click);
            // 
            // toolStripSeparator30
            // 
            this.toolStripSeparator30.Name = "toolStripSeparator30";
            this.toolStripSeparator30.Size = new System.Drawing.Size(156, 6);
            // 
            // SavestateTypeContextSubMenu
            // 
            this.SavestateTypeContextSubMenu.DropDownItems.AddRange(new System.Windows.Forms.ToolStripItem[] {
            this.SavestateTypeDefaultContextMenuItem,
            this.SavestateBinaryContextMenuItem,
            this.SavestateTextContextMenuItem});
            this.SavestateTypeContextSubMenu.Name = "SavestateTypeContextSubMenu";
            this.SavestateTypeContextSubMenu.Size = new System.Drawing.Size(159, 22);
            this.SavestateTypeContextSubMenu.Text = "Savestate Type";
            this.SavestateTypeContextSubMenu.DropDownOpened += new System.EventHandler(this.SavestateTypeContextSubMenu_DropDownOpened);
            // 
            // SavestateTypeDefaultContextMenuItem
            // 
            this.SavestateTypeDefaultContextMenuItem.Name = "SavestateTypeDefaultContextMenuItem";
            this.SavestateTypeDefaultContextMenuItem.Size = new System.Drawing.Size(112, 22);
            this.SavestateTypeDefaultContextMenuItem.Text = "&Default";
            // 
            // SavestateBinaryContextMenuItem
            // 
            this.SavestateBinaryContextMenuItem.Name = "SavestateBinaryContextMenuItem";
            this.SavestateBinaryContextMenuItem.Size = new System.Drawing.Size(112, 22);
            this.SavestateBinaryContextMenuItem.Text = "&Binary";
            // 
            // SavestateTextContextMenuItem
            // 
            this.SavestateTextContextMenuItem.Name = "SavestateTextContextMenuItem";
            this.SavestateTextContextMenuItem.Size = new System.Drawing.Size(112, 22);
            this.SavestateTextContextMenuItem.Text = "&Text";
            // 
            // toolStripSeparator37
            // 
            this.toolStripSeparator37.Name = "toolStripSeparator37";
            this.toolStripSeparator37.Size = new System.Drawing.Size(156, 6);
            // 
            // toolStripMenuItem66
            // 
            this.toolStripMenuItem66.Image = global::BizHawk.Client.EmuHawk.Properties.Resources.Save;
            this.toolStripMenuItem66.Name = "toolStripMenuItem66";
            this.toolStripMenuItem66.Size = new System.Drawing.Size(159, 22);
            this.toolStripMenuItem66.Text = "Save Config";
            this.toolStripMenuItem66.Click += new System.EventHandler(this.SaveConfigMenuItem_Click);
            // 
            // toolStripMenuItem67
            // 
            this.toolStripMenuItem67.Image = global::BizHawk.Client.EmuHawk.Properties.Resources.LoadConfig;
            this.toolStripMenuItem67.Name = "toolStripMenuItem67";
            this.toolStripMenuItem67.Size = new System.Drawing.Size(159, 22);
            this.toolStripMenuItem67.Text = "Load Config";
            this.toolStripMenuItem67.Click += new System.EventHandler(this.LoadConfigMenuItem_Click);
            // 
            // ScreenshotContextMenuItem
            // 
            this.ScreenshotContextMenuItem.Image = global::BizHawk.Client.EmuHawk.Properties.Resources.camera;
            this.ScreenshotContextMenuItem.Name = "ScreenshotContextMenuItem";
            this.ScreenshotContextMenuItem.Size = new System.Drawing.Size(216, 22);
            this.ScreenshotContextMenuItem.Text = "Screenshot";
            this.ScreenshotContextMenuItem.Click += new System.EventHandler(this.ScreenshotMenuItem_Click);
            // 
            // CloseRomContextMenuItem
            // 
            this.CloseRomContextMenuItem.Image = global::BizHawk.Client.EmuHawk.Properties.Resources.Close;
            this.CloseRomContextMenuItem.Name = "CloseRomContextMenuItem";
            this.CloseRomContextMenuItem.Size = new System.Drawing.Size(216, 22);
            this.CloseRomContextMenuItem.Text = "Close ROM";
            this.CloseRomContextMenuItem.Click += new System.EventHandler(this.CloseRomMenuItem_Click);
            // 
            // ClearSRAMContextMenuItem
            // 
            this.ClearSRAMContextMenuItem.Name = "ClearSRAMContextMenuItem";
            this.ClearSRAMContextMenuItem.Size = new System.Drawing.Size(216, 22);
            this.ClearSRAMContextMenuItem.Text = "Close and Clear SRAM";
            this.ClearSRAMContextMenuItem.Click += new System.EventHandler(this.ClearSramContextMenuItem_Click);
            // 
            // ShowMenuContextMenuSeparator
            // 
            this.ShowMenuContextMenuSeparator.Name = "ShowMenuContextMenuSeparator";
            this.ShowMenuContextMenuSeparator.Size = new System.Drawing.Size(213, 6);
            // 
            // ShowMenuContextMenuItem
            // 
            this.ShowMenuContextMenuItem.Name = "ShowMenuContextMenuItem";
            this.ShowMenuContextMenuItem.Size = new System.Drawing.Size(216, 22);
            this.ShowMenuContextMenuItem.Text = "Show Menu";
            this.ShowMenuContextMenuItem.Click += new System.EventHandler(this.ShowMenuContextMenuItem_Click);
            // 
            // timerMouseIdle
            // 
            this.timerMouseIdle.Enabled = true;
            this.timerMouseIdle.Interval = 2000;
            this.timerMouseIdle.Tick += new System.EventHandler(this.TimerMouseIdle_Tick);
            // 
<<<<<<< HEAD
=======
            // AmstradCPCNonSyncSettingsToolStripMenuItem
            // 
            this.AmstradCPCNonSyncSettingsToolStripMenuItem.Name = "AmstradCPCNonSyncSettingsToolStripMenuItem";
            this.AmstradCPCNonSyncSettingsToolStripMenuItem.Size = new System.Drawing.Size(201, 22);
            this.AmstradCPCNonSyncSettingsToolStripMenuItem.Text = "Non-Sync Settings";
            this.AmstradCPCNonSyncSettingsToolStripMenuItem.Click += new System.EventHandler(this.AmstradCPCNonSyncSettingsToolStripMenuItem_Click);
            // 
>>>>>>> 95e565c5
            // MainForm
            // 
            this.AutoScaleMode = System.Windows.Forms.AutoScaleMode.None;
            this.ClientSize = new System.Drawing.Size(470, 408);
            this.Controls.Add(this.MainStatusBar);
            this.Controls.Add(this.MainformMenu);
            this.Font = new System.Drawing.Font("Arial", 8.25F, System.Drawing.FontStyle.Regular, System.Drawing.GraphicsUnit.Point, ((byte)(0)));
            this.MainMenuStrip = this.MainformMenu;
            this.Name = "MainForm";
            this.Text = "BizHawk";
            this.Activated += new System.EventHandler(this.MainForm_Activated);
            this.Deactivate += new System.EventHandler(this.MainForm_Deactivate);
            this.Load += new System.EventHandler(this.MainForm_Load);
            this.Shown += new System.EventHandler(this.MainForm_Shown);
            this.Enter += new System.EventHandler(this.MainForm_Enter);
            this.MouseClick += new System.Windows.Forms.MouseEventHandler(this.MainForm_MouseClick);
            this.MouseMove += new System.Windows.Forms.MouseEventHandler(this.MainForm_MouseMove);
            this.Resize += new System.EventHandler(this.MainForm_Resize);
            this.MainformMenu.ResumeLayout(false);
            this.MainformMenu.PerformLayout();
            this.MainStatusBar.ResumeLayout(false);
            this.MainStatusBar.PerformLayout();
            this.MainFormContextMenu.ResumeLayout(false);
            this.ResumeLayout(false);
            this.PerformLayout();

		}

		#endregion

		private System.Windows.Forms.ToolStripMenuItem FileSubMenu;
		private System.Windows.Forms.ToolStripMenuItem OpenRomMenuItem;
		private System.Windows.Forms.ToolStripSeparator toolStripMenuItem1;
		private System.Windows.Forms.ToolStripMenuItem ExitMenuItem;
		private System.Windows.Forms.ToolStripMenuItem SaveStateSubMenu;
		private System.Windows.Forms.ToolStripMenuItem SaveState1MenuItem;
		private System.Windows.Forms.ToolStripMenuItem SaveState2MenuItem;
		private System.Windows.Forms.ToolStripMenuItem SaveState3MenuItem;
		private System.Windows.Forms.ToolStripMenuItem SaveState4MenuItem;
		private System.Windows.Forms.ToolStripMenuItem SaveState5MenuItem;
		private System.Windows.Forms.ToolStripMenuItem SaveState6MenuItem;
		private System.Windows.Forms.ToolStripMenuItem SaveState7MenuItem;
		private System.Windows.Forms.ToolStripMenuItem SaveState8MenuItem;
		private System.Windows.Forms.ToolStripMenuItem SaveState9MenuItem;
		private System.Windows.Forms.ToolStripMenuItem SaveState0MenuItem;
		private System.Windows.Forms.ToolStripMenuItem LoadStateSubMenu;
		private System.Windows.Forms.ToolStripSeparator toolStripMenuItem2;
		private System.Windows.Forms.ToolStripMenuItem LoadState1MenuItem;
		private System.Windows.Forms.ToolStripMenuItem LoadState2MenuItem;
		private System.Windows.Forms.ToolStripMenuItem LoadState3MenuItem;
		private System.Windows.Forms.ToolStripMenuItem LoadState4MenuItem;
		private System.Windows.Forms.ToolStripMenuItem LoadState5MenuItem;
		private System.Windows.Forms.ToolStripMenuItem LoadState6MenuItem;
		private System.Windows.Forms.ToolStripMenuItem LoadState7MenuItem;
		private System.Windows.Forms.ToolStripMenuItem LoadState8MenuItem;
		private System.Windows.Forms.ToolStripMenuItem LoadState9MenuItem;
		private System.Windows.Forms.ToolStripMenuItem LoadState0MenuItem;
		private System.Windows.Forms.ToolStripMenuItem EmulationSubMenu;
		private System.Windows.Forms.ToolStripMenuItem ViewSubMenu;
		private System.Windows.Forms.ToolStripMenuItem ConfigSubMenu;
		private System.Windows.Forms.ToolStripMenuItem ToolsSubMenu;
		private System.Windows.Forms.ToolStripMenuItem HelpSubMenu;
		private System.Windows.Forms.ToolStripMenuItem PauseMenuItem;
		private System.Windows.Forms.ToolStripSeparator toolStripSeparator1;
		private System.Windows.Forms.ToolStripMenuItem RebootCoreMenuItem;
		private System.Windows.Forms.ToolStripMenuItem SoftResetMenuItem;
		private System.Windows.Forms.ToolStripMenuItem OnlineHelpMenuItem;
		private System.Windows.Forms.ToolStripMenuItem AboutMenuItem;
		private System.Windows.Forms.ToolStripMenuItem ControllersMenuItem;
		private System.Windows.Forms.ToolStripMenuItem HotkeysMenuItem;
		private System.Windows.Forms.ToolStripMenuItem RamWatchMenuItem;
		private System.Windows.Forms.ToolStripMenuItem RamSearchMenuItem;
		private System.Windows.Forms.ToolStripMenuItem HexEditorMenuItem;
		private System.Windows.Forms.ToolStripMenuItem WindowSizeSubMenu;
		private System.Windows.Forms.ToolStripSeparator toolStripSeparator2;
		private System.Windows.Forms.ToolStripMenuItem DisplayFPSMenuItem;
		private System.Windows.Forms.ToolStripMenuItem DisplayFrameCounterMenuItem;
		private System.Windows.Forms.ToolStripMenuItem DisplayInputMenuItem;
		private System.Windows.Forms.ToolStripMenuItem DisplayLagCounterMenuItem;
		private System.Windows.Forms.ToolStripMenuItem LuaConsoleMenuItem;
		private System.Windows.Forms.ToolStripMenuItem RecentRomSubMenu;
		private System.Windows.Forms.ToolStripSeparator toolStripSeparator3;
		private System.Windows.Forms.ToolStripSeparator toolStripSeparator4;
		private System.Windows.Forms.ToolStripMenuItem SaveSlotSubMenu;
		private System.Windows.Forms.ToolStripMenuItem SelectSlot1MenuItem;
		private System.Windows.Forms.ToolStripMenuItem SelectSlot2MenuItem;
		private System.Windows.Forms.ToolStripMenuItem SelectSlot3MenuItem;
		private System.Windows.Forms.ToolStripMenuItem SelectSlot4MenuItem;
		private System.Windows.Forms.ToolStripMenuItem SelectSlot5MenuItem;
		private System.Windows.Forms.ToolStripMenuItem SelectSlot6MenuItem;
		private System.Windows.Forms.ToolStripMenuItem SelectSlot7MenuItem;
		private System.Windows.Forms.ToolStripMenuItem SelectSlot8MenuItem;
		private System.Windows.Forms.ToolStripMenuItem SelectSlot9MenuItem;
		private System.Windows.Forms.ToolStripMenuItem SelectSlot0MenuItem;
		private System.Windows.Forms.ToolStripMenuItem PreviousSlotMenuItem;
		private System.Windows.Forms.ToolStripMenuItem NextSlotMenuItem;
		private System.Windows.Forms.ToolStripSeparator toolStripSeparator5;
		private System.Windows.Forms.ToolStripMenuItem SaveToCurrentSlotMenuItem;
		private System.Windows.Forms.ToolStripMenuItem LoadCurrentSlotMenuItem;
		private System.Windows.Forms.ToolStripMenuItem CloseRomMenuItem;
		private System.Windows.Forms.ToolStripSeparator toolStripSeparator6;
		private System.Windows.Forms.ToolStripMenuItem SaveNamedStateMenuItem;
		private System.Windows.Forms.ToolStripSeparator toolStripSeparator7;
		private System.Windows.Forms.ToolStripMenuItem LoadNamedStateMenuItem;
		private System.Windows.Forms.ToolStripMenuItem x1MenuItem;
		private System.Windows.Forms.ToolStripMenuItem x2MenuItem;
		private System.Windows.Forms.ToolStripMenuItem x3MenuItem;
		private System.Windows.Forms.ToolStripMenuItem x4MenuItem;
		private System.Windows.Forms.ToolStripMenuItem x5MenuItem;
		private System.Windows.Forms.ToolStripMenuItem mzMenuItem;
		private System.Windows.Forms.ToolStripMenuItem MovieSubMenu;
		private System.Windows.Forms.ToolStripMenuItem RecentMovieSubMenu;
		private System.Windows.Forms.ToolStripMenuItem RecordMovieMenuItem;
		private System.Windows.Forms.ToolStripMenuItem PlayMovieMenuItem;
		private System.Windows.Forms.ToolStripMenuItem StopMovieMenuItem;
		private System.Windows.Forms.ToolStripMenuItem PlayFromBeginningMenuItem;
		private System.Windows.Forms.ToolStripSeparator toolStripSeparator9;
		private System.Windows.Forms.ToolStripMenuItem SoundMenuItem;
		private System.Windows.Forms.ToolStripMenuItem SpeedSkipSubMenu;
		private System.Windows.Forms.ToolStripMenuItem VsyncThrottleMenuItem;
		private System.Windows.Forms.ToolStripSeparator toolStripMenuItem3;
		private System.Windows.Forms.ToolStripMenuItem MinimizeSkippingMenuItem;
		private System.Windows.Forms.ToolStripMenuItem NeverSkipMenuItem;
		private System.Windows.Forms.ToolStripSeparator toolStripMenuItem5;
		private System.Windows.Forms.ToolStripMenuItem Speed50MenuItem;
		private System.Windows.Forms.ToolStripMenuItem Speed75MenuItem;
		private System.Windows.Forms.ToolStripMenuItem Speed100MenuItem;
		private System.Windows.Forms.ToolStripMenuItem Speed150MenuItem;
		private System.Windows.Forms.ToolStripMenuItem Speed200MenuItem;
		private System.Windows.Forms.ToolStripMenuItem ClockThrottleMenuItem;
		private System.Windows.Forms.ToolStripSeparator toolStripSeparator10;
		private System.Windows.Forms.ToolStripMenuItem SaveConfigMenuItem;
		private System.Windows.Forms.ToolStripMenuItem LoadConfigMenuItem;
		private System.Windows.Forms.ToolStripMenuItem NESSubMenu;
		private System.Windows.Forms.ToolStripMenuItem NESPPUViewerMenuItem;
		private System.Windows.Forms.ToolStripMenuItem NESGameGenieCodesMenuItem;
		private System.Windows.Forms.ToolStripSeparator toolStripSeparator11;
		private System.Windows.Forms.ToolStripMenuItem CheatsMenuItem;
		private System.Windows.Forms.ToolStripMenuItem NESNametableViewerMenuItem;
		private System.Windows.Forms.ToolStripMenuItem ToolBoxMenuItem;
		private System.Windows.Forms.ToolStripSeparator toolStripSeparator12;
		private System.Windows.Forms.ToolStripMenuItem SwitchToFullscreenMenuItem;
		private StatusStripEx MainStatusBar;
		private System.Windows.Forms.ToolStripStatusLabel EmuStatus;
		private System.Windows.Forms.ToolStripMenuItem MessagesMenuItem;
		private System.Windows.Forms.ToolStripMenuItem TI83SubMenu;
		private System.Windows.Forms.ToolStripMenuItem AutoloadKeypadMenuItem;
		private System.Windows.Forms.ToolStripMenuItem KeypadMenuItem;
		private System.Windows.Forms.ToolStripSeparator toolStripSeparator13;
		private System.Windows.Forms.ToolStripMenuItem PathsMenuItem;
		private System.Windows.Forms.ToolStripSeparator toolStripSeparator14;
		private System.Windows.Forms.ToolStripMenuItem ReadonlyMenuItem;
		private System.Windows.Forms.ToolStripSeparator toolStripSeparator15;
		private System.Windows.Forms.ToolStripSeparator toolStripSeparator16;
		private System.Windows.Forms.ToolStripMenuItem DisplayRerecordCountMenuItem;
		private System.Windows.Forms.ToolStripMenuItem ScreenshotSubMenu;
		private System.Windows.Forms.ToolStripMenuItem ScreenshotMenuItem;
		private System.Windows.Forms.ToolStripMenuItem ScreenshotAsMenuItem;
		private System.Windows.Forms.ToolStripMenuItem TAStudioMenuItem;
		private System.Windows.Forms.ToolStripSeparator toolStripMenuItem4;
		private System.Windows.Forms.ToolStripMenuItem DisplayStatusBarMenuItem;
		private System.Windows.Forms.ToolStripSeparator toolStripSeparator17;
		private System.Windows.Forms.ToolStripMenuItem NESGraphicSettingsMenuItem;
		private System.Windows.Forms.ContextMenuStrip MainFormContextMenu;
		private System.Windows.Forms.ToolStripMenuItem OpenRomContextMenuItem;
		private System.Windows.Forms.ToolStripMenuItem LoadLastRomContextMenuItem;
		private System.Windows.Forms.ToolStripSeparator ContextSeparator_AfterROM;
		private System.Windows.Forms.ToolStripMenuItem RecordMovieContextMenuItem;
		private System.Windows.Forms.ToolStripMenuItem PlayMovieContextMenuItem;
		private System.Windows.Forms.ToolStripMenuItem LoadLastMovieContextMenuItem;
		private System.Windows.Forms.ToolStripSeparator ContextSeparator_AfterMovie;
		private System.Windows.Forms.ToolStripMenuItem AddSubtitleContextMenuItem;
		private System.Windows.Forms.ToolStripMenuItem UndoSavestateContextMenuItem;
		private System.Windows.Forms.ToolStripSeparator ContextSeparator_AfterUndo;
		private System.Windows.Forms.ToolStripMenuItem CloseRomContextMenuItem;
		private System.Windows.Forms.ToolStripMenuItem BackupMovieContextMenuItem;
		private System.Windows.Forms.ToolStripMenuItem AutomaticallyBackupMoviesMenuItem;
		private System.Windows.Forms.ToolStripMenuItem StopMovieContextMenuItem;
		private System.Windows.Forms.ToolStripDropDownButton PauseStatusButton;
		private System.Windows.Forms.ToolStripDropDownButton PlayRecordStatusButton;
		private System.Windows.Forms.ToolStripDropDownButton DumpStatusButton;
		private System.Windows.Forms.ToolStripMenuItem ViewSubtitlesContextMenuItem;
		private MenuStripEx MainformMenu;
		private System.Windows.Forms.ToolStripMenuItem GBSubMenu;
		private System.Windows.Forms.ToolStripStatusLabel SaveSlotsStatusLabel;
		private System.Windows.Forms.ToolStripStatusLabel Slot1StatusButton;
		private System.Windows.Forms.ToolStripStatusLabel Slot2StatusButton;
		private System.Windows.Forms.ToolStripStatusLabel Slot3StatusButton;
		private System.Windows.Forms.ToolStripStatusLabel Slot4StatusButton;
		private System.Windows.Forms.ToolStripStatusLabel Slot5StatusButton;
		private System.Windows.Forms.ToolStripStatusLabel Slot6StatusButton;
		private System.Windows.Forms.ToolStripStatusLabel Slot7StatusButton;
		private System.Windows.Forms.ToolStripStatusLabel Slot8StatusButton;
		private System.Windows.Forms.ToolStripStatusLabel Slot9StatusButton;
		private System.Windows.Forms.ToolStripStatusLabel Slot0StatusButton;
		private System.Windows.Forms.ToolStripMenuItem ViewCommentsContextMenuItem;
		private System.Windows.Forms.ToolStripMenuItem DisplayLogWindowMenuItem;
		private System.Windows.Forms.ToolStripMenuItem DisplaySubtitlesMenuItem;
		private System.Windows.Forms.ToolStripMenuItem AVSubMenu;
		private System.Windows.Forms.ToolStripMenuItem ConfigAndRecordAVMenuItem;
		private System.Windows.Forms.ToolStripMenuItem StopAVIMenuItem;
		private System.Windows.Forms.ToolStripStatusLabel AVIStatusLabel;
		private System.Windows.Forms.ToolStripMenuItem RestartMovieContextMenuItem;
		private System.Windows.Forms.ToolStripStatusLabel CheatStatusButton;
		private System.Windows.Forms.ToolStripMenuItem AutofireMenuItem;
		private System.Windows.Forms.ToolStripMenuItem AutoloadLastSlotMenuItem;
		private System.Windows.Forms.ToolStripSeparator toolStripSeparator21;
		private System.Windows.Forms.ToolStripMenuItem ShowMenuContextMenuItem;
		private System.Windows.Forms.ToolStripMenuItem ImportMoviesMenuItem;
		private System.Windows.Forms.ToolStripMenuItem ForumsMenuItem;
		private System.Windows.Forms.ToolStripMenuItem ScreenshotClipboardMenuItem;
		private System.Windows.Forms.ToolStripMenuItem PCESubMenu;
		private System.Windows.Forms.ToolStripSeparator toolStripSeparator25;
		private System.Windows.Forms.ToolStripMenuItem PCEGraphicsSettingsMenuItem;
		private System.Windows.Forms.ToolStripMenuItem PCEAlwaysPerformSpriteLimitMenuItem;
		private System.Windows.Forms.ToolStripMenuItem PCEAlwaysEqualizeVolumesMenuItem;
		private System.Windows.Forms.ToolStripMenuItem PCEArcadeCardRewindEnableMenuItem;
		private System.Windows.Forms.ToolStripMenuItem SMSSubMenu;
		private System.Windows.Forms.ToolStripMenuItem SMSGraphicsSettingsMenuItem;
		private System.Windows.Forms.ToolStripMenuItem SMSEnableFMChipMenuItem;
		private System.Windows.Forms.ToolStripMenuItem SMSOverclockMenuItem;
		private System.Windows.Forms.ToolStripMenuItem SMSForceStereoMenuItem;
		private System.Windows.Forms.ToolStripMenuItem SMSSpriteLimitMenuItem;
		private System.Windows.Forms.ToolStripMenuItem SMSDisplayOverscanMenuItem;
		private System.Windows.Forms.ToolStripMenuItem PCEBGViewerMenuItem;
		private System.Windows.Forms.ToolStripMenuItem ScreenshotContextMenuItem;
		private System.Windows.Forms.ToolStripMenuItem AtariSubMenu;
		private System.Windows.Forms.ToolStripMenuItem A7800SubMenu;
		private System.Windows.Forms.ToolStripMenuItem NESSoundChannelsMenuItem;
		private System.Windows.Forms.ToolStripMenuItem SNESSubMenu;
		private System.Windows.Forms.ToolStripMenuItem SnesGfxDebuggerMenuItem;
		private System.Windows.Forms.ToolStripSeparator toolStripSeparator18;
		private System.Windows.Forms.ToolStripMenuItem HardResetMenuItem;
		private System.Windows.Forms.ToolStripSeparator toolStripSeparator19;
		private System.Windows.Forms.ToolStripMenuItem CaptureOSDMenuItem;
		private System.Windows.Forms.ToolStripSeparator toolStripSeparator20;
		private System.Windows.Forms.ToolStripMenuItem ScreenshotCaptureOSDMenuItem1;
		private System.Windows.Forms.ToolStripMenuItem LoadGBInSGBMenuItem;
		private System.Windows.Forms.ToolStripMenuItem SnesGBInSGBMenuItem;
		private System.Windows.Forms.ToolStripStatusLabel RebootStatusBarIcon;
		private System.Windows.Forms.ToolStripMenuItem TraceLoggerMenuItem;
		private System.Windows.Forms.ToolStripMenuItem ShowClippedRegionsMenuItem;
		private System.Windows.Forms.ToolStripSeparator toolStripSeparator24;
		private System.Windows.Forms.ToolStripMenuItem HighlightActiveDisplayRegionMenuItem;
		private System.Windows.Forms.ToolStripMenuItem FDSControlsMenuItem;
		private System.Windows.Forms.ToolStripMenuItem SaveMovieMenuItem;
		private System.Windows.Forms.ToolStripMenuItem SaveMovieContextMenuItem;
		private System.Windows.Forms.ToolStripMenuItem VirtualPadMenuItem;
		private System.Windows.Forms.ToolStripMenuItem GBGPUViewerMenuItem;
		private System.Windows.Forms.ToolStripMenuItem GBPrinterViewerMenuItem;
		private System.Windows.Forms.ToolStripMenuItem AudioThrottleMenuItem;
		private System.Windows.Forms.ToolStripSeparator toolStripSeparator27;
		private System.Windows.Forms.ToolStripMenuItem VsyncEnabledMenuItem;
		private System.Windows.Forms.ToolStripSeparator toolStripSeparator28;
		private System.Windows.Forms.ToolStripMenuItem ColecoSubMenu;
		private System.Windows.Forms.ToolStripMenuItem ColecoSkipBiosMenuItem;
		private System.Windows.Forms.ToolStripMenuItem ColecoUseSGMMenuItem;
		private System.Windows.Forms.ToolStripMenuItem ColecoControllerSettingsMenuItem;
		private System.Windows.Forms.ToolStripStatusLabel LedLightStatusLabel;
		private System.Windows.Forms.ToolStripMenuItem GBASubMenu;
		private System.Windows.Forms.ToolStripMenuItem GbaGpuViewerMenuItem;
		private System.Windows.Forms.ToolStripMenuItem KeyPrioritySubMenu;
		private System.Windows.Forms.ToolStripMenuItem BothHkAndControllerMenuItem;
		private System.Windows.Forms.ToolStripMenuItem InputOverHkMenuItem;
		private System.Windows.Forms.ToolStripMenuItem HkOverInputMenuItem;
		private System.Windows.Forms.ToolStripStatusLabel KeyPriorityStatusLabel;
		private System.Windows.Forms.ToolStripMenuItem SnesOptionsMenuItem;
		private System.Windows.Forms.ToolStripMenuItem FullMovieLoadstatesMenuItem;
		private System.Windows.Forms.ToolStripMenuItem StopNoSaveContextMenuItem;
		private System.Windows.Forms.ToolStripMenuItem StopMovieWithoutSavingMenuItem;
		private System.Windows.Forms.ToolStripMenuItem SnesGameGenieMenuItem;
		private System.Windows.Forms.ToolStripMenuItem GBGameGenieMenuItem;
		private System.Windows.Forms.ToolStripMenuItem GGGameGenieMenuItem;
		private System.Windows.Forms.ToolStripSeparator toolStripSeparator29;
		private System.Windows.Forms.ToolStripMenuItem N64SubMenu;
		private System.Windows.Forms.ToolStripMenuItem N64PluginSettingsMenuItem;
		private System.Windows.Forms.ToolStripMenuItem SaturnSubMenu;
		private System.Windows.Forms.ToolStripMenuItem SaturnPreferencesMenuItem;
		private System.Windows.Forms.ToolStripMenuItem ConfigContextMenuItem;
		private System.Windows.Forms.ToolStripMenuItem RewindOptionsMenuItem;
		private System.Windows.Forms.ToolStripMenuItem FirmwaresMenuItem;
		private System.Windows.Forms.ToolStripMenuItem LoadTIFileMenuItem;
		private System.Windows.Forms.ToolStripMenuItem ClearSRAMContextMenuItem;
		private System.Windows.Forms.ToolStripSeparator ShowMenuContextMenuSeparator;
		private System.Windows.Forms.ToolStripMenuItem StopAVContextMenuItem;
		private System.Windows.Forms.ToolStripMenuItem FdsEjectDiskMenuItem;
		private System.Windows.Forms.ToolStripMenuItem DGBSubMenu;
		private System.Windows.Forms.ToolStripMenuItem DGBsettingsToolStripMenuItem;
		private System.Windows.Forms.ToolStripMenuItem GenesisSubMenu;
		private System.Windows.Forms.ToolStripMenuItem GenesisSettingsToolStripMenuItem;
		private System.Windows.Forms.ToolStripMenuItem AtariSettingsToolStripMenuItem;
		private System.Windows.Forms.ToolStripMenuItem A7800ControllerSettingsMenuItem;
		private System.Windows.Forms.ToolStripMenuItem A7800FilterSettingsMenuItem;
		private System.Windows.Forms.ToolStripMenuItem MovieSettingsMenuItem;
		private System.Windows.Forms.ToolStripMenuItem CoresSubMenu;
		private System.Windows.Forms.ToolStripMenuItem GBInSGBMenuItem;
		private System.Windows.Forms.ToolStripMenuItem batchRunnerToolStripMenuItem;
		private System.Windows.Forms.ToolStripMenuItem DisplayConfigMenuItem;
		private System.Windows.Forms.ToolStripMenuItem PCEtileViewerToolStripMenuItem;
		private System.Windows.Forms.ToolStripMenuItem SMSVDPViewerToolStripMenuItem;
		private System.Windows.Forms.ToolStripMenuItem vDPViewerToolStripMenuItem;
		private System.Windows.Forms.ToolStripMenuItem SMSFix3DGameDisplayToolStripMenuItem;
		private System.Windows.Forms.ToolStripSeparator SMStoolStripMenuItem2;
		private System.Windows.Forms.ToolStripMenuItem SMSenableBIOSToolStripMenuItem;
		private System.Windows.Forms.ToolStripMenuItem SMSregionToolStripMenuItem;
		private System.Windows.Forms.ToolStripMenuItem SMSregionExportToolStripMenuItem;
		private System.Windows.Forms.ToolStripMenuItem SMSregionJapanToolStripMenuItem;
		private System.Windows.Forms.ToolStripMenuItem SMSregionKoreaToolStripMenuItem;
		private System.Windows.Forms.ToolStripMenuItem SMSregionAutoToolStripMenuItem;
		private System.Windows.Forms.ToolStripMenuItem SMSdisplayToolStripMenuItem;
		private System.Windows.Forms.ToolStripMenuItem SMSdisplayNtscToolStripMenuItem;
		private System.Windows.Forms.ToolStripMenuItem SMSdisplayPalToolStripMenuItem;
		private System.Windows.Forms.ToolStripMenuItem SMSdisplayAutoToolStripMenuItem;
		private System.Windows.Forms.ToolStripSeparator toolStripSeparator26;
		private System.Windows.Forms.ToolStripMenuItem extensionsToolStripMenuItem;
		private System.Windows.Forms.ToolStripStatusLabel CoreNameStatusBarButton;
		private System.Windows.Forms.ToolStripMenuItem toolStripMenuItem6;
		private System.Windows.Forms.ToolStripMenuItem toolStripMenuItem7;
		private System.Windows.Forms.ToolStripMenuItem toolStripMenuItem8;
		private System.Windows.Forms.ToolStripMenuItem toolStripMenuItem9;
		private System.Windows.Forms.ToolStripMenuItem toolStripMenuItem10;
		private System.Windows.Forms.ToolStripMenuItem toolStripMenuItem11;
		private System.Windows.Forms.ToolStripMenuItem toolStripMenuItem12;
		private System.Windows.Forms.ToolStripMenuItem toolStripMenuItem13;
		private System.Windows.Forms.ToolStripMenuItem toolStripMenuItem14;
		private System.Windows.Forms.ToolStripMenuItem toolStripMenuItem15;
		private System.Windows.Forms.ToolStripSeparator toolStripSeparator30;
		private System.Windows.Forms.ToolStripMenuItem SavestateTypeContextSubMenu;
		private System.Windows.Forms.ToolStripMenuItem SavestateTypeDefaultContextMenuItem;
		private System.Windows.Forms.ToolStripMenuItem SavestateBinaryContextMenuItem;
		private System.Windows.Forms.ToolStripMenuItem SavestateTextContextMenuItem;
		private System.Windows.Forms.ToolStripSeparator toolStripSeparator37;
		private System.Windows.Forms.ToolStripMenuItem toolStripMenuItem66;
		private System.Windows.Forms.ToolStripMenuItem toolStripMenuItem67;
		private System.Windows.Forms.ToolStripSeparator toolStripSeparator8;
		private System.Windows.Forms.ToolStripMenuItem N64VideoPluginSettingsMenuItem;
		private System.Windows.Forms.ToolStripMenuItem ClientOptionsMenuItem;
		private System.Windows.Forms.ToolStripMenuItem customizeToolStripMenuItem;
		private System.Windows.Forms.ToolStripMenuItem N64ControllerSettingsMenuItem;
		private System.Windows.Forms.ToolStripMenuItem GBcoreSettingsToolStripMenuItem;
		private System.Windows.Forms.ToolStripMenuItem NesControllerSettingsMenuItem;
		private System.Windows.Forms.ToolStripSeparator toolStripSeparator22;
		private System.Windows.Forms.ToolStripSeparator toolStripSeparator23;
		private System.Windows.Forms.ToolStripMenuItem N64CircularAnalogRangeMenuItem;
		private System.Windows.Forms.ToolStripMenuItem paletteToolStripMenuItem;
		private System.Windows.Forms.ToolStripMenuItem wonderSwanToolStripMenuItem;
		private System.Windows.Forms.ToolStripMenuItem settingsToolStripMenuItem;
		private System.Windows.Forms.ToolStripMenuItem ProfilesMenuItem;
		private System.Windows.Forms.ToolStripMenuItem PceSoundDebuggerToolStripMenuItem;
		private System.Windows.Forms.ToolStripMenuItem SynclessRecordingMenuItem;
		private System.Windows.Forms.ToolStripMenuItem PceControllerSettingsMenuItem;
		private System.Windows.Forms.ToolStripSeparator toolStripSeparator32;
		private System.Windows.Forms.ToolStripStatusLabel ProfileFirstBootLabel;
		private System.Windows.Forms.ToolStripMenuItem MovieEndSubMenu;
		private System.Windows.Forms.ToolStripMenuItem MovieEndFinishMenuItem;
		private System.Windows.Forms.ToolStripMenuItem MovieEndRecordMenuItem;
		private System.Windows.Forms.ToolStripMenuItem MovieEndStopMenuItem;
		private System.Windows.Forms.ToolStripMenuItem MovieEndPauseMenuItem;
		private System.Windows.Forms.ToolStripMenuItem ScreenshotClientClipboardMenuItem;
		private System.Windows.Forms.ToolStripMenuItem MupenStyleLagMenuItem;
		private System.Windows.Forms.ToolStripSeparator toolStripSeparator33;
		private System.Windows.Forms.ToolStripMenuItem GBAcoresettingsToolStripMenuItem1;
		private System.Windows.Forms.ToolStripStatusLabel LinkConnectStatusBarButton;
		private System.Windows.Forms.ToolStripMenuItem N64ExpansionSlotMenuItem;
		private System.Windows.Forms.ToolStripMenuItem barcodeReaderToolStripMenuItem;
		private System.Windows.Forms.ToolStripMenuItem FeaturesMenuItem;
		private System.Windows.Forms.ToolStripMenuItem DebuggerMenuItem;
		private System.Windows.Forms.ToolStripMenuItem PSXSubMenu;
		private System.Windows.Forms.ToolStripMenuItem PSXOptionsMenuItem;
		private System.Windows.Forms.ToolStripMenuItem SaveRAMSubMenu;
		private System.Windows.Forms.ToolStripMenuItem FlushSaveRAMMenuItem;
		private System.Windows.Forms.ToolStripMenuItem PSXDiscControlsMenuItem;
		private System.Windows.Forms.ToolStripMenuItem GenesisGameGenieECDC;
		private System.Windows.Forms.ToolStripStatusLabel UpdateNotification;
		private System.Windows.Forms.ToolStripMenuItem PSXControllerSettingsMenuItem;
		private System.Windows.Forms.ToolStripMenuItem MacroToolMenuItem;
		private System.Windows.Forms.ToolStripMenuItem AppleSubMenu;
		private System.Windows.Forms.ToolStripMenuItem AppleDisksSubMenu;
		private System.Windows.Forms.ToolStripSeparator toolStripSeparator31;
		private System.Windows.Forms.ToolStripMenuItem MultiDiskBundlerFileMenuItem;
		private System.Windows.Forms.ToolStripMenuItem musicRipperToolStripMenuItem;
		private System.Windows.Forms.ToolStripMenuItem coreToolStripMenuItem;
		private System.Windows.Forms.ToolStripMenuItem quickNESToolStripMenuItem;
		private System.Windows.Forms.ToolStripMenuItem nesHawkToolStripMenuItem;
		private System.Windows.Forms.ToolStripSeparator toolStripSeparator34;
		private System.Windows.Forms.ToolStripSeparator toolStripSeparator35;
		private System.Windows.Forms.ToolStripMenuItem GBACoreSelectionSubMenu;
		private System.Windows.Forms.ToolStripMenuItem GBAmGBAMenuItem;
		private System.Windows.Forms.ToolStripMenuItem GBAVBANextMenuItem;
		private System.Windows.Forms.ToolStripMenuItem settingsToolStripMenuItem1;
		private System.Windows.Forms.ToolStripMenuItem PSXHashDiscsToolStripMenuItem;
		private System.Windows.Forms.Timer timerMouseIdle;
		private System.Windows.Forms.ToolStripMenuItem miUnthrottled;
		private System.Windows.Forms.ToolStripMenuItem toolStripMenuItem17;
		private System.Windows.Forms.ToolStripMenuItem Frameskip1MenuItem;
		private System.Windows.Forms.ToolStripMenuItem Frameskip2MenuItem;
		private System.Windows.Forms.ToolStripMenuItem Frameskip3MenuItem;
		private System.Windows.Forms.ToolStripMenuItem Frameskip4MenuItem;
		private System.Windows.Forms.ToolStripMenuItem Frameskip5MenuItem;
		private System.Windows.Forms.ToolStripMenuItem Frameskip6MenuItem;
		private System.Windows.Forms.ToolStripMenuItem Frameskip7MenuItem;
		private System.Windows.Forms.ToolStripMenuItem Frameskip9MenuItem;
		private System.Windows.Forms.ToolStripMenuItem Frameskip8MenuItem;
		private System.Windows.Forms.ToolStripMenuItem Speed400MenuItem;
		private System.Windows.Forms.ToolStripMenuItem BasicBotMenuItem;
		private System.Windows.Forms.ToolStripMenuItem DisplayMessagesMenuItem;
		private System.Windows.Forms.ToolStripMenuItem C64SubMenu;
		private System.Windows.Forms.ToolStripMenuItem C64SettingsMenuItem;
		private System.Windows.Forms.ToolStripMenuItem externalToolToolStripMenuItem;
		private System.Windows.Forms.ToolStripMenuItem CodeDataLoggerMenuItem;
		private System.Windows.Forms.ToolStripMenuItem setLibretroCoreToolStripMenuItem;
		private System.Windows.Forms.ToolStripMenuItem OpenAdvancedMenuItem;
		private System.Windows.Forms.ToolStripMenuItem gameSharkConverterToolStripMenuItem;
		private System.Windows.Forms.ToolStripMenuItem dummyExternalTool;
		private System.Windows.Forms.ToolStripMenuItem RecordAVMenuItem;
		private System.Windows.Forms.ToolStripMenuItem ExperimentalToolsSubMenu;
		private System.Windows.Forms.ToolStripMenuItem AutoHawkMenuItem;
		private System.Windows.Forms.ToolStripMenuItem NewHexEditorMenuItem;
		private System.Windows.Forms.ToolStripMenuItem SaveConfigAsMenuItem;
		private System.Windows.Forms.ToolStripMenuItem LoadConfigFromMenuItem;
		private System.Windows.Forms.ToolStripMenuItem SaveMovieAsMenuItem;
		private System.Windows.Forms.ToolStripMenuItem SaveMovieAsContextMenuItem;
		private System.Windows.Forms.ToolStripMenuItem VSControlsMenuItem;
		private System.Windows.Forms.ToolStripMenuItem VSInsertCoinP1MenuItem;
		private System.Windows.Forms.ToolStripMenuItem VSInsertCoinP2MenuItem;
		private System.Windows.Forms.ToolStripMenuItem VSServiceSwitchMenuItem;
		private System.Windows.Forms.ToolStripMenuItem VSSettingsMenuItem;
		private System.Windows.Forms.ToolStripMenuItem CoreSNESSubMenu;
		private System.Windows.Forms.ToolStripMenuItem CorebsnesMenuItem;
		private System.Windows.Forms.ToolStripMenuItem Coresnes9xMenuItem;
		private System.Windows.Forms.ToolStripMenuItem allowGameDBCoreOverridesToolStripMenuItem;
		private System.Windows.Forms.ToolStripSeparator toolStripMenuItem16;
		private System.Windows.Forms.ToolStripMenuItem IntvSubMenu;
		private System.Windows.Forms.ToolStripMenuItem IntVControllerSettingsMenuItem;
		private System.Windows.Forms.ToolStripMenuItem SNESControllerConfigurationMenuItem;
		private System.Windows.Forms.ToolStripMenuItem C64DisksSubMenu;
		private System.Windows.Forms.ToolStripSeparator toolStripSeparator36;
		private System.Windows.Forms.ToolStripMenuItem sNESToolStripMenuItem;
		private System.Windows.Forms.ToolStripMenuItem preferencesToolStripMenuItem;
		private System.Windows.Forms.ToolStripMenuItem virtualBoyToolStripMenuItem;
		private System.Windows.Forms.ToolStripMenuItem preferencesToolStripMenuItem1;
		private System.Windows.Forms.ToolStripMenuItem neoGeoPocketToolStripMenuItem;
		private System.Windows.Forms.ToolStripMenuItem preferencesToolStripMenuItem2;
		private System.Windows.Forms.ToolStripMenuItem NesCoreSubMenu;
		private System.Windows.Forms.ToolStripMenuItem QuicknesCoreMenuItem;
		private System.Windows.Forms.ToolStripMenuItem NesCoreMenuItem;
		private System.Windows.Forms.ToolStripMenuItem GbaCoreSubMenu;
		private System.Windows.Forms.ToolStripMenuItem VbaNextCoreMenuItem;
		private System.Windows.Forms.ToolStripMenuItem MgbaCoreMenuItem;
		private System.Windows.Forms.ToolStripMenuItem Atari7800HawkCoreMenuItem;
		private System.Windows.Forms.ToolStripMenuItem SGBCoreSubmenu;
		private System.Windows.Forms.ToolStripMenuItem SgbBsnesMenuItem;
		private System.Windows.Forms.ToolStripMenuItem SgbSameBoyMenuItem;
		private System.Windows.Forms.ToolStripMenuItem GBCoreSubmenu;
		private System.Windows.Forms.ToolStripMenuItem GBGambatteMenuItem;
		private System.Windows.Forms.ToolStripMenuItem GBGBHawkMenuItem;
		private System.Windows.Forms.ToolStripMenuItem pCFXToolStripMenuItem;
		private System.Windows.Forms.ToolStripMenuItem preferencesToolStripMenuItem3;
		private System.Windows.Forms.ToolStripMenuItem SMSControllerToolStripMenuItem;
		private System.Windows.Forms.ToolStripMenuItem SMSControllerStandardToolStripMenuItem;
		private System.Windows.Forms.ToolStripMenuItem SMSControllerPaddleToolStripMenuItem;
		private System.Windows.Forms.ToolStripMenuItem SMSControllerLightPhaserToolStripMenuItem;
		private System.Windows.Forms.ToolStripMenuItem SMSControllerSportsPadToolStripMenuItem;
		private System.Windows.Forms.ToolStripMenuItem SMSControllerKeyboardToolStripMenuItem;
        private System.Windows.Forms.ToolStripMenuItem zXSpectrumToolStripMenuItem;
        private System.Windows.Forms.ToolStripMenuItem ZXSpectrumControllerConfigurationMenuItem;
        private System.Windows.Forms.ToolStripMenuItem ZXSpectrumCoreEmulationSettingsMenuItem;
        private System.Windows.Forms.ToolStripMenuItem ZXSpectrumNonSyncSettingsMenuItem;
        private System.Windows.Forms.ToolStripMenuItem ZXSpectrumAudioSettingsMenuItem;
        private System.Windows.Forms.ToolStripMenuItem ZXSpectrumPokeMemoryMenuItem;
        private System.Windows.Forms.ToolStripMenuItem ZXSpectrumMediaMenuItem;
        private System.Windows.Forms.ToolStripMenuItem ZXSpectrumTapesSubMenu;
        private System.Windows.Forms.ToolStripMenuItem ZXSpectrumDisksSubMenu;
        private System.Windows.Forms.ToolStripMenuItem zxt1ToolStripMenuItem;
        private System.Windows.Forms.ToolStripMenuItem zxt2ToolStripMenuItem;
<<<<<<< HEAD
        private System.Windows.Forms.ToolStripMenuItem ZXSpectrumExportSnapshotMenuItemMenuItem;
=======
        private System.Windows.Forms.ToolStripMenuItem amstradCPCToolStripMenuItem;
        private System.Windows.Forms.ToolStripMenuItem amstradCPCCoreEmulationSettingsToolStripMenuItem;
        private System.Windows.Forms.ToolStripMenuItem AmstradCPCAudioSettingsToolStripMenuItem;
        private System.Windows.Forms.ToolStripMenuItem AmstradCPCPokeMemoryToolStripMenuItem;
        private System.Windows.Forms.ToolStripMenuItem AmstradCPCMediaToolStripMenuItem;
        private System.Windows.Forms.ToolStripMenuItem AmstradCPCTapesSubMenu;
        private System.Windows.Forms.ToolStripMenuItem cpct1ToolStripMenuItem;
        private System.Windows.Forms.ToolStripMenuItem AmstradCPCDisksSubMenu;
        private System.Windows.Forms.ToolStripMenuItem cpcd1ToolStripMenuItem;
        private System.Windows.Forms.ToolStripMenuItem AmstradCPCNonSyncSettingsToolStripMenuItem;
>>>>>>> 95e565c5
    }
}
<|MERGE_RESOLUTION|>--- conflicted
+++ resolved
@@ -1,4733 +1,4706 @@
-﻿namespace BizHawk.Client.EmuHawk
-{
-	partial class MainForm
-	{
-		/// <summary>
-		/// Required designer variable.
-		/// </summary>
-		private System.ComponentModel.IContainer components = null;
-
-
-
-		#region Windows Form Designer generated code
-
-		/// <summary>
-		/// Required method for Designer support - do not modify
-		/// the contents of this method with the code editor.
-		/// </summary>
-		private void InitializeComponent()
-		{
-            this.components = new System.ComponentModel.Container();
-            System.ComponentModel.ComponentResourceManager resources = new System.ComponentModel.ComponentResourceManager(typeof(MainForm));
-            this.MainformMenu = new MenuStripEx();
-            this.FileSubMenu = new System.Windows.Forms.ToolStripMenuItem();
-            this.OpenRomMenuItem = new System.Windows.Forms.ToolStripMenuItem();
-            this.RecentRomSubMenu = new System.Windows.Forms.ToolStripMenuItem();
-            this.toolStripSeparator3 = new System.Windows.Forms.ToolStripSeparator();
-            this.OpenAdvancedMenuItem = new System.Windows.Forms.ToolStripMenuItem();
-            this.CloseRomMenuItem = new System.Windows.Forms.ToolStripMenuItem();
-            this.toolStripMenuItem1 = new System.Windows.Forms.ToolStripSeparator();
-            this.SaveStateSubMenu = new System.Windows.Forms.ToolStripMenuItem();
-            this.SaveState1MenuItem = new System.Windows.Forms.ToolStripMenuItem();
-            this.SaveState2MenuItem = new System.Windows.Forms.ToolStripMenuItem();
-            this.SaveState3MenuItem = new System.Windows.Forms.ToolStripMenuItem();
-            this.SaveState4MenuItem = new System.Windows.Forms.ToolStripMenuItem();
-            this.SaveState5MenuItem = new System.Windows.Forms.ToolStripMenuItem();
-            this.SaveState6MenuItem = new System.Windows.Forms.ToolStripMenuItem();
-            this.SaveState7MenuItem = new System.Windows.Forms.ToolStripMenuItem();
-            this.SaveState8MenuItem = new System.Windows.Forms.ToolStripMenuItem();
-            this.SaveState9MenuItem = new System.Windows.Forms.ToolStripMenuItem();
-            this.SaveState0MenuItem = new System.Windows.Forms.ToolStripMenuItem();
-            this.toolStripSeparator6 = new System.Windows.Forms.ToolStripSeparator();
-            this.SaveNamedStateMenuItem = new System.Windows.Forms.ToolStripMenuItem();
-            this.LoadStateSubMenu = new System.Windows.Forms.ToolStripMenuItem();
-            this.LoadState1MenuItem = new System.Windows.Forms.ToolStripMenuItem();
-            this.LoadState2MenuItem = new System.Windows.Forms.ToolStripMenuItem();
-            this.LoadState3MenuItem = new System.Windows.Forms.ToolStripMenuItem();
-            this.LoadState4MenuItem = new System.Windows.Forms.ToolStripMenuItem();
-            this.LoadState5MenuItem = new System.Windows.Forms.ToolStripMenuItem();
-            this.LoadState6MenuItem = new System.Windows.Forms.ToolStripMenuItem();
-            this.LoadState7MenuItem = new System.Windows.Forms.ToolStripMenuItem();
-            this.LoadState8MenuItem = new System.Windows.Forms.ToolStripMenuItem();
-            this.LoadState9MenuItem = new System.Windows.Forms.ToolStripMenuItem();
-            this.LoadState0MenuItem = new System.Windows.Forms.ToolStripMenuItem();
-            this.toolStripSeparator7 = new System.Windows.Forms.ToolStripSeparator();
-            this.LoadNamedStateMenuItem = new System.Windows.Forms.ToolStripMenuItem();
-            this.toolStripSeparator21 = new System.Windows.Forms.ToolStripSeparator();
-            this.AutoloadLastSlotMenuItem = new System.Windows.Forms.ToolStripMenuItem();
-            this.SaveSlotSubMenu = new System.Windows.Forms.ToolStripMenuItem();
-            this.SelectSlot0MenuItem = new System.Windows.Forms.ToolStripMenuItem();
-            this.SelectSlot1MenuItem = new System.Windows.Forms.ToolStripMenuItem();
-            this.SelectSlot2MenuItem = new System.Windows.Forms.ToolStripMenuItem();
-            this.SelectSlot3MenuItem = new System.Windows.Forms.ToolStripMenuItem();
-            this.SelectSlot4MenuItem = new System.Windows.Forms.ToolStripMenuItem();
-            this.SelectSlot5MenuItem = new System.Windows.Forms.ToolStripMenuItem();
-            this.SelectSlot6MenuItem = new System.Windows.Forms.ToolStripMenuItem();
-            this.SelectSlot7MenuItem = new System.Windows.Forms.ToolStripMenuItem();
-            this.SelectSlot8MenuItem = new System.Windows.Forms.ToolStripMenuItem();
-            this.SelectSlot9MenuItem = new System.Windows.Forms.ToolStripMenuItem();
-            this.PreviousSlotMenuItem = new System.Windows.Forms.ToolStripMenuItem();
-            this.NextSlotMenuItem = new System.Windows.Forms.ToolStripMenuItem();
-            this.toolStripSeparator5 = new System.Windows.Forms.ToolStripSeparator();
-            this.SaveToCurrentSlotMenuItem = new System.Windows.Forms.ToolStripMenuItem();
-            this.LoadCurrentSlotMenuItem = new System.Windows.Forms.ToolStripMenuItem();
-            this.SaveRAMSubMenu = new System.Windows.Forms.ToolStripMenuItem();
-            this.FlushSaveRAMMenuItem = new System.Windows.Forms.ToolStripMenuItem();
-            this.toolStripMenuItem2 = new System.Windows.Forms.ToolStripSeparator();
-            this.MovieSubMenu = new System.Windows.Forms.ToolStripMenuItem();
-            this.ReadonlyMenuItem = new System.Windows.Forms.ToolStripMenuItem();
-            this.toolStripSeparator15 = new System.Windows.Forms.ToolStripSeparator();
-            this.RecentMovieSubMenu = new System.Windows.Forms.ToolStripMenuItem();
-            this.toolStripSeparator16 = new System.Windows.Forms.ToolStripSeparator();
-            this.RecordMovieMenuItem = new System.Windows.Forms.ToolStripMenuItem();
-            this.PlayMovieMenuItem = new System.Windows.Forms.ToolStripMenuItem();
-            this.StopMovieMenuItem = new System.Windows.Forms.ToolStripMenuItem();
-            this.PlayFromBeginningMenuItem = new System.Windows.Forms.ToolStripMenuItem();
-            this.ImportMoviesMenuItem = new System.Windows.Forms.ToolStripMenuItem();
-            this.SaveMovieMenuItem = new System.Windows.Forms.ToolStripMenuItem();
-            this.SaveMovieAsMenuItem = new System.Windows.Forms.ToolStripMenuItem();
-            this.StopMovieWithoutSavingMenuItem = new System.Windows.Forms.ToolStripMenuItem();
-            this.toolStripSeparator14 = new System.Windows.Forms.ToolStripSeparator();
-            this.AutomaticallyBackupMoviesMenuItem = new System.Windows.Forms.ToolStripMenuItem();
-            this.FullMovieLoadstatesMenuItem = new System.Windows.Forms.ToolStripMenuItem();
-            this.MovieEndSubMenu = new System.Windows.Forms.ToolStripMenuItem();
-            this.MovieEndFinishMenuItem = new System.Windows.Forms.ToolStripMenuItem();
-            this.MovieEndRecordMenuItem = new System.Windows.Forms.ToolStripMenuItem();
-            this.MovieEndStopMenuItem = new System.Windows.Forms.ToolStripMenuItem();
-            this.MovieEndPauseMenuItem = new System.Windows.Forms.ToolStripMenuItem();
-            this.AVSubMenu = new System.Windows.Forms.ToolStripMenuItem();
-            this.RecordAVMenuItem = new System.Windows.Forms.ToolStripMenuItem();
-            this.ConfigAndRecordAVMenuItem = new System.Windows.Forms.ToolStripMenuItem();
-            this.StopAVIMenuItem = new System.Windows.Forms.ToolStripMenuItem();
-            this.toolStripSeparator19 = new System.Windows.Forms.ToolStripSeparator();
-            this.CaptureOSDMenuItem = new System.Windows.Forms.ToolStripMenuItem();
-            this.SynclessRecordingMenuItem = new System.Windows.Forms.ToolStripMenuItem();
-            this.ScreenshotSubMenu = new System.Windows.Forms.ToolStripMenuItem();
-            this.ScreenshotMenuItem = new System.Windows.Forms.ToolStripMenuItem();
-            this.ScreenshotAsMenuItem = new System.Windows.Forms.ToolStripMenuItem();
-            this.ScreenshotClipboardMenuItem = new System.Windows.Forms.ToolStripMenuItem();
-            this.ScreenshotClientClipboardMenuItem = new System.Windows.Forms.ToolStripMenuItem();
-            this.toolStripSeparator20 = new System.Windows.Forms.ToolStripSeparator();
-            this.ScreenshotCaptureOSDMenuItem1 = new System.Windows.Forms.ToolStripMenuItem();
-            this.toolStripSeparator4 = new System.Windows.Forms.ToolStripSeparator();
-            this.ExitMenuItem = new System.Windows.Forms.ToolStripMenuItem();
-            this.EmulationSubMenu = new System.Windows.Forms.ToolStripMenuItem();
-            this.PauseMenuItem = new System.Windows.Forms.ToolStripMenuItem();
-            this.RebootCoreMenuItem = new System.Windows.Forms.ToolStripMenuItem();
-            this.toolStripSeparator1 = new System.Windows.Forms.ToolStripSeparator();
-            this.SoftResetMenuItem = new System.Windows.Forms.ToolStripMenuItem();
-            this.HardResetMenuItem = new System.Windows.Forms.ToolStripMenuItem();
-            this.ViewSubMenu = new System.Windows.Forms.ToolStripMenuItem();
-            this.WindowSizeSubMenu = new System.Windows.Forms.ToolStripMenuItem();
-            this.x1MenuItem = new System.Windows.Forms.ToolStripMenuItem();
-            this.x2MenuItem = new System.Windows.Forms.ToolStripMenuItem();
-            this.x3MenuItem = new System.Windows.Forms.ToolStripMenuItem();
-            this.x4MenuItem = new System.Windows.Forms.ToolStripMenuItem();
-            this.x5MenuItem = new System.Windows.Forms.ToolStripMenuItem();
-            this.mzMenuItem = new System.Windows.Forms.ToolStripMenuItem();
-            this.SwitchToFullscreenMenuItem = new System.Windows.Forms.ToolStripMenuItem();
-            this.toolStripSeparator2 = new System.Windows.Forms.ToolStripSeparator();
-            this.DisplayFPSMenuItem = new System.Windows.Forms.ToolStripMenuItem();
-            this.DisplayFrameCounterMenuItem = new System.Windows.Forms.ToolStripMenuItem();
-            this.DisplayLagCounterMenuItem = new System.Windows.Forms.ToolStripMenuItem();
-            this.DisplayInputMenuItem = new System.Windows.Forms.ToolStripMenuItem();
-            this.DisplayRerecordCountMenuItem = new System.Windows.Forms.ToolStripMenuItem();
-            this.DisplaySubtitlesMenuItem = new System.Windows.Forms.ToolStripMenuItem();
-            this.toolStripMenuItem4 = new System.Windows.Forms.ToolStripSeparator();
-            this.DisplayStatusBarMenuItem = new System.Windows.Forms.ToolStripMenuItem();
-            this.DisplayMessagesMenuItem = new System.Windows.Forms.ToolStripMenuItem();
-            this.DisplayLogWindowMenuItem = new System.Windows.Forms.ToolStripMenuItem();
-            this.ConfigSubMenu = new System.Windows.Forms.ToolStripMenuItem();
-            this.ControllersMenuItem = new System.Windows.Forms.ToolStripMenuItem();
-            this.HotkeysMenuItem = new System.Windows.Forms.ToolStripMenuItem();
-            this.DisplayConfigMenuItem = new System.Windows.Forms.ToolStripMenuItem();
-            this.SoundMenuItem = new System.Windows.Forms.ToolStripMenuItem();
-            this.PathsMenuItem = new System.Windows.Forms.ToolStripMenuItem();
-            this.FirmwaresMenuItem = new System.Windows.Forms.ToolStripMenuItem();
-            this.MessagesMenuItem = new System.Windows.Forms.ToolStripMenuItem();
-            this.AutofireMenuItem = new System.Windows.Forms.ToolStripMenuItem();
-            this.RewindOptionsMenuItem = new System.Windows.Forms.ToolStripMenuItem();
-            this.extensionsToolStripMenuItem = new System.Windows.Forms.ToolStripMenuItem();
-            this.ClientOptionsMenuItem = new System.Windows.Forms.ToolStripMenuItem();
-            this.ProfilesMenuItem = new System.Windows.Forms.ToolStripMenuItem();
-            this.toolStripSeparator9 = new System.Windows.Forms.ToolStripSeparator();
-            this.SpeedSkipSubMenu = new System.Windows.Forms.ToolStripMenuItem();
-            this.ClockThrottleMenuItem = new System.Windows.Forms.ToolStripMenuItem();
-            this.AudioThrottleMenuItem = new System.Windows.Forms.ToolStripMenuItem();
-            this.VsyncThrottleMenuItem = new System.Windows.Forms.ToolStripMenuItem();
-            this.toolStripSeparator27 = new System.Windows.Forms.ToolStripSeparator();
-            this.VsyncEnabledMenuItem = new System.Windows.Forms.ToolStripMenuItem();
-            this.toolStripMenuItem3 = new System.Windows.Forms.ToolStripSeparator();
-            this.miUnthrottled = new System.Windows.Forms.ToolStripMenuItem();
-            this.MinimizeSkippingMenuItem = new System.Windows.Forms.ToolStripMenuItem();
-            this.NeverSkipMenuItem = new System.Windows.Forms.ToolStripMenuItem();
-            this.toolStripMenuItem17 = new System.Windows.Forms.ToolStripMenuItem();
-            this.Frameskip1MenuItem = new System.Windows.Forms.ToolStripMenuItem();
-            this.Frameskip2MenuItem = new System.Windows.Forms.ToolStripMenuItem();
-            this.Frameskip3MenuItem = new System.Windows.Forms.ToolStripMenuItem();
-            this.Frameskip4MenuItem = new System.Windows.Forms.ToolStripMenuItem();
-            this.Frameskip5MenuItem = new System.Windows.Forms.ToolStripMenuItem();
-            this.Frameskip6MenuItem = new System.Windows.Forms.ToolStripMenuItem();
-            this.Frameskip7MenuItem = new System.Windows.Forms.ToolStripMenuItem();
-            this.Frameskip8MenuItem = new System.Windows.Forms.ToolStripMenuItem();
-            this.Frameskip9MenuItem = new System.Windows.Forms.ToolStripMenuItem();
-            this.toolStripMenuItem5 = new System.Windows.Forms.ToolStripSeparator();
-            this.Speed50MenuItem = new System.Windows.Forms.ToolStripMenuItem();
-            this.Speed75MenuItem = new System.Windows.Forms.ToolStripMenuItem();
-            this.Speed100MenuItem = new System.Windows.Forms.ToolStripMenuItem();
-            this.Speed150MenuItem = new System.Windows.Forms.ToolStripMenuItem();
-            this.Speed200MenuItem = new System.Windows.Forms.ToolStripMenuItem();
-            this.Speed400MenuItem = new System.Windows.Forms.ToolStripMenuItem();
-            this.KeyPrioritySubMenu = new System.Windows.Forms.ToolStripMenuItem();
-            this.BothHkAndControllerMenuItem = new System.Windows.Forms.ToolStripMenuItem();
-            this.InputOverHkMenuItem = new System.Windows.Forms.ToolStripMenuItem();
-            this.HkOverInputMenuItem = new System.Windows.Forms.ToolStripMenuItem();
-            this.CoresSubMenu = new System.Windows.Forms.ToolStripMenuItem();
-            this.NesCoreSubMenu = new System.Windows.Forms.ToolStripMenuItem();
-            this.QuicknesCoreMenuItem = new System.Windows.Forms.ToolStripMenuItem();
-            this.NesCoreMenuItem = new System.Windows.Forms.ToolStripMenuItem();
-            this.CoreSNESSubMenu = new System.Windows.Forms.ToolStripMenuItem();
-            this.Coresnes9xMenuItem = new System.Windows.Forms.ToolStripMenuItem();
-            this.CorebsnesMenuItem = new System.Windows.Forms.ToolStripMenuItem();
-            this.GbaCoreSubMenu = new System.Windows.Forms.ToolStripMenuItem();
-            this.VbaNextCoreMenuItem = new System.Windows.Forms.ToolStripMenuItem();
-            this.MgbaCoreMenuItem = new System.Windows.Forms.ToolStripMenuItem();
-            this.SGBCoreSubmenu = new System.Windows.Forms.ToolStripMenuItem();
-            this.SgbBsnesMenuItem = new System.Windows.Forms.ToolStripMenuItem();
-            this.SgbSameBoyMenuItem = new System.Windows.Forms.ToolStripMenuItem();
-            this.GBCoreSubmenu = new System.Windows.Forms.ToolStripMenuItem();
-            this.GBGambatteMenuItem = new System.Windows.Forms.ToolStripMenuItem();
-            this.GBGBHawkMenuItem = new System.Windows.Forms.ToolStripMenuItem();
-            this.GBInSGBMenuItem = new System.Windows.Forms.ToolStripMenuItem();
-            this.toolStripMenuItem16 = new System.Windows.Forms.ToolStripSeparator();
-            this.allowGameDBCoreOverridesToolStripMenuItem = new System.Windows.Forms.ToolStripMenuItem();
-            this.toolStripSeparator8 = new System.Windows.Forms.ToolStripSeparator();
-            this.N64VideoPluginSettingsMenuItem = new System.Windows.Forms.ToolStripMenuItem();
-            this.setLibretroCoreToolStripMenuItem = new System.Windows.Forms.ToolStripMenuItem();
-            this.toolStripSeparator10 = new System.Windows.Forms.ToolStripSeparator();
-            this.SaveConfigMenuItem = new System.Windows.Forms.ToolStripMenuItem();
-            this.SaveConfigAsMenuItem = new System.Windows.Forms.ToolStripMenuItem();
-            this.LoadConfigMenuItem = new System.Windows.Forms.ToolStripMenuItem();
-            this.LoadConfigFromMenuItem = new System.Windows.Forms.ToolStripMenuItem();
-            this.ToolsSubMenu = new System.Windows.Forms.ToolStripMenuItem();
-            this.ToolBoxMenuItem = new System.Windows.Forms.ToolStripMenuItem();
-            this.toolStripSeparator12 = new System.Windows.Forms.ToolStripSeparator();
-            this.RamWatchMenuItem = new System.Windows.Forms.ToolStripMenuItem();
-            this.RamSearchMenuItem = new System.Windows.Forms.ToolStripMenuItem();
-            this.LuaConsoleMenuItem = new System.Windows.Forms.ToolStripMenuItem();
-            this.TAStudioMenuItem = new System.Windows.Forms.ToolStripMenuItem();
-            this.HexEditorMenuItem = new System.Windows.Forms.ToolStripMenuItem();
-            this.TraceLoggerMenuItem = new System.Windows.Forms.ToolStripMenuItem();
-            this.DebuggerMenuItem = new System.Windows.Forms.ToolStripMenuItem();
-            this.CodeDataLoggerMenuItem = new System.Windows.Forms.ToolStripMenuItem();
-            this.MacroToolMenuItem = new System.Windows.Forms.ToolStripMenuItem();
-            this.VirtualPadMenuItem = new System.Windows.Forms.ToolStripMenuItem();
-            this.BasicBotMenuItem = new System.Windows.Forms.ToolStripMenuItem();
-            this.toolStripSeparator11 = new System.Windows.Forms.ToolStripSeparator();
-            this.CheatsMenuItem = new System.Windows.Forms.ToolStripMenuItem();
-            this.gameSharkConverterToolStripMenuItem = new System.Windows.Forms.ToolStripMenuItem();
-            this.toolStripSeparator29 = new System.Windows.Forms.ToolStripSeparator();
-            this.MultiDiskBundlerFileMenuItem = new System.Windows.Forms.ToolStripMenuItem();
-            this.externalToolToolStripMenuItem = new System.Windows.Forms.ToolStripMenuItem();
-            this.dummyExternalTool = new System.Windows.Forms.ToolStripMenuItem();
-            this.batchRunnerToolStripMenuItem = new System.Windows.Forms.ToolStripMenuItem();
-            this.ExperimentalToolsSubMenu = new System.Windows.Forms.ToolStripMenuItem();
-            this.AutoHawkMenuItem = new System.Windows.Forms.ToolStripMenuItem();
-            this.NewHexEditorMenuItem = new System.Windows.Forms.ToolStripMenuItem();
-            this.NESSubMenu = new System.Windows.Forms.ToolStripMenuItem();
-            this.coreToolStripMenuItem = new System.Windows.Forms.ToolStripMenuItem();
-            this.quickNESToolStripMenuItem = new System.Windows.Forms.ToolStripMenuItem();
-            this.nesHawkToolStripMenuItem = new System.Windows.Forms.ToolStripMenuItem();
-            this.toolStripSeparator34 = new System.Windows.Forms.ToolStripSeparator();
-            this.NESPPUViewerMenuItem = new System.Windows.Forms.ToolStripMenuItem();
-            this.NESNametableViewerMenuItem = new System.Windows.Forms.ToolStripMenuItem();
-            this.NESGameGenieCodesMenuItem = new System.Windows.Forms.ToolStripMenuItem();
-            this.musicRipperToolStripMenuItem = new System.Windows.Forms.ToolStripMenuItem();
-            this.toolStripSeparator17 = new System.Windows.Forms.ToolStripSeparator();
-            this.NesControllerSettingsMenuItem = new System.Windows.Forms.ToolStripMenuItem();
-            this.NESGraphicSettingsMenuItem = new System.Windows.Forms.ToolStripMenuItem();
-            this.NESSoundChannelsMenuItem = new System.Windows.Forms.ToolStripMenuItem();
-            this.VSSettingsMenuItem = new System.Windows.Forms.ToolStripMenuItem();
-            this.MovieSettingsMenuItem = new System.Windows.Forms.ToolStripMenuItem();
-            this.toolStripSeparator22 = new System.Windows.Forms.ToolStripSeparator();
-            this.FDSControlsMenuItem = new System.Windows.Forms.ToolStripMenuItem();
-            this.FdsEjectDiskMenuItem = new System.Windows.Forms.ToolStripMenuItem();
-            this.VSControlsMenuItem = new System.Windows.Forms.ToolStripMenuItem();
-            this.VSInsertCoinP1MenuItem = new System.Windows.Forms.ToolStripMenuItem();
-            this.VSInsertCoinP2MenuItem = new System.Windows.Forms.ToolStripMenuItem();
-            this.VSServiceSwitchMenuItem = new System.Windows.Forms.ToolStripMenuItem();
-            this.barcodeReaderToolStripMenuItem = new System.Windows.Forms.ToolStripMenuItem();
-            this.PCESubMenu = new System.Windows.Forms.ToolStripMenuItem();
-            this.PceControllerSettingsMenuItem = new System.Windows.Forms.ToolStripMenuItem();
-            this.PCEGraphicsSettingsMenuItem = new System.Windows.Forms.ToolStripMenuItem();
-            this.toolStripSeparator32 = new System.Windows.Forms.ToolStripSeparator();
-            this.PCEBGViewerMenuItem = new System.Windows.Forms.ToolStripMenuItem();
-            this.PCEtileViewerToolStripMenuItem = new System.Windows.Forms.ToolStripMenuItem();
-            this.PceSoundDebuggerToolStripMenuItem = new System.Windows.Forms.ToolStripMenuItem();
-            this.toolStripSeparator25 = new System.Windows.Forms.ToolStripSeparator();
-            this.PCEAlwaysPerformSpriteLimitMenuItem = new System.Windows.Forms.ToolStripMenuItem();
-            this.PCEAlwaysEqualizeVolumesMenuItem = new System.Windows.Forms.ToolStripMenuItem();
-            this.PCEArcadeCardRewindEnableMenuItem = new System.Windows.Forms.ToolStripMenuItem();
-            this.SMSSubMenu = new System.Windows.Forms.ToolStripMenuItem();
-            this.SMSregionToolStripMenuItem = new System.Windows.Forms.ToolStripMenuItem();
-            this.SMSregionExportToolStripMenuItem = new System.Windows.Forms.ToolStripMenuItem();
-            this.SMSregionJapanToolStripMenuItem = new System.Windows.Forms.ToolStripMenuItem();
-            this.SMSregionKoreaToolStripMenuItem = new System.Windows.Forms.ToolStripMenuItem();
-            this.SMSregionAutoToolStripMenuItem = new System.Windows.Forms.ToolStripMenuItem();
-            this.SMSdisplayToolStripMenuItem = new System.Windows.Forms.ToolStripMenuItem();
-            this.SMSdisplayNtscToolStripMenuItem = new System.Windows.Forms.ToolStripMenuItem();
-            this.SMSdisplayPalToolStripMenuItem = new System.Windows.Forms.ToolStripMenuItem();
-            this.SMSdisplayAutoToolStripMenuItem = new System.Windows.Forms.ToolStripMenuItem();
-            this.SMSControllerToolStripMenuItem = new System.Windows.Forms.ToolStripMenuItem();
-            this.SMSControllerStandardToolStripMenuItem = new System.Windows.Forms.ToolStripMenuItem();
-            this.SMSControllerPaddleToolStripMenuItem = new System.Windows.Forms.ToolStripMenuItem();
-            this.SMSControllerLightPhaserToolStripMenuItem = new System.Windows.Forms.ToolStripMenuItem();
-            this.SMSControllerSportsPadToolStripMenuItem = new System.Windows.Forms.ToolStripMenuItem();
-            this.SMSControllerKeyboardToolStripMenuItem = new System.Windows.Forms.ToolStripMenuItem();
-            this.SMStoolStripMenuItem2 = new System.Windows.Forms.ToolStripSeparator();
-            this.SMSenableBIOSToolStripMenuItem = new System.Windows.Forms.ToolStripMenuItem();
-            this.SMSEnableFMChipMenuItem = new System.Windows.Forms.ToolStripMenuItem();
-            this.SMSOverclockMenuItem = new System.Windows.Forms.ToolStripMenuItem();
-            this.SMSForceStereoMenuItem = new System.Windows.Forms.ToolStripMenuItem();
-            this.SMSSpriteLimitMenuItem = new System.Windows.Forms.ToolStripMenuItem();
-            this.SMSDisplayOverscanMenuItem = new System.Windows.Forms.ToolStripMenuItem();
-            this.SMSFix3DGameDisplayToolStripMenuItem = new System.Windows.Forms.ToolStripMenuItem();
-            this.ShowClippedRegionsMenuItem = new System.Windows.Forms.ToolStripMenuItem();
-            this.HighlightActiveDisplayRegionMenuItem = new System.Windows.Forms.ToolStripMenuItem();
-            this.SMSGraphicsSettingsMenuItem = new System.Windows.Forms.ToolStripMenuItem();
-            this.toolStripSeparator24 = new System.Windows.Forms.ToolStripSeparator();
-            this.SMSVDPViewerToolStripMenuItem = new System.Windows.Forms.ToolStripMenuItem();
-            this.GGGameGenieMenuItem = new System.Windows.Forms.ToolStripMenuItem();
-            this.TI83SubMenu = new System.Windows.Forms.ToolStripMenuItem();
-            this.KeypadMenuItem = new System.Windows.Forms.ToolStripMenuItem();
-            this.LoadTIFileMenuItem = new System.Windows.Forms.ToolStripMenuItem();
-            this.toolStripSeparator13 = new System.Windows.Forms.ToolStripSeparator();
-            this.AutoloadKeypadMenuItem = new System.Windows.Forms.ToolStripMenuItem();
-            this.paletteToolStripMenuItem = new System.Windows.Forms.ToolStripMenuItem();
-            this.AtariSubMenu = new System.Windows.Forms.ToolStripMenuItem();
-            this.AtariSettingsToolStripMenuItem = new System.Windows.Forms.ToolStripMenuItem();
-            this.A7800SubMenu = new System.Windows.Forms.ToolStripMenuItem();
-            this.A7800ControllerSettingsMenuItem = new System.Windows.Forms.ToolStripMenuItem();
-            this.A7800FilterSettingsMenuItem = new System.Windows.Forms.ToolStripMenuItem();
-            this.GBSubMenu = new System.Windows.Forms.ToolStripMenuItem();
-            this.GBcoreSettingsToolStripMenuItem = new System.Windows.Forms.ToolStripMenuItem();
-            this.LoadGBInSGBMenuItem = new System.Windows.Forms.ToolStripMenuItem();
-            this.toolStripSeparator28 = new System.Windows.Forms.ToolStripSeparator();
-            this.GBGPUViewerMenuItem = new System.Windows.Forms.ToolStripMenuItem();
-            this.GBGameGenieMenuItem = new System.Windows.Forms.ToolStripMenuItem();
-            this.GBPrinterViewerMenuItem = new System.Windows.Forms.ToolStripMenuItem();
-            this.GBASubMenu = new System.Windows.Forms.ToolStripMenuItem();
-            this.GBACoreSelectionSubMenu = new System.Windows.Forms.ToolStripMenuItem();
-            this.GBAmGBAMenuItem = new System.Windows.Forms.ToolStripMenuItem();
-            this.GBAVBANextMenuItem = new System.Windows.Forms.ToolStripMenuItem();
-            this.GBAcoresettingsToolStripMenuItem1 = new System.Windows.Forms.ToolStripMenuItem();
-            this.toolStripSeparator33 = new System.Windows.Forms.ToolStripSeparator();
-            this.GbaGpuViewerMenuItem = new System.Windows.Forms.ToolStripMenuItem();
-            this.PSXSubMenu = new System.Windows.Forms.ToolStripMenuItem();
-            this.PSXControllerSettingsMenuItem = new System.Windows.Forms.ToolStripMenuItem();
-            this.PSXOptionsMenuItem = new System.Windows.Forms.ToolStripMenuItem();
-            this.PSXDiscControlsMenuItem = new System.Windows.Forms.ToolStripMenuItem();
-            this.PSXHashDiscsToolStripMenuItem = new System.Windows.Forms.ToolStripMenuItem();
-            this.SNESSubMenu = new System.Windows.Forms.ToolStripMenuItem();
-            this.SNESControllerConfigurationMenuItem = new System.Windows.Forms.ToolStripMenuItem();
-            this.toolStripSeparator18 = new System.Windows.Forms.ToolStripSeparator();
-            this.SnesGfxDebuggerMenuItem = new System.Windows.Forms.ToolStripMenuItem();
-            this.SnesGBInSGBMenuItem = new System.Windows.Forms.ToolStripMenuItem();
-            this.SnesGameGenieMenuItem = new System.Windows.Forms.ToolStripMenuItem();
-            this.SnesOptionsMenuItem = new System.Windows.Forms.ToolStripMenuItem();
-            this.ColecoSubMenu = new System.Windows.Forms.ToolStripMenuItem();
-            this.ColecoControllerSettingsMenuItem = new System.Windows.Forms.ToolStripMenuItem();
-            this.toolStripSeparator35 = new System.Windows.Forms.ToolStripSeparator();
-            this.ColecoSkipBiosMenuItem = new System.Windows.Forms.ToolStripMenuItem();
-            this.ColecoUseSGMMenuItem = new System.Windows.Forms.ToolStripMenuItem();
-            this.N64SubMenu = new System.Windows.Forms.ToolStripMenuItem();
-            this.N64PluginSettingsMenuItem = new System.Windows.Forms.ToolStripMenuItem();
-            this.N64ControllerSettingsMenuItem = new System.Windows.Forms.ToolStripMenuItem();
-            this.toolStripSeparator23 = new System.Windows.Forms.ToolStripSeparator();
-            this.N64CircularAnalogRangeMenuItem = new System.Windows.Forms.ToolStripMenuItem();
-            this.MupenStyleLagMenuItem = new System.Windows.Forms.ToolStripMenuItem();
-            this.N64ExpansionSlotMenuItem = new System.Windows.Forms.ToolStripMenuItem();
-            this.SaturnSubMenu = new System.Windows.Forms.ToolStripMenuItem();
-            this.SaturnPreferencesMenuItem = new System.Windows.Forms.ToolStripMenuItem();
-            this.DGBSubMenu = new System.Windows.Forms.ToolStripMenuItem();
-            this.DGBsettingsToolStripMenuItem = new System.Windows.Forms.ToolStripMenuItem();
-            this.GenesisSubMenu = new System.Windows.Forms.ToolStripMenuItem();
-            this.vDPViewerToolStripMenuItem = new System.Windows.Forms.ToolStripMenuItem();
-            this.GenesisGameGenieECDC = new System.Windows.Forms.ToolStripMenuItem();
-            this.toolStripSeparator26 = new System.Windows.Forms.ToolStripSeparator();
-            this.GenesisSettingsToolStripMenuItem = new System.Windows.Forms.ToolStripMenuItem();
-            this.wonderSwanToolStripMenuItem = new System.Windows.Forms.ToolStripMenuItem();
-            this.settingsToolStripMenuItem = new System.Windows.Forms.ToolStripMenuItem();
-            this.AppleSubMenu = new System.Windows.Forms.ToolStripMenuItem();
-            this.AppleDisksSubMenu = new System.Windows.Forms.ToolStripMenuItem();
-            this.toolStripSeparator31 = new System.Windows.Forms.ToolStripSeparator();
-            this.settingsToolStripMenuItem1 = new System.Windows.Forms.ToolStripMenuItem();
-            this.C64SubMenu = new System.Windows.Forms.ToolStripMenuItem();
-            this.C64DisksSubMenu = new System.Windows.Forms.ToolStripMenuItem();
-            this.toolStripSeparator36 = new System.Windows.Forms.ToolStripSeparator();
-            this.C64SettingsMenuItem = new System.Windows.Forms.ToolStripMenuItem();
-            this.IntvSubMenu = new System.Windows.Forms.ToolStripMenuItem();
-            this.IntVControllerSettingsMenuItem = new System.Windows.Forms.ToolStripMenuItem();
-            this.sNESToolStripMenuItem = new System.Windows.Forms.ToolStripMenuItem();
-            this.preferencesToolStripMenuItem = new System.Windows.Forms.ToolStripMenuItem();
-            this.pCFXToolStripMenuItem = new System.Windows.Forms.ToolStripMenuItem();
-            this.preferencesToolStripMenuItem3 = new System.Windows.Forms.ToolStripMenuItem();
-            this.virtualBoyToolStripMenuItem = new System.Windows.Forms.ToolStripMenuItem();
-            this.preferencesToolStripMenuItem1 = new System.Windows.Forms.ToolStripMenuItem();
-            this.neoGeoPocketToolStripMenuItem = new System.Windows.Forms.ToolStripMenuItem();
-            this.preferencesToolStripMenuItem2 = new System.Windows.Forms.ToolStripMenuItem();
-            this.HelpSubMenu = new System.Windows.Forms.ToolStripMenuItem();
-            this.OnlineHelpMenuItem = new System.Windows.Forms.ToolStripMenuItem();
-            this.ForumsMenuItem = new System.Windows.Forms.ToolStripMenuItem();
-            this.FeaturesMenuItem = new System.Windows.Forms.ToolStripMenuItem();
-            this.AboutMenuItem = new System.Windows.Forms.ToolStripMenuItem();
-            this.zXSpectrumToolStripMenuItem = new System.Windows.Forms.ToolStripMenuItem();
-            this.ZXSpectrumCoreEmulationSettingsMenuItem = new System.Windows.Forms.ToolStripMenuItem();
-            this.ZXSpectrumControllerConfigurationMenuItem = new System.Windows.Forms.ToolStripMenuItem();
-            this.ZXSpectrumAudioSettingsMenuItem = new System.Windows.Forms.ToolStripMenuItem();
-            this.ZXSpectrumNonSyncSettingsMenuItem = new System.Windows.Forms.ToolStripMenuItem();
-            this.ZXSpectrumPokeMemoryMenuItem = new System.Windows.Forms.ToolStripMenuItem();
-            this.ZXSpectrumMediaMenuItem = new System.Windows.Forms.ToolStripMenuItem();
-            this.ZXSpectrumTapesSubMenu = new System.Windows.Forms.ToolStripMenuItem();
-            this.zxt1ToolStripMenuItem = new System.Windows.Forms.ToolStripMenuItem();
-            this.ZXSpectrumDisksSubMenu = new System.Windows.Forms.ToolStripMenuItem();
-            this.zxt2ToolStripMenuItem = new System.Windows.Forms.ToolStripMenuItem();
-<<<<<<< HEAD
-            this.ZXSpectrumExportSnapshotMenuItemMenuItem = new System.Windows.Forms.ToolStripMenuItem();
-=======
-            this.amstradCPCToolStripMenuItem = new System.Windows.Forms.ToolStripMenuItem();
-            this.amstradCPCCoreEmulationSettingsToolStripMenuItem = new System.Windows.Forms.ToolStripMenuItem();
-            this.AmstradCPCAudioSettingsToolStripMenuItem = new System.Windows.Forms.ToolStripMenuItem();
-            this.AmstradCPCPokeMemoryToolStripMenuItem = new System.Windows.Forms.ToolStripMenuItem();
-            this.AmstradCPCMediaToolStripMenuItem = new System.Windows.Forms.ToolStripMenuItem();
-            this.AmstradCPCTapesSubMenu = new System.Windows.Forms.ToolStripMenuItem();
-            this.cpct1ToolStripMenuItem = new System.Windows.Forms.ToolStripMenuItem();
-            this.AmstradCPCDisksSubMenu = new System.Windows.Forms.ToolStripMenuItem();
-            this.cpcd1ToolStripMenuItem = new System.Windows.Forms.ToolStripMenuItem();
->>>>>>> 95e565c5
-            this.Atari7800HawkCoreMenuItem = new System.Windows.Forms.ToolStripMenuItem();
-            this.MainStatusBar = new StatusStripEx();
-            this.DumpStatusButton = new System.Windows.Forms.ToolStripDropDownButton();
-            this.EmuStatus = new System.Windows.Forms.ToolStripStatusLabel();
-            this.PlayRecordStatusButton = new System.Windows.Forms.ToolStripDropDownButton();
-            this.PauseStatusButton = new System.Windows.Forms.ToolStripDropDownButton();
-            this.RebootStatusBarIcon = new System.Windows.Forms.ToolStripStatusLabel();
-            this.AVIStatusLabel = new System.Windows.Forms.ToolStripStatusLabel();
-            this.LedLightStatusLabel = new System.Windows.Forms.ToolStripStatusLabel();
-            this.SaveSlotsStatusLabel = new System.Windows.Forms.ToolStripStatusLabel();
-            this.Slot1StatusButton = new System.Windows.Forms.ToolStripStatusLabel();
-            this.Slot2StatusButton = new System.Windows.Forms.ToolStripStatusLabel();
-            this.Slot3StatusButton = new System.Windows.Forms.ToolStripStatusLabel();
-            this.Slot4StatusButton = new System.Windows.Forms.ToolStripStatusLabel();
-            this.Slot5StatusButton = new System.Windows.Forms.ToolStripStatusLabel();
-            this.Slot6StatusButton = new System.Windows.Forms.ToolStripStatusLabel();
-            this.Slot7StatusButton = new System.Windows.Forms.ToolStripStatusLabel();
-            this.Slot8StatusButton = new System.Windows.Forms.ToolStripStatusLabel();
-            this.Slot9StatusButton = new System.Windows.Forms.ToolStripStatusLabel();
-            this.Slot0StatusButton = new System.Windows.Forms.ToolStripStatusLabel();
-            this.CheatStatusButton = new System.Windows.Forms.ToolStripStatusLabel();
-            this.KeyPriorityStatusLabel = new System.Windows.Forms.ToolStripStatusLabel();
-            this.CoreNameStatusBarButton = new System.Windows.Forms.ToolStripStatusLabel();
-            this.ProfileFirstBootLabel = new System.Windows.Forms.ToolStripStatusLabel();
-            this.LinkConnectStatusBarButton = new System.Windows.Forms.ToolStripStatusLabel();
-            this.UpdateNotification = new System.Windows.Forms.ToolStripStatusLabel();
-            this.MainFormContextMenu = new System.Windows.Forms.ContextMenuStrip(this.components);
-            this.OpenRomContextMenuItem = new System.Windows.Forms.ToolStripMenuItem();
-            this.LoadLastRomContextMenuItem = new System.Windows.Forms.ToolStripMenuItem();
-            this.StopAVContextMenuItem = new System.Windows.Forms.ToolStripMenuItem();
-            this.ContextSeparator_AfterROM = new System.Windows.Forms.ToolStripSeparator();
-            this.RecordMovieContextMenuItem = new System.Windows.Forms.ToolStripMenuItem();
-            this.PlayMovieContextMenuItem = new System.Windows.Forms.ToolStripMenuItem();
-            this.RestartMovieContextMenuItem = new System.Windows.Forms.ToolStripMenuItem();
-            this.StopMovieContextMenuItem = new System.Windows.Forms.ToolStripMenuItem();
-            this.LoadLastMovieContextMenuItem = new System.Windows.Forms.ToolStripMenuItem();
-            this.BackupMovieContextMenuItem = new System.Windows.Forms.ToolStripMenuItem();
-            this.StopNoSaveContextMenuItem = new System.Windows.Forms.ToolStripMenuItem();
-            this.ViewSubtitlesContextMenuItem = new System.Windows.Forms.ToolStripMenuItem();
-            this.AddSubtitleContextMenuItem = new System.Windows.Forms.ToolStripMenuItem();
-            this.ViewCommentsContextMenuItem = new System.Windows.Forms.ToolStripMenuItem();
-            this.SaveMovieContextMenuItem = new System.Windows.Forms.ToolStripMenuItem();
-            this.SaveMovieAsContextMenuItem = new System.Windows.Forms.ToolStripMenuItem();
-            this.ContextSeparator_AfterMovie = new System.Windows.Forms.ToolStripSeparator();
-            this.UndoSavestateContextMenuItem = new System.Windows.Forms.ToolStripMenuItem();
-            this.ContextSeparator_AfterUndo = new System.Windows.Forms.ToolStripSeparator();
-            this.ConfigContextMenuItem = new System.Windows.Forms.ToolStripMenuItem();
-            this.toolStripMenuItem6 = new System.Windows.Forms.ToolStripMenuItem();
-            this.toolStripMenuItem7 = new System.Windows.Forms.ToolStripMenuItem();
-            this.toolStripMenuItem8 = new System.Windows.Forms.ToolStripMenuItem();
-            this.toolStripMenuItem9 = new System.Windows.Forms.ToolStripMenuItem();
-            this.toolStripMenuItem10 = new System.Windows.Forms.ToolStripMenuItem();
-            this.toolStripMenuItem11 = new System.Windows.Forms.ToolStripMenuItem();
-            this.toolStripMenuItem12 = new System.Windows.Forms.ToolStripMenuItem();
-            this.toolStripMenuItem13 = new System.Windows.Forms.ToolStripMenuItem();
-            this.toolStripMenuItem14 = new System.Windows.Forms.ToolStripMenuItem();
-            this.toolStripMenuItem15 = new System.Windows.Forms.ToolStripMenuItem();
-            this.customizeToolStripMenuItem = new System.Windows.Forms.ToolStripMenuItem();
-            this.toolStripSeparator30 = new System.Windows.Forms.ToolStripSeparator();
-            this.SavestateTypeContextSubMenu = new System.Windows.Forms.ToolStripMenuItem();
-            this.SavestateTypeDefaultContextMenuItem = new System.Windows.Forms.ToolStripMenuItem();
-            this.SavestateBinaryContextMenuItem = new System.Windows.Forms.ToolStripMenuItem();
-            this.SavestateTextContextMenuItem = new System.Windows.Forms.ToolStripMenuItem();
-            this.toolStripSeparator37 = new System.Windows.Forms.ToolStripSeparator();
-            this.toolStripMenuItem66 = new System.Windows.Forms.ToolStripMenuItem();
-            this.toolStripMenuItem67 = new System.Windows.Forms.ToolStripMenuItem();
-            this.ScreenshotContextMenuItem = new System.Windows.Forms.ToolStripMenuItem();
-            this.CloseRomContextMenuItem = new System.Windows.Forms.ToolStripMenuItem();
-            this.ClearSRAMContextMenuItem = new System.Windows.Forms.ToolStripMenuItem();
-            this.ShowMenuContextMenuSeparator = new System.Windows.Forms.ToolStripSeparator();
-            this.ShowMenuContextMenuItem = new System.Windows.Forms.ToolStripMenuItem();
-            this.timerMouseIdle = new System.Windows.Forms.Timer(this.components);
-<<<<<<< HEAD
-=======
-            this.AmstradCPCNonSyncSettingsToolStripMenuItem = new System.Windows.Forms.ToolStripMenuItem();
->>>>>>> 95e565c5
-            this.MainformMenu.SuspendLayout();
-            this.MainStatusBar.SuspendLayout();
-            this.MainFormContextMenu.SuspendLayout();
-            this.SuspendLayout();
-            // 
-            // MainformMenu
-            // 
-            this.MainformMenu.ClickThrough = true;
-            this.MainformMenu.Items.AddRange(new System.Windows.Forms.ToolStripItem[] {
-            this.FileSubMenu,
-            this.EmulationSubMenu,
-            this.ViewSubMenu,
-            this.ConfigSubMenu,
-            this.ToolsSubMenu,
-            this.NESSubMenu,
-            this.PCESubMenu,
-            this.SMSSubMenu,
-            this.TI83SubMenu,
-            this.AtariSubMenu,
-            this.A7800SubMenu,
-            this.GBSubMenu,
-            this.GBASubMenu,
-            this.PSXSubMenu,
-            this.SNESSubMenu,
-            this.ColecoSubMenu,
-            this.N64SubMenu,
-            this.SaturnSubMenu,
-            this.DGBSubMenu,
-            this.GenesisSubMenu,
-            this.wonderSwanToolStripMenuItem,
-            this.AppleSubMenu,
-            this.C64SubMenu,
-            this.IntvSubMenu,
-            this.sNESToolStripMenuItem,
-            this.pCFXToolStripMenuItem,
-            this.virtualBoyToolStripMenuItem,
-            this.neoGeoPocketToolStripMenuItem,
-<<<<<<< HEAD
-            this.zXSpectrumToolStripMenuItem,
-            this.HelpSubMenu});
-=======
-            this.HelpSubMenu,
-            this.zXSpectrumToolStripMenuItem,
-            this.amstradCPCToolStripMenuItem});
->>>>>>> 95e565c5
-            this.MainformMenu.LayoutStyle = System.Windows.Forms.ToolStripLayoutStyle.Flow;
-            this.MainformMenu.Location = new System.Drawing.Point(0, 0);
-            this.MainformMenu.Name = "MainformMenu";
-            this.MainformMenu.Size = new System.Drawing.Size(470, 80);
-            this.MainformMenu.TabIndex = 0;
-            this.MainformMenu.Text = "menuStrip1";
-            this.MainformMenu.MenuActivate += new System.EventHandler(this.MainformMenu_MenuActivate);
-            this.MainformMenu.MenuDeactivate += new System.EventHandler(this.MainformMenu_MenuDeactivate);
-            this.MainformMenu.Leave += new System.EventHandler(this.MainformMenu_Leave);
-            // 
-            // FileSubMenu
-            // 
-            this.FileSubMenu.DropDownItems.AddRange(new System.Windows.Forms.ToolStripItem[] {
-            this.OpenRomMenuItem,
-            this.RecentRomSubMenu,
-            this.OpenAdvancedMenuItem,
-            this.CloseRomMenuItem,
-            this.toolStripMenuItem1,
-            this.SaveStateSubMenu,
-            this.LoadStateSubMenu,
-            this.SaveSlotSubMenu,
-            this.SaveRAMSubMenu,
-            this.toolStripMenuItem2,
-            this.MovieSubMenu,
-            this.AVSubMenu,
-            this.ScreenshotSubMenu,
-            this.toolStripSeparator4,
-            this.ExitMenuItem});
-            this.FileSubMenu.Name = "FileSubMenu";
-            this.FileSubMenu.Size = new System.Drawing.Size(37, 19);
-            this.FileSubMenu.Text = "&File";
-            this.FileSubMenu.DropDownOpened += new System.EventHandler(this.FileSubMenu_DropDownOpened);
-            // 
-            // OpenRomMenuItem
-            // 
-            this.OpenRomMenuItem.Image = global::BizHawk.Client.EmuHawk.Properties.Resources.OpenFile;
-            this.OpenRomMenuItem.Name = "OpenRomMenuItem";
-            this.OpenRomMenuItem.Size = new System.Drawing.Size(159, 22);
-            this.OpenRomMenuItem.Text = "&Open ROM";
-            this.OpenRomMenuItem.Click += new System.EventHandler(this.OpenRomMenuItem_Click);
-            // 
-            // RecentRomSubMenu
-            // 
-            this.RecentRomSubMenu.DropDownItems.AddRange(new System.Windows.Forms.ToolStripItem[] {
-            this.toolStripSeparator3});
-            this.RecentRomSubMenu.Image = global::BizHawk.Client.EmuHawk.Properties.Resources.Recent;
-            this.RecentRomSubMenu.Name = "RecentRomSubMenu";
-            this.RecentRomSubMenu.Size = new System.Drawing.Size(159, 22);
-            this.RecentRomSubMenu.Text = "&Recent ROM";
-            this.RecentRomSubMenu.DropDownOpened += new System.EventHandler(this.RecentRomMenuItem_DropDownOpened);
-            // 
-            // toolStripSeparator3
-            // 
-            this.toolStripSeparator3.Name = "toolStripSeparator3";
-            this.toolStripSeparator3.Size = new System.Drawing.Size(57, 6);
-            // 
-            // OpenAdvancedMenuItem
-            // 
-            this.OpenAdvancedMenuItem.Name = "OpenAdvancedMenuItem";
-            this.OpenAdvancedMenuItem.Size = new System.Drawing.Size(159, 22);
-            this.OpenAdvancedMenuItem.Text = "Open Ad&vanced";
-            this.OpenAdvancedMenuItem.Click += new System.EventHandler(this.OpenAdvancedMenuItem_Click);
-            // 
-            // CloseRomMenuItem
-            // 
-            this.CloseRomMenuItem.Image = global::BizHawk.Client.EmuHawk.Properties.Resources.Close;
-            this.CloseRomMenuItem.Name = "CloseRomMenuItem";
-            this.CloseRomMenuItem.Size = new System.Drawing.Size(159, 22);
-            this.CloseRomMenuItem.Text = "&Close ROM";
-            this.CloseRomMenuItem.Click += new System.EventHandler(this.CloseRomMenuItem_Click);
-            // 
-            // toolStripMenuItem1
-            // 
-            this.toolStripMenuItem1.Name = "toolStripMenuItem1";
-            this.toolStripMenuItem1.Size = new System.Drawing.Size(156, 6);
-            // 
-            // SaveStateSubMenu
-            // 
-            this.SaveStateSubMenu.DropDownItems.AddRange(new System.Windows.Forms.ToolStripItem[] {
-            this.SaveState1MenuItem,
-            this.SaveState2MenuItem,
-            this.SaveState3MenuItem,
-            this.SaveState4MenuItem,
-            this.SaveState5MenuItem,
-            this.SaveState6MenuItem,
-            this.SaveState7MenuItem,
-            this.SaveState8MenuItem,
-            this.SaveState9MenuItem,
-            this.SaveState0MenuItem,
-            this.toolStripSeparator6,
-            this.SaveNamedStateMenuItem});
-            this.SaveStateSubMenu.Name = "SaveStateSubMenu";
-            this.SaveStateSubMenu.Size = new System.Drawing.Size(159, 22);
-            this.SaveStateSubMenu.Text = "&Save State";
-            this.SaveStateSubMenu.DropDownOpened += new System.EventHandler(this.SaveStateSubMenu_DropDownOpened);
-            // 
-            // SaveState1MenuItem
-            // 
-            this.SaveState1MenuItem.Name = "SaveState1MenuItem";
-            this.SaveState1MenuItem.Size = new System.Drawing.Size(178, 22);
-            this.SaveState1MenuItem.Text = "1";
-            this.SaveState1MenuItem.Click += new System.EventHandler(this.Savestate1MenuItem_Click);
-            // 
-            // SaveState2MenuItem
-            // 
-            this.SaveState2MenuItem.Name = "SaveState2MenuItem";
-            this.SaveState2MenuItem.Size = new System.Drawing.Size(178, 22);
-            this.SaveState2MenuItem.Text = "2";
-            this.SaveState2MenuItem.Click += new System.EventHandler(this.Savestate2MenuItem_Click);
-            // 
-            // SaveState3MenuItem
-            // 
-            this.SaveState3MenuItem.Name = "SaveState3MenuItem";
-            this.SaveState3MenuItem.Size = new System.Drawing.Size(178, 22);
-            this.SaveState3MenuItem.Text = "3";
-            this.SaveState3MenuItem.Click += new System.EventHandler(this.Savestate3MenuItem_Click);
-            // 
-            // SaveState4MenuItem
-            // 
-            this.SaveState4MenuItem.Name = "SaveState4MenuItem";
-            this.SaveState4MenuItem.Size = new System.Drawing.Size(178, 22);
-            this.SaveState4MenuItem.Text = "4";
-            this.SaveState4MenuItem.Click += new System.EventHandler(this.Savestate4MenuItem_Click);
-            // 
-            // SaveState5MenuItem
-            // 
-            this.SaveState5MenuItem.Name = "SaveState5MenuItem";
-            this.SaveState5MenuItem.Size = new System.Drawing.Size(178, 22);
-            this.SaveState5MenuItem.Text = "5";
-            this.SaveState5MenuItem.Click += new System.EventHandler(this.Savestate5MenuItem_Click);
-            // 
-            // SaveState6MenuItem
-            // 
-            this.SaveState6MenuItem.Name = "SaveState6MenuItem";
-            this.SaveState6MenuItem.Size = new System.Drawing.Size(178, 22);
-            this.SaveState6MenuItem.Text = "6";
-            this.SaveState6MenuItem.Click += new System.EventHandler(this.Savestate6MenuItem_Click);
-            // 
-            // SaveState7MenuItem
-            // 
-            this.SaveState7MenuItem.Name = "SaveState7MenuItem";
-            this.SaveState7MenuItem.Size = new System.Drawing.Size(178, 22);
-            this.SaveState7MenuItem.Text = "7";
-            this.SaveState7MenuItem.Click += new System.EventHandler(this.Savestate7MenuItem_Click);
-            // 
-            // SaveState8MenuItem
-            // 
-            this.SaveState8MenuItem.Name = "SaveState8MenuItem";
-            this.SaveState8MenuItem.Size = new System.Drawing.Size(178, 22);
-            this.SaveState8MenuItem.Text = "8";
-            this.SaveState8MenuItem.Click += new System.EventHandler(this.Savestate8MenuItem_Click);
-            // 
-            // SaveState9MenuItem
-            // 
-            this.SaveState9MenuItem.Name = "SaveState9MenuItem";
-            this.SaveState9MenuItem.Size = new System.Drawing.Size(178, 22);
-            this.SaveState9MenuItem.Text = "9";
-            this.SaveState9MenuItem.Click += new System.EventHandler(this.Savestate9MenuItem_Click);
-            // 
-            // SaveState0MenuItem
-            // 
-            this.SaveState0MenuItem.Name = "SaveState0MenuItem";
-            this.SaveState0MenuItem.Size = new System.Drawing.Size(178, 22);
-            this.SaveState0MenuItem.Text = "0";
-            this.SaveState0MenuItem.Click += new System.EventHandler(this.Savestate0MenuItem_Click);
-            // 
-            // toolStripSeparator6
-            // 
-            this.toolStripSeparator6.Name = "toolStripSeparator6";
-            this.toolStripSeparator6.Size = new System.Drawing.Size(175, 6);
-            // 
-            // SaveNamedStateMenuItem
-            // 
-            this.SaveNamedStateMenuItem.Name = "SaveNamedStateMenuItem";
-            this.SaveNamedStateMenuItem.Size = new System.Drawing.Size(178, 22);
-            this.SaveNamedStateMenuItem.Text = "Save Named State...";
-            this.SaveNamedStateMenuItem.Click += new System.EventHandler(this.SaveNamedStateMenuItem_Click);
-            // 
-            // LoadStateSubMenu
-            // 
-            this.LoadStateSubMenu.DropDownItems.AddRange(new System.Windows.Forms.ToolStripItem[] {
-            this.LoadState1MenuItem,
-            this.LoadState2MenuItem,
-            this.LoadState3MenuItem,
-            this.LoadState4MenuItem,
-            this.LoadState5MenuItem,
-            this.LoadState6MenuItem,
-            this.LoadState7MenuItem,
-            this.LoadState8MenuItem,
-            this.LoadState9MenuItem,
-            this.LoadState0MenuItem,
-            this.toolStripSeparator7,
-            this.LoadNamedStateMenuItem,
-            this.toolStripSeparator21,
-            this.AutoloadLastSlotMenuItem});
-            this.LoadStateSubMenu.Name = "LoadStateSubMenu";
-            this.LoadStateSubMenu.Size = new System.Drawing.Size(159, 22);
-            this.LoadStateSubMenu.Text = "&Load State";
-            this.LoadStateSubMenu.DropDownOpened += new System.EventHandler(this.LoadStateSubMenu_DropDownOpened);
-            // 
-            // LoadState1MenuItem
-            // 
-            this.LoadState1MenuItem.Name = "LoadState1MenuItem";
-            this.LoadState1MenuItem.Size = new System.Drawing.Size(180, 22);
-            this.LoadState1MenuItem.Text = "1";
-            this.LoadState1MenuItem.Click += new System.EventHandler(this.Loadstate1MenuItem_Click);
-            // 
-            // LoadState2MenuItem
-            // 
-            this.LoadState2MenuItem.Name = "LoadState2MenuItem";
-            this.LoadState2MenuItem.Size = new System.Drawing.Size(180, 22);
-            this.LoadState2MenuItem.Text = "2";
-            this.LoadState2MenuItem.Click += new System.EventHandler(this.Loadstate2MenuItem_Click);
-            // 
-            // LoadState3MenuItem
-            // 
-            this.LoadState3MenuItem.Name = "LoadState3MenuItem";
-            this.LoadState3MenuItem.Size = new System.Drawing.Size(180, 22);
-            this.LoadState3MenuItem.Text = "3";
-            this.LoadState3MenuItem.Click += new System.EventHandler(this.Loadstate3MenuItem_Click);
-            // 
-            // LoadState4MenuItem
-            // 
-            this.LoadState4MenuItem.Name = "LoadState4MenuItem";
-            this.LoadState4MenuItem.Size = new System.Drawing.Size(180, 22);
-            this.LoadState4MenuItem.Text = "4";
-            this.LoadState4MenuItem.Click += new System.EventHandler(this.Loadstate4MenuItem_Click);
-            // 
-            // LoadState5MenuItem
-            // 
-            this.LoadState5MenuItem.Name = "LoadState5MenuItem";
-            this.LoadState5MenuItem.Size = new System.Drawing.Size(180, 22);
-            this.LoadState5MenuItem.Text = "5";
-            this.LoadState5MenuItem.Click += new System.EventHandler(this.Loadstate5MenuItem_Click);
-            // 
-            // LoadState6MenuItem
-            // 
-            this.LoadState6MenuItem.Name = "LoadState6MenuItem";
-            this.LoadState6MenuItem.Size = new System.Drawing.Size(180, 22);
-            this.LoadState6MenuItem.Text = "6";
-            this.LoadState6MenuItem.Click += new System.EventHandler(this.Loadstate6MenuItem_Click);
-            // 
-            // LoadState7MenuItem
-            // 
-            this.LoadState7MenuItem.Name = "LoadState7MenuItem";
-            this.LoadState7MenuItem.Size = new System.Drawing.Size(180, 22);
-            this.LoadState7MenuItem.Text = "7";
-            this.LoadState7MenuItem.Click += new System.EventHandler(this.Loadstate7MenuItem_Click);
-            // 
-            // LoadState8MenuItem
-            // 
-            this.LoadState8MenuItem.Name = "LoadState8MenuItem";
-            this.LoadState8MenuItem.Size = new System.Drawing.Size(180, 22);
-            this.LoadState8MenuItem.Text = "8";
-            this.LoadState8MenuItem.Click += new System.EventHandler(this.Loadstate8MenuItem_Click);
-            // 
-            // LoadState9MenuItem
-            // 
-            this.LoadState9MenuItem.Name = "LoadState9MenuItem";
-            this.LoadState9MenuItem.Size = new System.Drawing.Size(180, 22);
-            this.LoadState9MenuItem.Text = "9";
-            this.LoadState9MenuItem.Click += new System.EventHandler(this.Loadstate9MenuItem_Click);
-            // 
-            // LoadState0MenuItem
-            // 
-            this.LoadState0MenuItem.Name = "LoadState0MenuItem";
-            this.LoadState0MenuItem.Size = new System.Drawing.Size(180, 22);
-            this.LoadState0MenuItem.Text = "0";
-            this.LoadState0MenuItem.Click += new System.EventHandler(this.Loadstate0MenuItem_Click);
-            // 
-            // toolStripSeparator7
-            // 
-            this.toolStripSeparator7.Name = "toolStripSeparator7";
-            this.toolStripSeparator7.Size = new System.Drawing.Size(177, 6);
-            // 
-            // LoadNamedStateMenuItem
-            // 
-            this.LoadNamedStateMenuItem.Name = "LoadNamedStateMenuItem";
-            this.LoadNamedStateMenuItem.Size = new System.Drawing.Size(180, 22);
-            this.LoadNamedStateMenuItem.Text = "Load Named State...";
-            this.LoadNamedStateMenuItem.Click += new System.EventHandler(this.LoadNamedStateMenuItem_Click);
-            // 
-            // toolStripSeparator21
-            // 
-            this.toolStripSeparator21.Name = "toolStripSeparator21";
-            this.toolStripSeparator21.Size = new System.Drawing.Size(177, 6);
-            // 
-            // AutoloadLastSlotMenuItem
-            // 
-            this.AutoloadLastSlotMenuItem.Name = "AutoloadLastSlotMenuItem";
-            this.AutoloadLastSlotMenuItem.Size = new System.Drawing.Size(180, 22);
-            this.AutoloadLastSlotMenuItem.Text = "Autoload last Slot";
-            this.AutoloadLastSlotMenuItem.Click += new System.EventHandler(this.AutoloadLastSlotMenuItem_Click);
-            // 
-            // SaveSlotSubMenu
-            // 
-            this.SaveSlotSubMenu.DropDownItems.AddRange(new System.Windows.Forms.ToolStripItem[] {
-            this.SelectSlot0MenuItem,
-            this.SelectSlot1MenuItem,
-            this.SelectSlot2MenuItem,
-            this.SelectSlot3MenuItem,
-            this.SelectSlot4MenuItem,
-            this.SelectSlot5MenuItem,
-            this.SelectSlot6MenuItem,
-            this.SelectSlot7MenuItem,
-            this.SelectSlot8MenuItem,
-            this.SelectSlot9MenuItem,
-            this.PreviousSlotMenuItem,
-            this.NextSlotMenuItem,
-            this.toolStripSeparator5,
-            this.SaveToCurrentSlotMenuItem,
-            this.LoadCurrentSlotMenuItem});
-            this.SaveSlotSubMenu.Name = "SaveSlotSubMenu";
-            this.SaveSlotSubMenu.Size = new System.Drawing.Size(159, 22);
-            this.SaveSlotSubMenu.Text = "Save S&lot";
-            this.SaveSlotSubMenu.DropDownOpened += new System.EventHandler(this.SaveSlotSubMenu_DropDownOpened);
-            // 
-            // SelectSlot0MenuItem
-            // 
-            this.SelectSlot0MenuItem.Name = "SelectSlot0MenuItem";
-            this.SelectSlot0MenuItem.Size = new System.Drawing.Size(178, 22);
-            this.SelectSlot0MenuItem.Text = "Select Slot 0";
-            this.SelectSlot0MenuItem.Click += new System.EventHandler(this.SelectSlotMenuItems_Click);
-            // 
-            // SelectSlot1MenuItem
-            // 
-            this.SelectSlot1MenuItem.Name = "SelectSlot1MenuItem";
-            this.SelectSlot1MenuItem.Size = new System.Drawing.Size(178, 22);
-            this.SelectSlot1MenuItem.Text = "Select Slot 1";
-            this.SelectSlot1MenuItem.Click += new System.EventHandler(this.SelectSlotMenuItems_Click);
-            // 
-            // SelectSlot2MenuItem
-            // 
-            this.SelectSlot2MenuItem.Name = "SelectSlot2MenuItem";
-            this.SelectSlot2MenuItem.Size = new System.Drawing.Size(178, 22);
-            this.SelectSlot2MenuItem.Text = "Select Slot 2";
-            this.SelectSlot2MenuItem.Click += new System.EventHandler(this.SelectSlotMenuItems_Click);
-            // 
-            // SelectSlot3MenuItem
-            // 
-            this.SelectSlot3MenuItem.Name = "SelectSlot3MenuItem";
-            this.SelectSlot3MenuItem.Size = new System.Drawing.Size(178, 22);
-            this.SelectSlot3MenuItem.Text = "Select Slot 3";
-            this.SelectSlot3MenuItem.Click += new System.EventHandler(this.SelectSlotMenuItems_Click);
-            // 
-            // SelectSlot4MenuItem
-            // 
-            this.SelectSlot4MenuItem.Name = "SelectSlot4MenuItem";
-            this.SelectSlot4MenuItem.Size = new System.Drawing.Size(178, 22);
-            this.SelectSlot4MenuItem.Text = "Select Slot 4";
-            this.SelectSlot4MenuItem.Click += new System.EventHandler(this.SelectSlotMenuItems_Click);
-            // 
-            // SelectSlot5MenuItem
-            // 
-            this.SelectSlot5MenuItem.Name = "SelectSlot5MenuItem";
-            this.SelectSlot5MenuItem.Size = new System.Drawing.Size(178, 22);
-            this.SelectSlot5MenuItem.Text = "Select Slot 5";
-            this.SelectSlot5MenuItem.Click += new System.EventHandler(this.SelectSlotMenuItems_Click);
-            // 
-            // SelectSlot6MenuItem
-            // 
-            this.SelectSlot6MenuItem.Name = "SelectSlot6MenuItem";
-            this.SelectSlot6MenuItem.Size = new System.Drawing.Size(178, 22);
-            this.SelectSlot6MenuItem.Text = "Select Slot 6";
-            this.SelectSlot6MenuItem.Click += new System.EventHandler(this.SelectSlotMenuItems_Click);
-            // 
-            // SelectSlot7MenuItem
-            // 
-            this.SelectSlot7MenuItem.Name = "SelectSlot7MenuItem";
-            this.SelectSlot7MenuItem.Size = new System.Drawing.Size(178, 22);
-            this.SelectSlot7MenuItem.Text = "Select Slot 7";
-            this.SelectSlot7MenuItem.Click += new System.EventHandler(this.SelectSlotMenuItems_Click);
-            // 
-            // SelectSlot8MenuItem
-            // 
-            this.SelectSlot8MenuItem.Name = "SelectSlot8MenuItem";
-            this.SelectSlot8MenuItem.Size = new System.Drawing.Size(178, 22);
-            this.SelectSlot8MenuItem.Text = "Select Slot 8";
-            this.SelectSlot8MenuItem.Click += new System.EventHandler(this.SelectSlotMenuItems_Click);
-            // 
-            // SelectSlot9MenuItem
-            // 
-            this.SelectSlot9MenuItem.Name = "SelectSlot9MenuItem";
-            this.SelectSlot9MenuItem.Size = new System.Drawing.Size(178, 22);
-            this.SelectSlot9MenuItem.Text = "Select Slot 9";
-            this.SelectSlot9MenuItem.Click += new System.EventHandler(this.SelectSlotMenuItems_Click);
-            // 
-            // PreviousSlotMenuItem
-            // 
-            this.PreviousSlotMenuItem.Image = global::BizHawk.Client.EmuHawk.Properties.Resources.MoveLeft;
-            this.PreviousSlotMenuItem.Name = "PreviousSlotMenuItem";
-            this.PreviousSlotMenuItem.Size = new System.Drawing.Size(178, 22);
-            this.PreviousSlotMenuItem.Text = "Previous Slot";
-            this.PreviousSlotMenuItem.Click += new System.EventHandler(this.PreviousSlotMenuItem_Click);
-            // 
-            // NextSlotMenuItem
-            // 
-            this.NextSlotMenuItem.Image = global::BizHawk.Client.EmuHawk.Properties.Resources.MoveRight;
-            this.NextSlotMenuItem.Name = "NextSlotMenuItem";
-            this.NextSlotMenuItem.Size = new System.Drawing.Size(178, 22);
-            this.NextSlotMenuItem.Text = "Next Slot";
-            this.NextSlotMenuItem.Click += new System.EventHandler(this.NextSlotMenuItem_Click);
-            // 
-            // toolStripSeparator5
-            // 
-            this.toolStripSeparator5.Name = "toolStripSeparator5";
-            this.toolStripSeparator5.Size = new System.Drawing.Size(175, 6);
-            // 
-            // SaveToCurrentSlotMenuItem
-            // 
-            this.SaveToCurrentSlotMenuItem.Name = "SaveToCurrentSlotMenuItem";
-            this.SaveToCurrentSlotMenuItem.Size = new System.Drawing.Size(178, 22);
-            this.SaveToCurrentSlotMenuItem.Text = "Save to Current Slot";
-            this.SaveToCurrentSlotMenuItem.Click += new System.EventHandler(this.SaveToCurrentSlotMenuItem_Click);
-            // 
-            // LoadCurrentSlotMenuItem
-            // 
-            this.LoadCurrentSlotMenuItem.Name = "LoadCurrentSlotMenuItem";
-            this.LoadCurrentSlotMenuItem.Size = new System.Drawing.Size(178, 22);
-            this.LoadCurrentSlotMenuItem.Text = "Load Current Slot";
-            this.LoadCurrentSlotMenuItem.Click += new System.EventHandler(this.LoadCurrentSlotMenuItem_Click);
-            // 
-            // SaveRAMSubMenu
-            // 
-            this.SaveRAMSubMenu.DropDownItems.AddRange(new System.Windows.Forms.ToolStripItem[] {
-            this.FlushSaveRAMMenuItem});
-            this.SaveRAMSubMenu.Name = "SaveRAMSubMenu";
-            this.SaveRAMSubMenu.Size = new System.Drawing.Size(159, 22);
-            this.SaveRAMSubMenu.Text = "Save &RAM";
-            this.SaveRAMSubMenu.DropDownOpened += new System.EventHandler(this.SaveRAMSubMenu_DropDownOpened);
-            // 
-            // FlushSaveRAMMenuItem
-            // 
-            this.FlushSaveRAMMenuItem.Name = "FlushSaveRAMMenuItem";
-            this.FlushSaveRAMMenuItem.Size = new System.Drawing.Size(156, 22);
-            this.FlushSaveRAMMenuItem.Text = "&Flush Save Ram";
-            this.FlushSaveRAMMenuItem.Click += new System.EventHandler(this.FlushSaveRAMMenuItem_Click);
-            // 
-            // toolStripMenuItem2
-            // 
-            this.toolStripMenuItem2.Name = "toolStripMenuItem2";
-            this.toolStripMenuItem2.Size = new System.Drawing.Size(156, 6);
-            // 
-            // MovieSubMenu
-            // 
-            this.MovieSubMenu.DropDownItems.AddRange(new System.Windows.Forms.ToolStripItem[] {
-            this.ReadonlyMenuItem,
-            this.toolStripSeparator15,
-            this.RecentMovieSubMenu,
-            this.RecordMovieMenuItem,
-            this.PlayMovieMenuItem,
-            this.StopMovieMenuItem,
-            this.PlayFromBeginningMenuItem,
-            this.ImportMoviesMenuItem,
-            this.SaveMovieMenuItem,
-            this.SaveMovieAsMenuItem,
-            this.StopMovieWithoutSavingMenuItem,
-            this.toolStripSeparator14,
-            this.AutomaticallyBackupMoviesMenuItem,
-            this.FullMovieLoadstatesMenuItem,
-            this.MovieEndSubMenu});
-            this.MovieSubMenu.Name = "MovieSubMenu";
-            this.MovieSubMenu.Size = new System.Drawing.Size(159, 22);
-            this.MovieSubMenu.Text = "&Movie";
-            this.MovieSubMenu.DropDownOpened += new System.EventHandler(this.MovieSubMenu_DropDownOpened);
-            // 
-            // ReadonlyMenuItem
-            // 
-            this.ReadonlyMenuItem.Image = global::BizHawk.Client.EmuHawk.Properties.Resources.ReadOnly;
-            this.ReadonlyMenuItem.Name = "ReadonlyMenuItem";
-            this.ReadonlyMenuItem.Size = new System.Drawing.Size(231, 22);
-            this.ReadonlyMenuItem.Text = "Read-only";
-            this.ReadonlyMenuItem.Click += new System.EventHandler(this.ReadonlyMenuItem_Click);
-            // 
-            // toolStripSeparator15
-            // 
-            this.toolStripSeparator15.Name = "toolStripSeparator15";
-            this.toolStripSeparator15.Size = new System.Drawing.Size(228, 6);
-            // 
-            // RecentMovieSubMenu
-            // 
-            this.RecentMovieSubMenu.DropDownItems.AddRange(new System.Windows.Forms.ToolStripItem[] {
-            this.toolStripSeparator16});
-            this.RecentMovieSubMenu.Image = global::BizHawk.Client.EmuHawk.Properties.Resources.Recent;
-            this.RecentMovieSubMenu.Name = "RecentMovieSubMenu";
-            this.RecentMovieSubMenu.Size = new System.Drawing.Size(231, 22);
-            this.RecentMovieSubMenu.Text = "Recent";
-            this.RecentMovieSubMenu.DropDownOpened += new System.EventHandler(this.RecentMovieSubMenu_DropDownOpened);
-            // 
-            // toolStripSeparator16
-            // 
-            this.toolStripSeparator16.Name = "toolStripSeparator16";
-            this.toolStripSeparator16.Size = new System.Drawing.Size(57, 6);
-            // 
-            // RecordMovieMenuItem
-            // 
-            this.RecordMovieMenuItem.Image = global::BizHawk.Client.EmuHawk.Properties.Resources.RecordHS;
-            this.RecordMovieMenuItem.Name = "RecordMovieMenuItem";
-            this.RecordMovieMenuItem.Size = new System.Drawing.Size(231, 22);
-            this.RecordMovieMenuItem.Text = "&Record Movie...";
-            this.RecordMovieMenuItem.Click += new System.EventHandler(this.RecordMovieMenuItem_Click);
-            // 
-            // PlayMovieMenuItem
-            // 
-            this.PlayMovieMenuItem.Image = global::BizHawk.Client.EmuHawk.Properties.Resources.Play;
-            this.PlayMovieMenuItem.Name = "PlayMovieMenuItem";
-            this.PlayMovieMenuItem.Size = new System.Drawing.Size(231, 22);
-            this.PlayMovieMenuItem.Text = "&Play Movie...";
-            this.PlayMovieMenuItem.Click += new System.EventHandler(this.PlayMovieMenuItem_Click);
-            // 
-            // StopMovieMenuItem
-            // 
-            this.StopMovieMenuItem.Image = global::BizHawk.Client.EmuHawk.Properties.Resources.Stop;
-            this.StopMovieMenuItem.Name = "StopMovieMenuItem";
-            this.StopMovieMenuItem.Size = new System.Drawing.Size(231, 22);
-            this.StopMovieMenuItem.Text = "Stop Movie";
-            this.StopMovieMenuItem.Click += new System.EventHandler(this.StopMovieMenuItem_Click);
-            // 
-            // PlayFromBeginningMenuItem
-            // 
-            this.PlayFromBeginningMenuItem.Image = global::BizHawk.Client.EmuHawk.Properties.Resources.restart;
-            this.PlayFromBeginningMenuItem.Name = "PlayFromBeginningMenuItem";
-            this.PlayFromBeginningMenuItem.Size = new System.Drawing.Size(231, 22);
-            this.PlayFromBeginningMenuItem.Text = "Play from Beginning";
-            this.PlayFromBeginningMenuItem.Click += new System.EventHandler(this.PlayFromBeginningMenuItem_Click);
-            // 
-            // ImportMoviesMenuItem
-            // 
-            this.ImportMoviesMenuItem.Image = global::BizHawk.Client.EmuHawk.Properties.Resources.Import;
-            this.ImportMoviesMenuItem.Name = "ImportMoviesMenuItem";
-            this.ImportMoviesMenuItem.Size = new System.Drawing.Size(231, 22);
-            this.ImportMoviesMenuItem.Text = "Import Movies...";
-            this.ImportMoviesMenuItem.Click += new System.EventHandler(this.ImportMovieMenuItem_Click);
-            // 
-            // SaveMovieMenuItem
-            // 
-            this.SaveMovieMenuItem.Image = global::BizHawk.Client.EmuHawk.Properties.Resources.SaveAs;
-            this.SaveMovieMenuItem.Name = "SaveMovieMenuItem";
-            this.SaveMovieMenuItem.Size = new System.Drawing.Size(231, 22);
-            this.SaveMovieMenuItem.Text = "&Save Movie";
-            this.SaveMovieMenuItem.Click += new System.EventHandler(this.SaveMovieMenuItem_Click);
-            // 
-            // SaveMovieAsMenuItem
-            // 
-            this.SaveMovieAsMenuItem.Image = global::BizHawk.Client.EmuHawk.Properties.Resources.SaveAs;
-            this.SaveMovieAsMenuItem.Name = "SaveMovieAsMenuItem";
-            this.SaveMovieAsMenuItem.Size = new System.Drawing.Size(231, 22);
-            this.SaveMovieAsMenuItem.Text = "Save Movie As...";
-            this.SaveMovieAsMenuItem.Click += new System.EventHandler(this.SaveMovieAsMenuItem_Click);
-            // 
-            // StopMovieWithoutSavingMenuItem
-            // 
-            this.StopMovieWithoutSavingMenuItem.Image = global::BizHawk.Client.EmuHawk.Properties.Resources.Stop;
-            this.StopMovieWithoutSavingMenuItem.Name = "StopMovieWithoutSavingMenuItem";
-            this.StopMovieWithoutSavingMenuItem.Size = new System.Drawing.Size(231, 22);
-            this.StopMovieWithoutSavingMenuItem.Text = "Stop Movie without Saving";
-            this.StopMovieWithoutSavingMenuItem.Click += new System.EventHandler(this.StopMovieWithoutSavingMenuItem_Click);
-            // 
-            // toolStripSeparator14
-            // 
-            this.toolStripSeparator14.Name = "toolStripSeparator14";
-            this.toolStripSeparator14.Size = new System.Drawing.Size(228, 6);
-            // 
-            // AutomaticallyBackupMoviesMenuItem
-            // 
-            this.AutomaticallyBackupMoviesMenuItem.Name = "AutomaticallyBackupMoviesMenuItem";
-            this.AutomaticallyBackupMoviesMenuItem.Size = new System.Drawing.Size(231, 22);
-            this.AutomaticallyBackupMoviesMenuItem.Text = "Automatically Backup Movies";
-            this.AutomaticallyBackupMoviesMenuItem.Click += new System.EventHandler(this.AutomaticMovieBackupMenuItem_Click);
-            // 
-            // FullMovieLoadstatesMenuItem
-            // 
-            this.FullMovieLoadstatesMenuItem.Name = "FullMovieLoadstatesMenuItem";
-            this.FullMovieLoadstatesMenuItem.Size = new System.Drawing.Size(231, 22);
-            this.FullMovieLoadstatesMenuItem.Text = "Full Movie Loadstates";
-            this.FullMovieLoadstatesMenuItem.Click += new System.EventHandler(this.FullMovieLoadstatesMenuItem_Click);
-            // 
-            // MovieEndSubMenu
-            // 
-            this.MovieEndSubMenu.DropDownItems.AddRange(new System.Windows.Forms.ToolStripItem[] {
-            this.MovieEndFinishMenuItem,
-            this.MovieEndRecordMenuItem,
-            this.MovieEndStopMenuItem,
-            this.MovieEndPauseMenuItem});
-            this.MovieEndSubMenu.Name = "MovieEndSubMenu";
-            this.MovieEndSubMenu.Size = new System.Drawing.Size(231, 22);
-            this.MovieEndSubMenu.Text = "On Movie End";
-            this.MovieEndSubMenu.DropDownOpened += new System.EventHandler(this.MovieEndSubMenu_DropDownOpened);
-            // 
-            // MovieEndFinishMenuItem
-            // 
-            this.MovieEndFinishMenuItem.Name = "MovieEndFinishMenuItem";
-            this.MovieEndFinishMenuItem.Size = new System.Drawing.Size(170, 22);
-            this.MovieEndFinishMenuItem.Text = "Switch to Finished";
-            this.MovieEndFinishMenuItem.Click += new System.EventHandler(this.MovieEndFinishMenuItem_Click);
-            // 
-            // MovieEndRecordMenuItem
-            // 
-            this.MovieEndRecordMenuItem.Name = "MovieEndRecordMenuItem";
-            this.MovieEndRecordMenuItem.Size = new System.Drawing.Size(170, 22);
-            this.MovieEndRecordMenuItem.Text = "Switch To Record";
-            this.MovieEndRecordMenuItem.Click += new System.EventHandler(this.MovieEndRecordMenuItem_Click);
-            // 
-            // MovieEndStopMenuItem
-            // 
-            this.MovieEndStopMenuItem.Name = "MovieEndStopMenuItem";
-            this.MovieEndStopMenuItem.Size = new System.Drawing.Size(170, 22);
-            this.MovieEndStopMenuItem.Text = "Stop";
-            this.MovieEndStopMenuItem.Click += new System.EventHandler(this.MovieEndStopMenuItem_Click);
-            // 
-            // MovieEndPauseMenuItem
-            // 
-            this.MovieEndPauseMenuItem.Name = "MovieEndPauseMenuItem";
-            this.MovieEndPauseMenuItem.Size = new System.Drawing.Size(170, 22);
-            this.MovieEndPauseMenuItem.Text = "Pause";
-            this.MovieEndPauseMenuItem.Click += new System.EventHandler(this.MovieEndPauseMenuItem_Click);
-            // 
-            // AVSubMenu
-            // 
-            this.AVSubMenu.DropDownItems.AddRange(new System.Windows.Forms.ToolStripItem[] {
-            this.RecordAVMenuItem,
-            this.ConfigAndRecordAVMenuItem,
-            this.StopAVIMenuItem,
-            this.toolStripSeparator19,
-            this.CaptureOSDMenuItem,
-            this.SynclessRecordingMenuItem});
-            this.AVSubMenu.Name = "AVSubMenu";
-            this.AVSubMenu.Size = new System.Drawing.Size(159, 22);
-            this.AVSubMenu.Text = "&AVI/WAV";
-            this.AVSubMenu.DropDownOpened += new System.EventHandler(this.AVSubMenu_DropDownOpened);
-            // 
-            // RecordAVMenuItem
-            // 
-            this.RecordAVMenuItem.Image = global::BizHawk.Client.EmuHawk.Properties.Resources.RecordHS;
-            this.RecordAVMenuItem.Name = "RecordAVMenuItem";
-            this.RecordAVMenuItem.Size = new System.Drawing.Size(225, 22);
-            this.RecordAVMenuItem.Text = "&Record AVI/WAV";
-            this.RecordAVMenuItem.Click += new System.EventHandler(this.RecordAVMenuItem_Click);
-            // 
-            // ConfigAndRecordAVMenuItem
-            // 
-            this.ConfigAndRecordAVMenuItem.Image = global::BizHawk.Client.EmuHawk.Properties.Resources.AVI;
-            this.ConfigAndRecordAVMenuItem.Name = "ConfigAndRecordAVMenuItem";
-            this.ConfigAndRecordAVMenuItem.Size = new System.Drawing.Size(225, 22);
-            this.ConfigAndRecordAVMenuItem.Text = "Config and Record AVI/WAV";
-            this.ConfigAndRecordAVMenuItem.Click += new System.EventHandler(this.ConfigAndRecordAVMenuItem_Click);
-            // 
-            // StopAVIMenuItem
-            // 
-            this.StopAVIMenuItem.Image = global::BizHawk.Client.EmuHawk.Properties.Resources.Stop;
-            this.StopAVIMenuItem.Name = "StopAVIMenuItem";
-            this.StopAVIMenuItem.Size = new System.Drawing.Size(225, 22);
-            this.StopAVIMenuItem.Text = "&Stop AVI/WAV";
-            this.StopAVIMenuItem.Click += new System.EventHandler(this.StopAVMenuItem_Click);
-            // 
-            // toolStripSeparator19
-            // 
-            this.toolStripSeparator19.Name = "toolStripSeparator19";
-            this.toolStripSeparator19.Size = new System.Drawing.Size(222, 6);
-            // 
-            // CaptureOSDMenuItem
-            // 
-            this.CaptureOSDMenuItem.Name = "CaptureOSDMenuItem";
-            this.CaptureOSDMenuItem.Size = new System.Drawing.Size(225, 22);
-            this.CaptureOSDMenuItem.Text = "Capture OSD";
-            this.CaptureOSDMenuItem.Click += new System.EventHandler(this.CaptureOSDMenuItem_Click);
-            // 
-            // SynclessRecordingMenuItem
-            // 
-            this.SynclessRecordingMenuItem.Name = "SynclessRecordingMenuItem";
-            this.SynclessRecordingMenuItem.Size = new System.Drawing.Size(225, 22);
-            this.SynclessRecordingMenuItem.Text = "S&yncless Recording Tools";
-            this.SynclessRecordingMenuItem.Click += new System.EventHandler(this.SynclessRecordingMenuItem_Click);
-            // 
-            // ScreenshotSubMenu
-            // 
-            this.ScreenshotSubMenu.DropDownItems.AddRange(new System.Windows.Forms.ToolStripItem[] {
-            this.ScreenshotMenuItem,
-            this.ScreenshotAsMenuItem,
-            this.ScreenshotClipboardMenuItem,
-            this.ScreenshotClientClipboardMenuItem,
-            this.toolStripSeparator20,
-            this.ScreenshotCaptureOSDMenuItem1});
-            this.ScreenshotSubMenu.Name = "ScreenshotSubMenu";
-            this.ScreenshotSubMenu.Size = new System.Drawing.Size(159, 22);
-            this.ScreenshotSubMenu.Text = "Scree&nshot";
-            this.ScreenshotSubMenu.DropDownOpening += new System.EventHandler(this.ScreenshotSubMenu_DropDownOpening);
-            // 
-            // ScreenshotMenuItem
-            // 
-            this.ScreenshotMenuItem.Image = global::BizHawk.Client.EmuHawk.Properties.Resources.camera;
-            this.ScreenshotMenuItem.Name = "ScreenshotMenuItem";
-            this.ScreenshotMenuItem.Size = new System.Drawing.Size(243, 22);
-            this.ScreenshotMenuItem.Text = "Screenshot";
-            this.ScreenshotMenuItem.Click += new System.EventHandler(this.ScreenshotMenuItem_Click);
-            // 
-            // ScreenshotAsMenuItem
-            // 
-            this.ScreenshotAsMenuItem.Name = "ScreenshotAsMenuItem";
-            this.ScreenshotAsMenuItem.Size = new System.Drawing.Size(243, 22);
-            this.ScreenshotAsMenuItem.Text = "Screenshot As...";
-            this.ScreenshotAsMenuItem.Click += new System.EventHandler(this.ScreenshotAsMenuItem_Click);
-            // 
-            // ScreenshotClipboardMenuItem
-            // 
-            this.ScreenshotClipboardMenuItem.Name = "ScreenshotClipboardMenuItem";
-            this.ScreenshotClipboardMenuItem.Size = new System.Drawing.Size(243, 22);
-            this.ScreenshotClipboardMenuItem.Text = "Screenshot (raw) -> Clipboard";
-            this.ScreenshotClipboardMenuItem.Click += new System.EventHandler(this.ScreenshotClipboardMenuItem_Click);
-            // 
-            // ScreenshotClientClipboardMenuItem
-            // 
-            this.ScreenshotClientClipboardMenuItem.Name = "ScreenshotClientClipboardMenuItem";
-            this.ScreenshotClientClipboardMenuItem.Size = new System.Drawing.Size(243, 22);
-            this.ScreenshotClientClipboardMenuItem.Text = "Screenshot (client) -> Clipboard";
-            this.ScreenshotClientClipboardMenuItem.Click += new System.EventHandler(this.ScreenshotClientClipboardMenuItem_Click);
-            // 
-            // toolStripSeparator20
-            // 
-            this.toolStripSeparator20.Name = "toolStripSeparator20";
-            this.toolStripSeparator20.Size = new System.Drawing.Size(240, 6);
-            // 
-            // ScreenshotCaptureOSDMenuItem1
-            // 
-            this.ScreenshotCaptureOSDMenuItem1.Name = "ScreenshotCaptureOSDMenuItem1";
-            this.ScreenshotCaptureOSDMenuItem1.Size = new System.Drawing.Size(243, 22);
-            this.ScreenshotCaptureOSDMenuItem1.Text = "Capture OSD";
-            this.ScreenshotCaptureOSDMenuItem1.Click += new System.EventHandler(this.ScreenshotCaptureOSDMenuItem_Click);
-            // 
-            // toolStripSeparator4
-            // 
-            this.toolStripSeparator4.Name = "toolStripSeparator4";
-            this.toolStripSeparator4.Size = new System.Drawing.Size(156, 6);
-            // 
-            // ExitMenuItem
-            // 
-            this.ExitMenuItem.Name = "ExitMenuItem";
-            this.ExitMenuItem.ShortcutKeys = ((System.Windows.Forms.Keys)((System.Windows.Forms.Keys.Alt | System.Windows.Forms.Keys.F4)));
-            this.ExitMenuItem.Size = new System.Drawing.Size(159, 22);
-            this.ExitMenuItem.Text = "E&xit";
-            this.ExitMenuItem.Click += new System.EventHandler(this.ExitMenuItem_Click);
-            // 
-            // EmulationSubMenu
-            // 
-            this.EmulationSubMenu.DropDownItems.AddRange(new System.Windows.Forms.ToolStripItem[] {
-            this.PauseMenuItem,
-            this.RebootCoreMenuItem,
-            this.toolStripSeparator1,
-            this.SoftResetMenuItem,
-            this.HardResetMenuItem});
-            this.EmulationSubMenu.Name = "EmulationSubMenu";
-            this.EmulationSubMenu.Size = new System.Drawing.Size(73, 19);
-            this.EmulationSubMenu.Text = "&Emulation";
-            this.EmulationSubMenu.DropDownOpened += new System.EventHandler(this.EmulationMenuItem_DropDownOpened);
-            // 
-            // PauseMenuItem
-            // 
-            this.PauseMenuItem.Image = global::BizHawk.Client.EmuHawk.Properties.Resources.Pause;
-            this.PauseMenuItem.Name = "PauseMenuItem";
-            this.PauseMenuItem.Size = new System.Drawing.Size(140, 22);
-            this.PauseMenuItem.Text = "&Pause";
-            this.PauseMenuItem.Click += new System.EventHandler(this.PauseMenuItem_Click);
-            // 
-            // RebootCoreMenuItem
-            // 
-            this.RebootCoreMenuItem.Image = global::BizHawk.Client.EmuHawk.Properties.Resources.reboot;
-            this.RebootCoreMenuItem.Name = "RebootCoreMenuItem";
-            this.RebootCoreMenuItem.Size = new System.Drawing.Size(140, 22);
-            this.RebootCoreMenuItem.Text = "&Reboot Core";
-            this.RebootCoreMenuItem.Click += new System.EventHandler(this.PowerMenuItem_Click);
-            // 
-            // toolStripSeparator1
-            // 
-            this.toolStripSeparator1.Name = "toolStripSeparator1";
-            this.toolStripSeparator1.Size = new System.Drawing.Size(137, 6);
-            // 
-            // SoftResetMenuItem
-            // 
-            this.SoftResetMenuItem.Name = "SoftResetMenuItem";
-            this.SoftResetMenuItem.Size = new System.Drawing.Size(140, 22);
-            this.SoftResetMenuItem.Text = "&Soft Reset";
-            this.SoftResetMenuItem.Click += new System.EventHandler(this.SoftResetMenuItem_Click);
-            // 
-            // HardResetMenuItem
-            // 
-            this.HardResetMenuItem.Name = "HardResetMenuItem";
-            this.HardResetMenuItem.Size = new System.Drawing.Size(140, 22);
-            this.HardResetMenuItem.Text = "&Hard Reset";
-            this.HardResetMenuItem.Click += new System.EventHandler(this.HardResetMenuItem_Click);
-            // 
-            // ViewSubMenu
-            // 
-            this.ViewSubMenu.DropDownItems.AddRange(new System.Windows.Forms.ToolStripItem[] {
-            this.WindowSizeSubMenu,
-            this.SwitchToFullscreenMenuItem,
-            this.toolStripSeparator2,
-            this.DisplayFPSMenuItem,
-            this.DisplayFrameCounterMenuItem,
-            this.DisplayLagCounterMenuItem,
-            this.DisplayInputMenuItem,
-            this.DisplayRerecordCountMenuItem,
-            this.DisplaySubtitlesMenuItem,
-            this.toolStripMenuItem4,
-            this.DisplayStatusBarMenuItem,
-            this.DisplayMessagesMenuItem,
-            this.DisplayLogWindowMenuItem});
-            this.ViewSubMenu.Name = "ViewSubMenu";
-            this.ViewSubMenu.Size = new System.Drawing.Size(44, 19);
-            this.ViewSubMenu.Text = "&View";
-            this.ViewSubMenu.DropDownOpened += new System.EventHandler(this.ViewSubMenu_DropDownOpened);
-            // 
-            // WindowSizeSubMenu
-            // 
-            this.WindowSizeSubMenu.DropDownItems.AddRange(new System.Windows.Forms.ToolStripItem[] {
-            this.x1MenuItem,
-            this.x2MenuItem,
-            this.x3MenuItem,
-            this.x4MenuItem,
-            this.x5MenuItem,
-            this.mzMenuItem});
-            this.WindowSizeSubMenu.Name = "WindowSizeSubMenu";
-            this.WindowSizeSubMenu.Size = new System.Drawing.Size(198, 22);
-            this.WindowSizeSubMenu.Text = "&Window Size";
-            this.WindowSizeSubMenu.DropDownOpened += new System.EventHandler(this.WindowSizeSubMenu_DropDownOpened);
-            // 
-            // x1MenuItem
-            // 
-            this.x1MenuItem.Name = "x1MenuItem";
-            this.x1MenuItem.Size = new System.Drawing.Size(96, 22);
-            this.x1MenuItem.Text = "&1x";
-            this.x1MenuItem.Click += new System.EventHandler(this.WindowSize_Click);
-            // 
-            // x2MenuItem
-            // 
-            this.x2MenuItem.Name = "x2MenuItem";
-            this.x2MenuItem.Size = new System.Drawing.Size(96, 22);
-            this.x2MenuItem.Text = "&2x";
-            this.x2MenuItem.Click += new System.EventHandler(this.WindowSize_Click);
-            // 
-            // x3MenuItem
-            // 
-            this.x3MenuItem.Name = "x3MenuItem";
-            this.x3MenuItem.Size = new System.Drawing.Size(96, 22);
-            this.x3MenuItem.Text = "&3x";
-            this.x3MenuItem.Click += new System.EventHandler(this.WindowSize_Click);
-            // 
-            // x4MenuItem
-            // 
-            this.x4MenuItem.Name = "x4MenuItem";
-            this.x4MenuItem.Size = new System.Drawing.Size(96, 22);
-            this.x4MenuItem.Text = "&4x";
-            this.x4MenuItem.Click += new System.EventHandler(this.WindowSize_Click);
-            // 
-            // x5MenuItem
-            // 
-            this.x5MenuItem.Name = "x5MenuItem";
-            this.x5MenuItem.Size = new System.Drawing.Size(96, 22);
-            this.x5MenuItem.Text = "&5x";
-            this.x5MenuItem.Click += new System.EventHandler(this.WindowSize_Click);
-            // 
-            // mzMenuItem
-            // 
-            this.mzMenuItem.Name = "mzMenuItem";
-            this.mzMenuItem.Size = new System.Drawing.Size(96, 22);
-            this.mzMenuItem.Text = "&Max";
-            this.mzMenuItem.Click += new System.EventHandler(this.WindowSize_Click);
-            // 
-            // SwitchToFullscreenMenuItem
-            // 
-            this.SwitchToFullscreenMenuItem.Image = global::BizHawk.Client.EmuHawk.Properties.Resources.Fullscreen;
-            this.SwitchToFullscreenMenuItem.Name = "SwitchToFullscreenMenuItem";
-            this.SwitchToFullscreenMenuItem.Size = new System.Drawing.Size(198, 22);
-            this.SwitchToFullscreenMenuItem.Text = "Switch to Fullscreen";
-            this.SwitchToFullscreenMenuItem.Click += new System.EventHandler(this.SwitchToFullscreenMenuItem_Click);
-            // 
-            // toolStripSeparator2
-            // 
-            this.toolStripSeparator2.Name = "toolStripSeparator2";
-            this.toolStripSeparator2.Size = new System.Drawing.Size(195, 6);
-            // 
-            // DisplayFPSMenuItem
-            // 
-            this.DisplayFPSMenuItem.Name = "DisplayFPSMenuItem";
-            this.DisplayFPSMenuItem.Size = new System.Drawing.Size(198, 22);
-            this.DisplayFPSMenuItem.Text = "Display FPS";
-            this.DisplayFPSMenuItem.Click += new System.EventHandler(this.DisplayFpsMenuItem_Click);
-            // 
-            // DisplayFrameCounterMenuItem
-            // 
-            this.DisplayFrameCounterMenuItem.Name = "DisplayFrameCounterMenuItem";
-            this.DisplayFrameCounterMenuItem.Size = new System.Drawing.Size(198, 22);
-            this.DisplayFrameCounterMenuItem.Text = "Display FrameCounter";
-            this.DisplayFrameCounterMenuItem.Click += new System.EventHandler(this.DisplayFrameCounterMenuItem_Click);
-            // 
-            // DisplayLagCounterMenuItem
-            // 
-            this.DisplayLagCounterMenuItem.Name = "DisplayLagCounterMenuItem";
-            this.DisplayLagCounterMenuItem.Size = new System.Drawing.Size(198, 22);
-            this.DisplayLagCounterMenuItem.Text = "Display Lag Counter";
-            this.DisplayLagCounterMenuItem.Click += new System.EventHandler(this.DisplayLagCounterMenuItem_Click);
-            // 
-            // DisplayInputMenuItem
-            // 
-            this.DisplayInputMenuItem.Name = "DisplayInputMenuItem";
-            this.DisplayInputMenuItem.Size = new System.Drawing.Size(198, 22);
-            this.DisplayInputMenuItem.Text = "Display Input";
-            this.DisplayInputMenuItem.Click += new System.EventHandler(this.DisplayInputMenuItem_Click);
-            // 
-            // DisplayRerecordCountMenuItem
-            // 
-            this.DisplayRerecordCountMenuItem.Name = "DisplayRerecordCountMenuItem";
-            this.DisplayRerecordCountMenuItem.Size = new System.Drawing.Size(198, 22);
-            this.DisplayRerecordCountMenuItem.Text = "Display Rerecord Count";
-            this.DisplayRerecordCountMenuItem.Click += new System.EventHandler(this.DisplayRerecordsMenuItem_Click);
-            // 
-            // DisplaySubtitlesMenuItem
-            // 
-            this.DisplaySubtitlesMenuItem.Name = "DisplaySubtitlesMenuItem";
-            this.DisplaySubtitlesMenuItem.Size = new System.Drawing.Size(198, 22);
-            this.DisplaySubtitlesMenuItem.Text = "Display Subtitles";
-            this.DisplaySubtitlesMenuItem.Click += new System.EventHandler(this.DisplaySubtitlesMenuItem_Click);
-            // 
-            // toolStripMenuItem4
-            // 
-            this.toolStripMenuItem4.Name = "toolStripMenuItem4";
-            this.toolStripMenuItem4.Size = new System.Drawing.Size(195, 6);
-            // 
-            // DisplayStatusBarMenuItem
-            // 
-            this.DisplayStatusBarMenuItem.Name = "DisplayStatusBarMenuItem";
-            this.DisplayStatusBarMenuItem.Size = new System.Drawing.Size(198, 22);
-            this.DisplayStatusBarMenuItem.Text = "Display Status Bar";
-            this.DisplayStatusBarMenuItem.Click += new System.EventHandler(this.DisplayStatusBarMenuItem_Click);
-            // 
-            // DisplayMessagesMenuItem
-            // 
-            this.DisplayMessagesMenuItem.Name = "DisplayMessagesMenuItem";
-            this.DisplayMessagesMenuItem.Size = new System.Drawing.Size(198, 22);
-            this.DisplayMessagesMenuItem.Text = "Display Messages";
-            this.DisplayMessagesMenuItem.Click += new System.EventHandler(this.DisplayMessagesMenuItem_Click);
-            // 
-            // DisplayLogWindowMenuItem
-            // 
-            this.DisplayLogWindowMenuItem.Name = "DisplayLogWindowMenuItem";
-            this.DisplayLogWindowMenuItem.Size = new System.Drawing.Size(198, 22);
-            this.DisplayLogWindowMenuItem.Text = "Display Log Window";
-            this.DisplayLogWindowMenuItem.Click += new System.EventHandler(this.DisplayLogWindowMenuItem_Click);
-            // 
-            // ConfigSubMenu
-            // 
-            this.ConfigSubMenu.DropDownItems.AddRange(new System.Windows.Forms.ToolStripItem[] {
-            this.ControllersMenuItem,
-            this.HotkeysMenuItem,
-            this.DisplayConfigMenuItem,
-            this.SoundMenuItem,
-            this.PathsMenuItem,
-            this.FirmwaresMenuItem,
-            this.MessagesMenuItem,
-            this.AutofireMenuItem,
-            this.RewindOptionsMenuItem,
-            this.extensionsToolStripMenuItem,
-            this.ClientOptionsMenuItem,
-            this.ProfilesMenuItem,
-            this.toolStripSeparator9,
-            this.SpeedSkipSubMenu,
-            this.KeyPrioritySubMenu,
-            this.CoresSubMenu,
-            this.toolStripSeparator10,
-            this.SaveConfigMenuItem,
-            this.SaveConfigAsMenuItem,
-            this.LoadConfigMenuItem,
-            this.LoadConfigFromMenuItem});
-            this.ConfigSubMenu.Name = "ConfigSubMenu";
-            this.ConfigSubMenu.Size = new System.Drawing.Size(55, 19);
-            this.ConfigSubMenu.Text = "&Config";
-            this.ConfigSubMenu.DropDownOpened += new System.EventHandler(this.ConfigSubMenu_DropDownOpened);
-            // 
-            // ControllersMenuItem
-            // 
-            this.ControllersMenuItem.Image = global::BizHawk.Client.EmuHawk.Properties.Resources.GameController;
-            this.ControllersMenuItem.Name = "ControllersMenuItem";
-            this.ControllersMenuItem.Size = new System.Drawing.Size(179, 22);
-            this.ControllersMenuItem.Text = "&Controllers...";
-            this.ControllersMenuItem.Click += new System.EventHandler(this.ControllersMenuItem_Click);
-            // 
-            // HotkeysMenuItem
-            // 
-            this.HotkeysMenuItem.Image = global::BizHawk.Client.EmuHawk.Properties.Resources.HotKeys;
-            this.HotkeysMenuItem.Name = "HotkeysMenuItem";
-            this.HotkeysMenuItem.Size = new System.Drawing.Size(179, 22);
-            this.HotkeysMenuItem.Text = "&Hotkeys...";
-            this.HotkeysMenuItem.Click += new System.EventHandler(this.HotkeysMenuItem_Click);
-            // 
-            // DisplayConfigMenuItem
-            // 
-            this.DisplayConfigMenuItem.Image = ((System.Drawing.Image)(resources.GetObject("DisplayConfigMenuItem.Image")));
-            this.DisplayConfigMenuItem.Name = "DisplayConfigMenuItem";
-            this.DisplayConfigMenuItem.Size = new System.Drawing.Size(179, 22);
-            this.DisplayConfigMenuItem.Text = "Display...";
-            this.DisplayConfigMenuItem.Click += new System.EventHandler(this.DisplayConfigMenuItem_Click);
-            // 
-            // SoundMenuItem
-            // 
-            this.SoundMenuItem.Image = global::BizHawk.Client.EmuHawk.Properties.Resources.AudioHS;
-            this.SoundMenuItem.Name = "SoundMenuItem";
-            this.SoundMenuItem.Size = new System.Drawing.Size(179, 22);
-            this.SoundMenuItem.Text = "&Sound...";
-            this.SoundMenuItem.Click += new System.EventHandler(this.SoundMenuItem_Click);
-            // 
-            // PathsMenuItem
-            // 
-            this.PathsMenuItem.Image = global::BizHawk.Client.EmuHawk.Properties.Resources.CopyFolderHS;
-            this.PathsMenuItem.Name = "PathsMenuItem";
-            this.PathsMenuItem.Size = new System.Drawing.Size(179, 22);
-            this.PathsMenuItem.Text = "Paths...";
-            this.PathsMenuItem.Click += new System.EventHandler(this.PathsMenuItem_Click);
-            // 
-            // FirmwaresMenuItem
-            // 
-            this.FirmwaresMenuItem.Image = ((System.Drawing.Image)(resources.GetObject("FirmwaresMenuItem.Image")));
-            this.FirmwaresMenuItem.Name = "FirmwaresMenuItem";
-            this.FirmwaresMenuItem.Size = new System.Drawing.Size(179, 22);
-            this.FirmwaresMenuItem.Text = "&Firmwares...";
-            this.FirmwaresMenuItem.Click += new System.EventHandler(this.FirmwaresMenuItem_Click);
-            // 
-            // MessagesMenuItem
-            // 
-            this.MessagesMenuItem.Image = global::BizHawk.Client.EmuHawk.Properties.Resources.MessageConfig;
-            this.MessagesMenuItem.Name = "MessagesMenuItem";
-            this.MessagesMenuItem.Size = new System.Drawing.Size(179, 22);
-            this.MessagesMenuItem.Text = "&Messages...";
-            this.MessagesMenuItem.Click += new System.EventHandler(this.MessagesMenuItem_Click);
-            // 
-            // AutofireMenuItem
-            // 
-            this.AutofireMenuItem.Image = global::BizHawk.Client.EmuHawk.Properties.Resources.Lightning;
-            this.AutofireMenuItem.Name = "AutofireMenuItem";
-            this.AutofireMenuItem.Size = new System.Drawing.Size(179, 22);
-            this.AutofireMenuItem.Text = "&Autofire...";
-            this.AutofireMenuItem.Click += new System.EventHandler(this.AutofireMenuItem_Click);
-            // 
-            // RewindOptionsMenuItem
-            // 
-            this.RewindOptionsMenuItem.Image = global::BizHawk.Client.EmuHawk.Properties.Resources.Previous;
-            this.RewindOptionsMenuItem.Name = "RewindOptionsMenuItem";
-            this.RewindOptionsMenuItem.Size = new System.Drawing.Size(179, 22);
-            this.RewindOptionsMenuItem.Text = "&Rewind && States...";
-            this.RewindOptionsMenuItem.Click += new System.EventHandler(this.RewindOptionsMenuItem_Click);
-            // 
-            // extensionsToolStripMenuItem
-            // 
-            this.extensionsToolStripMenuItem.Name = "extensionsToolStripMenuItem";
-            this.extensionsToolStripMenuItem.Size = new System.Drawing.Size(179, 22);
-            this.extensionsToolStripMenuItem.Text = "File Extensions...";
-            this.extensionsToolStripMenuItem.Click += new System.EventHandler(this.FileExtensionsMenuItem_Click);
-            // 
-            // ClientOptionsMenuItem
-            // 
-            this.ClientOptionsMenuItem.Name = "ClientOptionsMenuItem";
-            this.ClientOptionsMenuItem.Size = new System.Drawing.Size(179, 22);
-            this.ClientOptionsMenuItem.Text = "&Customize...";
-            this.ClientOptionsMenuItem.Click += new System.EventHandler(this.CustomizeMenuItem_Click);
-            // 
-            // ProfilesMenuItem
-            // 
-            this.ProfilesMenuItem.Image = global::BizHawk.Client.EmuHawk.Properties.Resources.user_blue_small;
-            this.ProfilesMenuItem.Name = "ProfilesMenuItem";
-            this.ProfilesMenuItem.Size = new System.Drawing.Size(179, 22);
-            this.ProfilesMenuItem.Text = "&Profiles...";
-            this.ProfilesMenuItem.Click += new System.EventHandler(this.ProfilesMenuItem_Click);
-            // 
-            // toolStripSeparator9
-            // 
-            this.toolStripSeparator9.Name = "toolStripSeparator9";
-            this.toolStripSeparator9.Size = new System.Drawing.Size(176, 6);
-            // 
-            // SpeedSkipSubMenu
-            // 
-            this.SpeedSkipSubMenu.DropDownItems.AddRange(new System.Windows.Forms.ToolStripItem[] {
-            this.ClockThrottleMenuItem,
-            this.AudioThrottleMenuItem,
-            this.VsyncThrottleMenuItem,
-            this.toolStripSeparator27,
-            this.VsyncEnabledMenuItem,
-            this.toolStripMenuItem3,
-            this.miUnthrottled,
-            this.MinimizeSkippingMenuItem,
-            this.NeverSkipMenuItem,
-            this.toolStripMenuItem17,
-            this.toolStripMenuItem5,
-            this.Speed50MenuItem,
-            this.Speed75MenuItem,
-            this.Speed100MenuItem,
-            this.Speed150MenuItem,
-            this.Speed200MenuItem,
-            this.Speed400MenuItem});
-            this.SpeedSkipSubMenu.Name = "SpeedSkipSubMenu";
-            this.SpeedSkipSubMenu.Size = new System.Drawing.Size(179, 22);
-            this.SpeedSkipSubMenu.Text = "Speed/Skip";
-            this.SpeedSkipSubMenu.DropDownOpened += new System.EventHandler(this.FrameSkipMenuItem_DropDownOpened);
-            // 
-            // ClockThrottleMenuItem
-            // 
-            this.ClockThrottleMenuItem.Name = "ClockThrottleMenuItem";
-            this.ClockThrottleMenuItem.Size = new System.Drawing.Size(202, 22);
-            this.ClockThrottleMenuItem.Text = "Clock Throttle";
-            this.ClockThrottleMenuItem.Click += new System.EventHandler(this.ClockThrottleMenuItem_Click);
-            // 
-            // AudioThrottleMenuItem
-            // 
-            this.AudioThrottleMenuItem.Name = "AudioThrottleMenuItem";
-            this.AudioThrottleMenuItem.Size = new System.Drawing.Size(202, 22);
-            this.AudioThrottleMenuItem.Text = "Audio Throttle";
-            this.AudioThrottleMenuItem.Click += new System.EventHandler(this.AudioThrottleMenuItem_Click);
-            // 
-            // VsyncThrottleMenuItem
-            // 
-            this.VsyncThrottleMenuItem.Name = "VsyncThrottleMenuItem";
-            this.VsyncThrottleMenuItem.Size = new System.Drawing.Size(202, 22);
-            this.VsyncThrottleMenuItem.Text = "VSync Throttle";
-            this.VsyncThrottleMenuItem.Click += new System.EventHandler(this.VsyncThrottleMenuItem_Click);
-            // 
-            // toolStripSeparator27
-            // 
-            this.toolStripSeparator27.Name = "toolStripSeparator27";
-            this.toolStripSeparator27.Size = new System.Drawing.Size(199, 6);
-            // 
-            // VsyncEnabledMenuItem
-            // 
-            this.VsyncEnabledMenuItem.Name = "VsyncEnabledMenuItem";
-            this.VsyncEnabledMenuItem.Size = new System.Drawing.Size(202, 22);
-            this.VsyncEnabledMenuItem.Text = "VSync Enabled";
-            this.VsyncEnabledMenuItem.Click += new System.EventHandler(this.VsyncEnabledMenuItem_Click);
-            // 
-            // toolStripMenuItem3
-            // 
-            this.toolStripMenuItem3.Name = "toolStripMenuItem3";
-            this.toolStripMenuItem3.Size = new System.Drawing.Size(199, 6);
-            // 
-            // miUnthrottled
-            // 
-            this.miUnthrottled.Name = "miUnthrottled";
-            this.miUnthrottled.Size = new System.Drawing.Size(202, 22);
-            this.miUnthrottled.Text = "Unthrottled";
-            this.miUnthrottled.Click += new System.EventHandler(this.UnthrottledMenuItem_Click);
-            // 
-            // MinimizeSkippingMenuItem
-            // 
-            this.MinimizeSkippingMenuItem.Name = "MinimizeSkippingMenuItem";
-            this.MinimizeSkippingMenuItem.Size = new System.Drawing.Size(202, 22);
-            this.MinimizeSkippingMenuItem.Text = "Auto-minimize skipping";
-            this.MinimizeSkippingMenuItem.Click += new System.EventHandler(this.MinimizeSkippingMenuItem_Click);
-            // 
-            // NeverSkipMenuItem
-            // 
-            this.NeverSkipMenuItem.Name = "NeverSkipMenuItem";
-            this.NeverSkipMenuItem.Size = new System.Drawing.Size(202, 22);
-            this.NeverSkipMenuItem.Text = "Skip 0 (never)";
-            this.NeverSkipMenuItem.Click += new System.EventHandler(this.NeverSkipMenuItem_Click);
-            // 
-            // toolStripMenuItem17
-            // 
-            this.toolStripMenuItem17.DropDownItems.AddRange(new System.Windows.Forms.ToolStripItem[] {
-            this.Frameskip1MenuItem,
-            this.Frameskip2MenuItem,
-            this.Frameskip3MenuItem,
-            this.Frameskip4MenuItem,
-            this.Frameskip5MenuItem,
-            this.Frameskip6MenuItem,
-            this.Frameskip7MenuItem,
-            this.Frameskip8MenuItem,
-            this.Frameskip9MenuItem});
-            this.toolStripMenuItem17.Name = "toolStripMenuItem17";
-            this.toolStripMenuItem17.Size = new System.Drawing.Size(202, 22);
-            this.toolStripMenuItem17.Text = "Skip 1..9";
-            // 
-            // Frameskip1MenuItem
-            // 
-            this.Frameskip1MenuItem.Name = "Frameskip1MenuItem";
-            this.Frameskip1MenuItem.Size = new System.Drawing.Size(80, 22);
-            this.Frameskip1MenuItem.Text = "1";
-            this.Frameskip1MenuItem.Click += new System.EventHandler(this.Frameskip1MenuItem_Click);
-            // 
-            // Frameskip2MenuItem
-            // 
-            this.Frameskip2MenuItem.Name = "Frameskip2MenuItem";
-            this.Frameskip2MenuItem.Size = new System.Drawing.Size(80, 22);
-            this.Frameskip2MenuItem.Text = "2";
-            this.Frameskip2MenuItem.Click += new System.EventHandler(this.Frameskip2MenuItem_Click);
-            // 
-            // Frameskip3MenuItem
-            // 
-            this.Frameskip3MenuItem.Name = "Frameskip3MenuItem";
-            this.Frameskip3MenuItem.Size = new System.Drawing.Size(80, 22);
-            this.Frameskip3MenuItem.Text = "3";
-            this.Frameskip3MenuItem.Click += new System.EventHandler(this.Frameskip3MenuItem_Click);
-            // 
-            // Frameskip4MenuItem
-            // 
-            this.Frameskip4MenuItem.Name = "Frameskip4MenuItem";
-            this.Frameskip4MenuItem.Size = new System.Drawing.Size(80, 22);
-            this.Frameskip4MenuItem.Text = "4";
-            this.Frameskip4MenuItem.Click += new System.EventHandler(this.Frameskip4MenuItem_Click);
-            // 
-            // Frameskip5MenuItem
-            // 
-            this.Frameskip5MenuItem.Name = "Frameskip5MenuItem";
-            this.Frameskip5MenuItem.Size = new System.Drawing.Size(80, 22);
-            this.Frameskip5MenuItem.Text = "5";
-            this.Frameskip5MenuItem.Click += new System.EventHandler(this.Frameskip5MenuItem_Click);
-            // 
-            // Frameskip6MenuItem
-            // 
-            this.Frameskip6MenuItem.Name = "Frameskip6MenuItem";
-            this.Frameskip6MenuItem.Size = new System.Drawing.Size(80, 22);
-            this.Frameskip6MenuItem.Text = "6";
-            this.Frameskip6MenuItem.Click += new System.EventHandler(this.Frameskip6MenuItem_Click);
-            // 
-            // Frameskip7MenuItem
-            // 
-            this.Frameskip7MenuItem.Name = "Frameskip7MenuItem";
-            this.Frameskip7MenuItem.Size = new System.Drawing.Size(80, 22);
-            this.Frameskip7MenuItem.Text = "7";
-            this.Frameskip7MenuItem.Click += new System.EventHandler(this.Frameskip7MenuItem_Click);
-            // 
-            // Frameskip8MenuItem
-            // 
-            this.Frameskip8MenuItem.Name = "Frameskip8MenuItem";
-            this.Frameskip8MenuItem.Size = new System.Drawing.Size(80, 22);
-            this.Frameskip8MenuItem.Text = "8";
-            this.Frameskip8MenuItem.Click += new System.EventHandler(this.Frameskip8MenuItem_Click);
-            // 
-            // Frameskip9MenuItem
-            // 
-            this.Frameskip9MenuItem.Name = "Frameskip9MenuItem";
-            this.Frameskip9MenuItem.Size = new System.Drawing.Size(80, 22);
-            this.Frameskip9MenuItem.Text = "9";
-            this.Frameskip9MenuItem.Click += new System.EventHandler(this.Frameskip9MenuItem_Click);
-            // 
-            // toolStripMenuItem5
-            // 
-            this.toolStripMenuItem5.Name = "toolStripMenuItem5";
-            this.toolStripMenuItem5.Size = new System.Drawing.Size(199, 6);
-            // 
-            // Speed50MenuItem
-            // 
-            this.Speed50MenuItem.Name = "Speed50MenuItem";
-            this.Speed50MenuItem.Size = new System.Drawing.Size(202, 22);
-            this.Speed50MenuItem.Text = "Speed 50%";
-            this.Speed50MenuItem.Click += new System.EventHandler(this.Speed50MenuItem_Click);
-            // 
-            // Speed75MenuItem
-            // 
-            this.Speed75MenuItem.Name = "Speed75MenuItem";
-            this.Speed75MenuItem.Size = new System.Drawing.Size(202, 22);
-            this.Speed75MenuItem.Text = "Speed 75%";
-            this.Speed75MenuItem.Click += new System.EventHandler(this.Speed75MenuItem_Click);
-            // 
-            // Speed100MenuItem
-            // 
-            this.Speed100MenuItem.Name = "Speed100MenuItem";
-            this.Speed100MenuItem.Size = new System.Drawing.Size(202, 22);
-            this.Speed100MenuItem.Text = "Speed 100%";
-            this.Speed100MenuItem.Click += new System.EventHandler(this.Speed100MenuItem_Click);
-            // 
-            // Speed150MenuItem
-            // 
-            this.Speed150MenuItem.Name = "Speed150MenuItem";
-            this.Speed150MenuItem.Size = new System.Drawing.Size(202, 22);
-            this.Speed150MenuItem.Text = "Speed 150%";
-            this.Speed150MenuItem.Click += new System.EventHandler(this.Speed150MenuItem_Click);
-            // 
-            // Speed200MenuItem
-            // 
-            this.Speed200MenuItem.Name = "Speed200MenuItem";
-            this.Speed200MenuItem.Size = new System.Drawing.Size(202, 22);
-            this.Speed200MenuItem.Text = "Speed 200%";
-            this.Speed200MenuItem.Click += new System.EventHandler(this.Speed200MenuItem_Click);
-            // 
-            // Speed400MenuItem
-            // 
-            this.Speed400MenuItem.Name = "Speed400MenuItem";
-            this.Speed400MenuItem.Size = new System.Drawing.Size(202, 22);
-            this.Speed400MenuItem.Text = "Speed 400%";
-            this.Speed400MenuItem.Click += new System.EventHandler(this.Speed400MenuItem_Click);
-            // 
-            // KeyPrioritySubMenu
-            // 
-            this.KeyPrioritySubMenu.DropDownItems.AddRange(new System.Windows.Forms.ToolStripItem[] {
-            this.BothHkAndControllerMenuItem,
-            this.InputOverHkMenuItem,
-            this.HkOverInputMenuItem});
-            this.KeyPrioritySubMenu.Name = "KeyPrioritySubMenu";
-            this.KeyPrioritySubMenu.Size = new System.Drawing.Size(179, 22);
-            this.KeyPrioritySubMenu.Text = "Key Priority";
-            this.KeyPrioritySubMenu.DropDownOpened += new System.EventHandler(this.KeyPriorityMenuItem_DropDownOpened);
-            // 
-            // BothHkAndControllerMenuItem
-            // 
-            this.BothHkAndControllerMenuItem.Name = "BothHkAndControllerMenuItem";
-            this.BothHkAndControllerMenuItem.Size = new System.Drawing.Size(229, 22);
-            this.BothHkAndControllerMenuItem.Text = "Both Hotkeys and Controllers";
-            this.BothHkAndControllerMenuItem.Click += new System.EventHandler(this.BothHkAndControllerMenuItem_Click);
-            // 
-            // InputOverHkMenuItem
-            // 
-            this.InputOverHkMenuItem.Name = "InputOverHkMenuItem";
-            this.InputOverHkMenuItem.Size = new System.Drawing.Size(229, 22);
-            this.InputOverHkMenuItem.Text = "Input overrides Hotkeys";
-            this.InputOverHkMenuItem.Click += new System.EventHandler(this.InputOverHkMenuItem_Click);
-            // 
-            // HkOverInputMenuItem
-            // 
-            this.HkOverInputMenuItem.Name = "HkOverInputMenuItem";
-            this.HkOverInputMenuItem.Size = new System.Drawing.Size(229, 22);
-            this.HkOverInputMenuItem.Text = "Hotkeys override Input";
-            this.HkOverInputMenuItem.Click += new System.EventHandler(this.HkOverInputMenuItem_Click);
-            // 
-            // CoresSubMenu
-            // 
-            this.CoresSubMenu.DropDownItems.AddRange(new System.Windows.Forms.ToolStripItem[] {
-            this.NesCoreSubMenu,
-            this.CoreSNESSubMenu,
-            this.GbaCoreSubMenu,
-            this.SGBCoreSubmenu,
-            this.GBCoreSubmenu,
-            this.GBInSGBMenuItem,
-            this.toolStripMenuItem16,
-            this.allowGameDBCoreOverridesToolStripMenuItem,
-            this.toolStripSeparator8,
-            this.N64VideoPluginSettingsMenuItem,
-            this.setLibretroCoreToolStripMenuItem});
-            this.CoresSubMenu.Name = "CoresSubMenu";
-            this.CoresSubMenu.Size = new System.Drawing.Size(179, 22);
-            this.CoresSubMenu.Text = "Cores";
-            this.CoresSubMenu.DropDownOpened += new System.EventHandler(this.CoresSubMenu_DropDownOpened);
-            // 
-            // NesCoreSubMenu
-            // 
-            this.NesCoreSubMenu.DropDownItems.AddRange(new System.Windows.Forms.ToolStripItem[] {
-            this.QuicknesCoreMenuItem,
-            this.NesCoreMenuItem});
-            this.NesCoreSubMenu.Name = "NesCoreSubMenu";
-            this.NesCoreSubMenu.Size = new System.Drawing.Size(239, 22);
-            this.NesCoreSubMenu.Text = "NES";
-            this.NesCoreSubMenu.DropDownOpened += new System.EventHandler(this.NesCoreSubMenu_DropDownOpened);
-            // 
-            // QuicknesCoreMenuItem
-            // 
-            this.QuicknesCoreMenuItem.Name = "QuicknesCoreMenuItem";
-            this.QuicknesCoreMenuItem.Size = new System.Drawing.Size(126, 22);
-            this.QuicknesCoreMenuItem.Text = "QuickNES";
-            this.QuicknesCoreMenuItem.Click += new System.EventHandler(this.NesCorePick_Click);
-            // 
-            // NesCoreMenuItem
-            // 
-            this.NesCoreMenuItem.Name = "NesCoreMenuItem";
-            this.NesCoreMenuItem.Size = new System.Drawing.Size(126, 22);
-            this.NesCoreMenuItem.Text = "NesHawk";
-            this.NesCoreMenuItem.Click += new System.EventHandler(this.NesCorePick_Click);
-            // 
-            // CoreSNESSubMenu
-            // 
-            this.CoreSNESSubMenu.DropDownItems.AddRange(new System.Windows.Forms.ToolStripItem[] {
-            this.Coresnes9xMenuItem,
-            this.CorebsnesMenuItem});
-            this.CoreSNESSubMenu.Name = "CoreSNESSubMenu";
-            this.CoreSNESSubMenu.Size = new System.Drawing.Size(239, 22);
-            this.CoreSNESSubMenu.Text = "SNES";
-            this.CoreSNESSubMenu.DropDownOpened += new System.EventHandler(this.CoreSNESSubMenu_DropDownOpened);
-            // 
-            // Coresnes9xMenuItem
-            // 
-            this.Coresnes9xMenuItem.Name = "Coresnes9xMenuItem";
-            this.Coresnes9xMenuItem.Size = new System.Drawing.Size(109, 22);
-            this.Coresnes9xMenuItem.Text = "Snes9x";
-            this.Coresnes9xMenuItem.Click += new System.EventHandler(this.CoreSnesToggle_Click);
-            // 
-            // CorebsnesMenuItem
-            // 
-            this.CorebsnesMenuItem.Name = "CorebsnesMenuItem";
-            this.CorebsnesMenuItem.Size = new System.Drawing.Size(109, 22);
-            this.CorebsnesMenuItem.Text = "BSNES";
-            this.CorebsnesMenuItem.Click += new System.EventHandler(this.CoreSnesToggle_Click);
-            // 
-            // GbaCoreSubMenu
-            // 
-            this.GbaCoreSubMenu.DropDownItems.AddRange(new System.Windows.Forms.ToolStripItem[] {
-            this.VbaNextCoreMenuItem,
-            this.MgbaCoreMenuItem});
-            this.GbaCoreSubMenu.Name = "GbaCoreSubMenu";
-            this.GbaCoreSubMenu.Size = new System.Drawing.Size(239, 22);
-            this.GbaCoreSubMenu.Text = "GBA";
-            this.GbaCoreSubMenu.DropDownOpened += new System.EventHandler(this.GbaCoreSubMenu_DropDownOpened);
-            // 
-            // VbaNextCoreMenuItem
-            // 
-            this.VbaNextCoreMenuItem.Name = "VbaNextCoreMenuItem";
-            this.VbaNextCoreMenuItem.Size = new System.Drawing.Size(125, 22);
-            this.VbaNextCoreMenuItem.Text = "VBA-Next";
-            this.VbaNextCoreMenuItem.Click += new System.EventHandler(this.GbaCorePick_Click);
-            // 
-            // MgbaCoreMenuItem
-            // 
-            this.MgbaCoreMenuItem.Name = "MgbaCoreMenuItem";
-            this.MgbaCoreMenuItem.Size = new System.Drawing.Size(125, 22);
-            this.MgbaCoreMenuItem.Text = "mGBA";
-            this.MgbaCoreMenuItem.Click += new System.EventHandler(this.GbaCorePick_Click);
-            // 
-            // SGBCoreSubmenu
-            // 
-            this.SGBCoreSubmenu.DropDownItems.AddRange(new System.Windows.Forms.ToolStripItem[] {
-            this.SgbBsnesMenuItem,
-            this.SgbSameBoyMenuItem});
-            this.SGBCoreSubmenu.Name = "SGBCoreSubmenu";
-            this.SGBCoreSubmenu.Size = new System.Drawing.Size(239, 22);
-            this.SGBCoreSubmenu.Text = "SGB";
-            this.SGBCoreSubmenu.DropDownOpened += new System.EventHandler(this.SGBCoreSubmenu_DropDownOpened);
-            // 
-            // SgbBsnesMenuItem
-            // 
-            this.SgbBsnesMenuItem.Name = "SgbBsnesMenuItem";
-            this.SgbBsnesMenuItem.Size = new System.Drawing.Size(123, 22);
-            this.SgbBsnesMenuItem.Text = "BSNES";
-            this.SgbBsnesMenuItem.Click += new System.EventHandler(this.SgbCorePick_Click);
-            // 
-            // SgbSameBoyMenuItem
-            // 
-            this.SgbSameBoyMenuItem.Name = "SgbSameBoyMenuItem";
-            this.SgbSameBoyMenuItem.Size = new System.Drawing.Size(123, 22);
-            this.SgbSameBoyMenuItem.Text = "SameBoy";
-            this.SgbSameBoyMenuItem.Click += new System.EventHandler(this.SgbCorePick_Click);
-            // 
-            // GBCoreSubmenu
-            // 
-            this.GBCoreSubmenu.DropDownItems.AddRange(new System.Windows.Forms.ToolStripItem[] {
-            this.GBGambatteMenuItem,
-            this.GBGBHawkMenuItem});
-            this.GBCoreSubmenu.Name = "GBCoreSubmenu";
-            this.GBCoreSubmenu.Size = new System.Drawing.Size(239, 22);
-            this.GBCoreSubmenu.Text = "GB";
-            this.GBCoreSubmenu.DropDownOpened += new System.EventHandler(this.GBCoreSubmenu_DropDownOpened);
-            // 
-            // GBGambatteMenuItem
-            // 
-            this.GBGambatteMenuItem.Name = "GBGambatteMenuItem";
-            this.GBGambatteMenuItem.Size = new System.Drawing.Size(126, 22);
-            this.GBGambatteMenuItem.Text = "Gambatte";
-            this.GBGambatteMenuItem.Click += new System.EventHandler(this.GBCorePick_Click);
-            // 
-            // GBGBHawkMenuItem
-            // 
-            this.GBGBHawkMenuItem.Name = "GBGBHawkMenuItem";
-            this.GBGBHawkMenuItem.Size = new System.Drawing.Size(126, 22);
-            this.GBGBHawkMenuItem.Text = "GBHawk";
-            this.GBGBHawkMenuItem.Click += new System.EventHandler(this.GBCorePick_Click);
-            // 
-            // GBInSGBMenuItem
-            // 
-            this.GBInSGBMenuItem.Name = "GBInSGBMenuItem";
-            this.GBInSGBMenuItem.Size = new System.Drawing.Size(239, 22);
-            this.GBInSGBMenuItem.Text = "GB in SGB";
-            this.GBInSGBMenuItem.Click += new System.EventHandler(this.GbInSgbMenuItem_Click);
-            // 
-            // toolStripMenuItem16
-            // 
-            this.toolStripMenuItem16.Name = "toolStripMenuItem16";
-            this.toolStripMenuItem16.Size = new System.Drawing.Size(236, 6);
-            // 
-            // allowGameDBCoreOverridesToolStripMenuItem
-            // 
-            this.allowGameDBCoreOverridesToolStripMenuItem.Name = "allowGameDBCoreOverridesToolStripMenuItem";
-            this.allowGameDBCoreOverridesToolStripMenuItem.Size = new System.Drawing.Size(239, 22);
-            this.allowGameDBCoreOverridesToolStripMenuItem.Text = "Follow GameDB Core Overrides";
-            this.allowGameDBCoreOverridesToolStripMenuItem.Click += new System.EventHandler(this.AllowGameDBCoreOverridesToolStripMenuItem_Click);
-            // 
-            // toolStripSeparator8
-            // 
-            this.toolStripSeparator8.Name = "toolStripSeparator8";
-            this.toolStripSeparator8.Size = new System.Drawing.Size(236, 6);
-            // 
-            // N64VideoPluginSettingsMenuItem
-            // 
-            this.N64VideoPluginSettingsMenuItem.Image = global::BizHawk.Client.EmuHawk.Properties.Resources.monitor;
-            this.N64VideoPluginSettingsMenuItem.Name = "N64VideoPluginSettingsMenuItem";
-            this.N64VideoPluginSettingsMenuItem.Size = new System.Drawing.Size(239, 22);
-            this.N64VideoPluginSettingsMenuItem.Text = "N64 Video Plugin Settings";
-            this.N64VideoPluginSettingsMenuItem.Click += new System.EventHandler(this.N64VideoPluginSettingsMenuItem_Click);
-            // 
-            // setLibretroCoreToolStripMenuItem
-            // 
-            this.setLibretroCoreToolStripMenuItem.Name = "setLibretroCoreToolStripMenuItem";
-            this.setLibretroCoreToolStripMenuItem.Size = new System.Drawing.Size(239, 22);
-            this.setLibretroCoreToolStripMenuItem.Text = "Set Libretro Core";
-            this.setLibretroCoreToolStripMenuItem.Click += new System.EventHandler(this.SetLibretroCoreMenuItem_Click);
-            // 
-            // toolStripSeparator10
-            // 
-            this.toolStripSeparator10.Name = "toolStripSeparator10";
-            this.toolStripSeparator10.Size = new System.Drawing.Size(176, 6);
-            // 
-            // SaveConfigMenuItem
-            // 
-            this.SaveConfigMenuItem.Image = global::BizHawk.Client.EmuHawk.Properties.Resources.Save;
-            this.SaveConfigMenuItem.Name = "SaveConfigMenuItem";
-            this.SaveConfigMenuItem.Size = new System.Drawing.Size(179, 22);
-            this.SaveConfigMenuItem.Text = "Save Config";
-            this.SaveConfigMenuItem.Click += new System.EventHandler(this.SaveConfigMenuItem_Click);
-            // 
-            // SaveConfigAsMenuItem
-            // 
-            this.SaveConfigAsMenuItem.Name = "SaveConfigAsMenuItem";
-            this.SaveConfigAsMenuItem.Size = new System.Drawing.Size(179, 22);
-            this.SaveConfigAsMenuItem.Text = "Save Config As...";
-            this.SaveConfigAsMenuItem.Click += new System.EventHandler(this.SaveConfigAsMenuItem_Click);
-            // 
-            // LoadConfigMenuItem
-            // 
-            this.LoadConfigMenuItem.Image = global::BizHawk.Client.EmuHawk.Properties.Resources.LoadConfig;
-            this.LoadConfigMenuItem.Name = "LoadConfigMenuItem";
-            this.LoadConfigMenuItem.Size = new System.Drawing.Size(179, 22);
-            this.LoadConfigMenuItem.Text = "Load Config";
-            this.LoadConfigMenuItem.Click += new System.EventHandler(this.LoadConfigMenuItem_Click);
-            // 
-            // LoadConfigFromMenuItem
-            // 
-            this.LoadConfigFromMenuItem.Name = "LoadConfigFromMenuItem";
-            this.LoadConfigFromMenuItem.Size = new System.Drawing.Size(179, 22);
-            this.LoadConfigFromMenuItem.Text = "Load Config From...";
-            this.LoadConfigFromMenuItem.Click += new System.EventHandler(this.LoadConfigFromMenuItem_Click);
-            // 
-            // ToolsSubMenu
-            // 
-            this.ToolsSubMenu.DropDownItems.AddRange(new System.Windows.Forms.ToolStripItem[] {
-            this.ToolBoxMenuItem,
-            this.toolStripSeparator12,
-            this.RamWatchMenuItem,
-            this.RamSearchMenuItem,
-            this.LuaConsoleMenuItem,
-            this.TAStudioMenuItem,
-            this.HexEditorMenuItem,
-            this.TraceLoggerMenuItem,
-            this.DebuggerMenuItem,
-            this.CodeDataLoggerMenuItem,
-            this.MacroToolMenuItem,
-            this.VirtualPadMenuItem,
-            this.BasicBotMenuItem,
-            this.toolStripSeparator11,
-            this.CheatsMenuItem,
-            this.gameSharkConverterToolStripMenuItem,
-            this.toolStripSeparator29,
-            this.MultiDiskBundlerFileMenuItem,
-            this.externalToolToolStripMenuItem,
-            this.batchRunnerToolStripMenuItem,
-            this.ExperimentalToolsSubMenu});
-            this.ToolsSubMenu.Name = "ToolsSubMenu";
-            this.ToolsSubMenu.Size = new System.Drawing.Size(48, 19);
-            this.ToolsSubMenu.Text = "&Tools";
-            this.ToolsSubMenu.DropDownOpened += new System.EventHandler(this.ToolsSubMenu_DropDownOpened);
-            // 
-            // ToolBoxMenuItem
-            // 
-            this.ToolBoxMenuItem.Image = global::BizHawk.Client.EmuHawk.Properties.Resources.ToolBox;
-            this.ToolBoxMenuItem.Name = "ToolBoxMenuItem";
-            this.ToolBoxMenuItem.Size = new System.Drawing.Size(191, 22);
-            this.ToolBoxMenuItem.Text = "&Tool Box";
-            this.ToolBoxMenuItem.Click += new System.EventHandler(this.ToolBoxMenuItem_Click);
-            // 
-            // toolStripSeparator12
-            // 
-            this.toolStripSeparator12.Name = "toolStripSeparator12";
-            this.toolStripSeparator12.Size = new System.Drawing.Size(188, 6);
-            // 
-            // RamWatchMenuItem
-            // 
-            this.RamWatchMenuItem.Image = global::BizHawk.Client.EmuHawk.Properties.Resources.watch;
-            this.RamWatchMenuItem.Name = "RamWatchMenuItem";
-            this.RamWatchMenuItem.Size = new System.Drawing.Size(191, 22);
-            this.RamWatchMenuItem.Text = "RAM &Watch";
-            this.RamWatchMenuItem.Click += new System.EventHandler(this.RamWatchMenuItem_Click);
-            // 
-            // RamSearchMenuItem
-            // 
-            this.RamSearchMenuItem.Image = global::BizHawk.Client.EmuHawk.Properties.Resources.search;
-            this.RamSearchMenuItem.Name = "RamSearchMenuItem";
-            this.RamSearchMenuItem.Size = new System.Drawing.Size(191, 22);
-            this.RamSearchMenuItem.Text = "RAM &Search";
-            this.RamSearchMenuItem.Click += new System.EventHandler(this.RamSearchMenuItem_Click);
-            // 
-            // LuaConsoleMenuItem
-            // 
-            this.LuaConsoleMenuItem.Image = global::BizHawk.Client.EmuHawk.Properties.Resources.Lua;
-            this.LuaConsoleMenuItem.Name = "LuaConsoleMenuItem";
-            this.LuaConsoleMenuItem.Size = new System.Drawing.Size(191, 22);
-            this.LuaConsoleMenuItem.Text = "Lua Console";
-            this.LuaConsoleMenuItem.Click += new System.EventHandler(this.LuaConsoleMenuItem_Click);
-            // 
-            // TAStudioMenuItem
-            // 
-            this.TAStudioMenuItem.Image = global::BizHawk.Client.EmuHawk.Properties.Resources.TAStudio;
-            this.TAStudioMenuItem.Name = "TAStudioMenuItem";
-            this.TAStudioMenuItem.Size = new System.Drawing.Size(191, 22);
-            this.TAStudioMenuItem.Text = "&TAStudio";
-            this.TAStudioMenuItem.Click += new System.EventHandler(this.TAStudioMenuItem_Click);
-            // 
-            // HexEditorMenuItem
-            // 
-            this.HexEditorMenuItem.Image = global::BizHawk.Client.EmuHawk.Properties.Resources.poke;
-            this.HexEditorMenuItem.Name = "HexEditorMenuItem";
-            this.HexEditorMenuItem.Size = new System.Drawing.Size(191, 22);
-            this.HexEditorMenuItem.Text = "&Hex Editor";
-            this.HexEditorMenuItem.Click += new System.EventHandler(this.HexEditorMenuItem_Click);
-            // 
-            // TraceLoggerMenuItem
-            // 
-            this.TraceLoggerMenuItem.Image = global::BizHawk.Client.EmuHawk.Properties.Resources.pencil;
-            this.TraceLoggerMenuItem.Name = "TraceLoggerMenuItem";
-            this.TraceLoggerMenuItem.Size = new System.Drawing.Size(191, 22);
-            this.TraceLoggerMenuItem.Text = "Trace &Logger";
-            this.TraceLoggerMenuItem.Click += new System.EventHandler(this.TraceLoggerMenuItem_Click);
-            // 
-            // DebuggerMenuItem
-            // 
-            this.DebuggerMenuItem.Image = global::BizHawk.Client.EmuHawk.Properties.Resources.Bug;
-            this.DebuggerMenuItem.Name = "DebuggerMenuItem";
-            this.DebuggerMenuItem.Size = new System.Drawing.Size(191, 22);
-            this.DebuggerMenuItem.Text = "&Debugger";
-            this.DebuggerMenuItem.Click += new System.EventHandler(this.DebuggerMenuItem_Click);
-            // 
-            // CodeDataLoggerMenuItem
-            // 
-            this.CodeDataLoggerMenuItem.Image = global::BizHawk.Client.EmuHawk.Properties.Resources.cdlogger;
-            this.CodeDataLoggerMenuItem.Name = "CodeDataLoggerMenuItem";
-            this.CodeDataLoggerMenuItem.Size = new System.Drawing.Size(191, 22);
-            this.CodeDataLoggerMenuItem.Text = "Code-Data Logger";
-            this.CodeDataLoggerMenuItem.Click += new System.EventHandler(this.CodeDataLoggerMenuItem_Click);
-            // 
-            // MacroToolMenuItem
-            // 
-            this.MacroToolMenuItem.Name = "MacroToolMenuItem";
-            this.MacroToolMenuItem.Size = new System.Drawing.Size(191, 22);
-            this.MacroToolMenuItem.Text = "&Macro Tool";
-            this.MacroToolMenuItem.Click += new System.EventHandler(this.MacroToolMenuItem_Click);
-            // 
-            // VirtualPadMenuItem
-            // 
-            this.VirtualPadMenuItem.Image = global::BizHawk.Client.EmuHawk.Properties.Resources.GameController;
-            this.VirtualPadMenuItem.Name = "VirtualPadMenuItem";
-            this.VirtualPadMenuItem.Size = new System.Drawing.Size(191, 22);
-            this.VirtualPadMenuItem.Text = "Virtual Pad";
-            this.VirtualPadMenuItem.Click += new System.EventHandler(this.VirtualPadMenuItem_Click);
-            // 
-            // BasicBotMenuItem
-            // 
-            this.BasicBotMenuItem.Name = "BasicBotMenuItem";
-            this.BasicBotMenuItem.Size = new System.Drawing.Size(191, 22);
-            this.BasicBotMenuItem.Text = "Basic Bot";
-            this.BasicBotMenuItem.Click += new System.EventHandler(this.BasicBotMenuItem_Click);
-            // 
-            // toolStripSeparator11
-            // 
-            this.toolStripSeparator11.Name = "toolStripSeparator11";
-            this.toolStripSeparator11.Size = new System.Drawing.Size(188, 6);
-            // 
-            // CheatsMenuItem
-            // 
-            this.CheatsMenuItem.Image = global::BizHawk.Client.EmuHawk.Properties.Resources.Freeze;
-            this.CheatsMenuItem.Name = "CheatsMenuItem";
-            this.CheatsMenuItem.Size = new System.Drawing.Size(191, 22);
-            this.CheatsMenuItem.Text = "Cheats";
-            this.CheatsMenuItem.Click += new System.EventHandler(this.CheatsMenuItem_Click);
-            // 
-            // gameSharkConverterToolStripMenuItem
-            // 
-            this.gameSharkConverterToolStripMenuItem.Image = global::BizHawk.Client.EmuHawk.Properties.Resources.Shark;
-            this.gameSharkConverterToolStripMenuItem.Name = "gameSharkConverterToolStripMenuItem";
-            this.gameSharkConverterToolStripMenuItem.Size = new System.Drawing.Size(191, 22);
-            this.gameSharkConverterToolStripMenuItem.Text = "Cheat Code Converter";
-            this.gameSharkConverterToolStripMenuItem.Click += new System.EventHandler(this.CheatCodeConverterMenuItem_Click);
-            // 
-            // toolStripSeparator29
-            // 
-            this.toolStripSeparator29.Name = "toolStripSeparator29";
-            this.toolStripSeparator29.Size = new System.Drawing.Size(188, 6);
-            // 
-            // MultiDiskBundlerFileMenuItem
-            // 
-            this.MultiDiskBundlerFileMenuItem.Image = global::BizHawk.Client.EmuHawk.Properties.Resources.SaveConfig;
-            this.MultiDiskBundlerFileMenuItem.Name = "MultiDiskBundlerFileMenuItem";
-            this.MultiDiskBundlerFileMenuItem.Size = new System.Drawing.Size(191, 22);
-            this.MultiDiskBundlerFileMenuItem.Text = "Multi-disk Bundler";
-            this.MultiDiskBundlerFileMenuItem.Click += new System.EventHandler(this.MultidiskBundlerMenuItem_Click);
-            // 
-            // externalToolToolStripMenuItem
-            // 
-            this.externalToolToolStripMenuItem.DropDownItems.AddRange(new System.Windows.Forms.ToolStripItem[] {
-            this.dummyExternalTool});
-            this.externalToolToolStripMenuItem.Name = "externalToolToolStripMenuItem";
-            this.externalToolToolStripMenuItem.Size = new System.Drawing.Size(191, 22);
-            this.externalToolToolStripMenuItem.Text = "External Tool";
-            this.externalToolToolStripMenuItem.DropDownOpening += new System.EventHandler(this.ExternalToolToolStripMenuItem_DropDownOpening);
-            // 
-            // dummyExternalTool
-            // 
-            this.dummyExternalTool.Name = "dummyExternalTool";
-            this.dummyExternalTool.Size = new System.Drawing.Size(103, 22);
-            this.dummyExternalTool.Text = "None";
-            // 
-            // batchRunnerToolStripMenuItem
-            // 
-            this.batchRunnerToolStripMenuItem.Name = "batchRunnerToolStripMenuItem";
-            this.batchRunnerToolStripMenuItem.Size = new System.Drawing.Size(191, 22);
-            this.batchRunnerToolStripMenuItem.Text = "Batch Runner";
-            this.batchRunnerToolStripMenuItem.Visible = false;
-            this.batchRunnerToolStripMenuItem.Click += new System.EventHandler(this.BatchRunnerToolStripMenuItem_Click);
-            // 
-            // ExperimentalToolsSubMenu
-            // 
-            this.ExperimentalToolsSubMenu.DropDownItems.AddRange(new System.Windows.Forms.ToolStripItem[] {
-            this.AutoHawkMenuItem,
-            this.NewHexEditorMenuItem});
-            this.ExperimentalToolsSubMenu.Name = "ExperimentalToolsSubMenu";
-            this.ExperimentalToolsSubMenu.Size = new System.Drawing.Size(191, 22);
-            this.ExperimentalToolsSubMenu.Text = "Experimental Tools";
-            this.ExperimentalToolsSubMenu.DropDownOpened += new System.EventHandler(this.ExperimentalToolsSubMenu_DropDownOpened);
-            // 
-            // AutoHawkMenuItem
-            // 
-            this.AutoHawkMenuItem.Name = "AutoHawkMenuItem";
-            this.AutoHawkMenuItem.Size = new System.Drawing.Size(155, 22);
-            this.AutoHawkMenuItem.Text = "AutoHawk";
-            this.AutoHawkMenuItem.Click += new System.EventHandler(this.AutoHawkMenuItem_Click);
-            // 
-            // NewHexEditorMenuItem
-            // 
-            this.NewHexEditorMenuItem.Name = "NewHexEditorMenuItem";
-            this.NewHexEditorMenuItem.Size = new System.Drawing.Size(155, 22);
-            this.NewHexEditorMenuItem.Text = "New Hex Editor";
-            this.NewHexEditorMenuItem.Click += new System.EventHandler(this.NewHexEditorMenuItem_Click);
-            // 
-            // NESSubMenu
-            // 
-            this.NESSubMenu.DropDownItems.AddRange(new System.Windows.Forms.ToolStripItem[] {
-            this.coreToolStripMenuItem,
-            this.toolStripSeparator34,
-            this.NESPPUViewerMenuItem,
-            this.NESNametableViewerMenuItem,
-            this.NESGameGenieCodesMenuItem,
-            this.musicRipperToolStripMenuItem,
-            this.toolStripSeparator17,
-            this.NesControllerSettingsMenuItem,
-            this.NESGraphicSettingsMenuItem,
-            this.NESSoundChannelsMenuItem,
-            this.VSSettingsMenuItem,
-            this.MovieSettingsMenuItem,
-            this.toolStripSeparator22,
-            this.FDSControlsMenuItem,
-            this.VSControlsMenuItem,
-            this.barcodeReaderToolStripMenuItem});
-            this.NESSubMenu.Name = "NESSubMenu";
-            this.NESSubMenu.Size = new System.Drawing.Size(40, 19);
-            this.NESSubMenu.Text = "&NES";
-            this.NESSubMenu.DropDownOpened += new System.EventHandler(this.NESSubMenu_DropDownOpened);
-            // 
-            // coreToolStripMenuItem
-            // 
-            this.coreToolStripMenuItem.DropDownItems.AddRange(new System.Windows.Forms.ToolStripItem[] {
-            this.quickNESToolStripMenuItem,
-            this.nesHawkToolStripMenuItem});
-            this.coreToolStripMenuItem.Name = "coreToolStripMenuItem";
-            this.coreToolStripMenuItem.Size = new System.Drawing.Size(233, 22);
-            this.coreToolStripMenuItem.Text = "&Core";
-            this.coreToolStripMenuItem.DropDownOpened += new System.EventHandler(this.CoreToolStripMenuItem_DropDownOpened);
-            // 
-            // quickNESToolStripMenuItem
-            // 
-            this.quickNESToolStripMenuItem.Name = "quickNESToolStripMenuItem";
-            this.quickNESToolStripMenuItem.Size = new System.Drawing.Size(125, 22);
-            this.quickNESToolStripMenuItem.Text = "&QuickNes";
-            this.quickNESToolStripMenuItem.Click += new System.EventHandler(this.QuickNesToolStripMenuItem_Click);
-            // 
-            // nesHawkToolStripMenuItem
-            // 
-            this.nesHawkToolStripMenuItem.Name = "nesHawkToolStripMenuItem";
-            this.nesHawkToolStripMenuItem.Size = new System.Drawing.Size(125, 22);
-            this.nesHawkToolStripMenuItem.Text = "&NesHawk";
-            this.nesHawkToolStripMenuItem.Click += new System.EventHandler(this.NesHawkToolStripMenuItem_Click);
-            // 
-            // toolStripSeparator34
-            // 
-            this.toolStripSeparator34.Name = "toolStripSeparator34";
-            this.toolStripSeparator34.Size = new System.Drawing.Size(230, 6);
-            // 
-            // NESPPUViewerMenuItem
-            // 
-            this.NESPPUViewerMenuItem.Name = "NESPPUViewerMenuItem";
-            this.NESPPUViewerMenuItem.Size = new System.Drawing.Size(233, 22);
-            this.NESPPUViewerMenuItem.Text = "&PPU Viewer";
-            this.NESPPUViewerMenuItem.Click += new System.EventHandler(this.NesPPUViewerMenuItem_Click);
-            // 
-            // NESNametableViewerMenuItem
-            // 
-            this.NESNametableViewerMenuItem.Name = "NESNametableViewerMenuItem";
-            this.NESNametableViewerMenuItem.Size = new System.Drawing.Size(233, 22);
-            this.NESNametableViewerMenuItem.Text = "&Nametable Viewer";
-            this.NESNametableViewerMenuItem.Click += new System.EventHandler(this.NESNametableViewerMenuItem_Click);
-            // 
-            // NESGameGenieCodesMenuItem
-            // 
-            this.NESGameGenieCodesMenuItem.Name = "NESGameGenieCodesMenuItem";
-            this.NESGameGenieCodesMenuItem.Size = new System.Drawing.Size(233, 22);
-            this.NESGameGenieCodesMenuItem.Text = "&Game Genie Encoder/Decoder";
-            this.NESGameGenieCodesMenuItem.Click += new System.EventHandler(this.NESGameGenieCodesMenuItem_Click);
-            // 
-            // musicRipperToolStripMenuItem
-            // 
-            this.musicRipperToolStripMenuItem.Name = "musicRipperToolStripMenuItem";
-            this.musicRipperToolStripMenuItem.Size = new System.Drawing.Size(233, 22);
-            this.musicRipperToolStripMenuItem.Text = "Music Ripper";
-            this.musicRipperToolStripMenuItem.Click += new System.EventHandler(this.MusicRipperMenuItem_Click);
-            // 
-            // toolStripSeparator17
-            // 
-            this.toolStripSeparator17.Name = "toolStripSeparator17";
-            this.toolStripSeparator17.Size = new System.Drawing.Size(230, 6);
-            // 
-            // NesControllerSettingsMenuItem
-            // 
-            this.NesControllerSettingsMenuItem.Image = global::BizHawk.Client.EmuHawk.Properties.Resources.GameController;
-            this.NesControllerSettingsMenuItem.Name = "NesControllerSettingsMenuItem";
-            this.NesControllerSettingsMenuItem.Size = new System.Drawing.Size(233, 22);
-            this.NesControllerSettingsMenuItem.Text = "Controller Settings...";
-            this.NesControllerSettingsMenuItem.Click += new System.EventHandler(this.NesControllerSettingsMenuItem_Click);
-            // 
-            // NESGraphicSettingsMenuItem
-            // 
-            this.NESGraphicSettingsMenuItem.Image = global::BizHawk.Client.EmuHawk.Properties.Resources.tvIcon;
-            this.NESGraphicSettingsMenuItem.Name = "NESGraphicSettingsMenuItem";
-            this.NESGraphicSettingsMenuItem.Size = new System.Drawing.Size(233, 22);
-            this.NESGraphicSettingsMenuItem.Text = "Graphics Settings...";
-            this.NESGraphicSettingsMenuItem.Click += new System.EventHandler(this.NESGraphicSettingsMenuItem_Click);
-            // 
-            // NESSoundChannelsMenuItem
-            // 
-            this.NESSoundChannelsMenuItem.Image = global::BizHawk.Client.EmuHawk.Properties.Resources.AudioHS;
-            this.NESSoundChannelsMenuItem.Name = "NESSoundChannelsMenuItem";
-            this.NESSoundChannelsMenuItem.Size = new System.Drawing.Size(233, 22);
-            this.NESSoundChannelsMenuItem.Text = "Sound Channels...";
-            this.NESSoundChannelsMenuItem.Click += new System.EventHandler(this.NESSoundChannelsMenuItem_Click);
-            // 
-            // VSSettingsMenuItem
-            // 
-            this.VSSettingsMenuItem.Name = "VSSettingsMenuItem";
-            this.VSSettingsMenuItem.Size = new System.Drawing.Size(233, 22);
-            this.VSSettingsMenuItem.Text = "VS Settings...";
-            this.VSSettingsMenuItem.Click += new System.EventHandler(this.VsSettingsMenuItem_Click);
-            // 
-            // MovieSettingsMenuItem
-            // 
-            this.MovieSettingsMenuItem.Name = "MovieSettingsMenuItem";
-            this.MovieSettingsMenuItem.Size = new System.Drawing.Size(233, 22);
-            this.MovieSettingsMenuItem.Text = "Advanced Settings...";
-            this.MovieSettingsMenuItem.Click += new System.EventHandler(this.MovieSettingsMenuItem_Click);
-            // 
-            // toolStripSeparator22
-            // 
-            this.toolStripSeparator22.Name = "toolStripSeparator22";
-            this.toolStripSeparator22.Size = new System.Drawing.Size(230, 6);
-            // 
-            // FDSControlsMenuItem
-            // 
-            this.FDSControlsMenuItem.DropDownItems.AddRange(new System.Windows.Forms.ToolStripItem[] {
-            this.FdsEjectDiskMenuItem});
-            this.FDSControlsMenuItem.Name = "FDSControlsMenuItem";
-            this.FDSControlsMenuItem.Size = new System.Drawing.Size(233, 22);
-            this.FDSControlsMenuItem.Text = "FDS Controls";
-            this.FDSControlsMenuItem.DropDownOpened += new System.EventHandler(this.FdsControlsMenuItem_DropDownOpened);
-            // 
-            // FdsEjectDiskMenuItem
-            // 
-            this.FdsEjectDiskMenuItem.Name = "FdsEjectDiskMenuItem";
-            this.FdsEjectDiskMenuItem.Size = new System.Drawing.Size(124, 22);
-            this.FdsEjectDiskMenuItem.Text = "&Eject Disk";
-            this.FdsEjectDiskMenuItem.Click += new System.EventHandler(this.FdsEjectDiskMenuItem_Click);
-            // 
-            // VSControlsMenuItem
-            // 
-            this.VSControlsMenuItem.DropDownItems.AddRange(new System.Windows.Forms.ToolStripItem[] {
-            this.VSInsertCoinP1MenuItem,
-            this.VSInsertCoinP2MenuItem,
-            this.VSServiceSwitchMenuItem});
-            this.VSControlsMenuItem.Name = "VSControlsMenuItem";
-            this.VSControlsMenuItem.Size = new System.Drawing.Size(233, 22);
-            this.VSControlsMenuItem.Text = "VS Controls";
-            // 
-            // VSInsertCoinP1MenuItem
-            // 
-            this.VSInsertCoinP1MenuItem.Name = "VSInsertCoinP1MenuItem";
-            this.VSInsertCoinP1MenuItem.Size = new System.Drawing.Size(149, 22);
-            this.VSInsertCoinP1MenuItem.Text = "Insert Coin P1";
-            this.VSInsertCoinP1MenuItem.Click += new System.EventHandler(this.VsInsertCoinP1MenuItem_Click);
-            // 
-            // VSInsertCoinP2MenuItem
-            // 
-            this.VSInsertCoinP2MenuItem.Name = "VSInsertCoinP2MenuItem";
-            this.VSInsertCoinP2MenuItem.Size = new System.Drawing.Size(149, 22);
-            this.VSInsertCoinP2MenuItem.Text = "Insert Coin P2";
-            this.VSInsertCoinP2MenuItem.Click += new System.EventHandler(this.VsInsertCoinP2MenuItem_Click);
-            // 
-            // VSServiceSwitchMenuItem
-            // 
-            this.VSServiceSwitchMenuItem.Name = "VSServiceSwitchMenuItem";
-            this.VSServiceSwitchMenuItem.Size = new System.Drawing.Size(149, 22);
-            this.VSServiceSwitchMenuItem.Text = "Service Switch";
-            this.VSServiceSwitchMenuItem.Click += new System.EventHandler(this.VsServiceSwitchMenuItem_Click);
-            // 
-            // barcodeReaderToolStripMenuItem
-            // 
-            this.barcodeReaderToolStripMenuItem.Name = "barcodeReaderToolStripMenuItem";
-            this.barcodeReaderToolStripMenuItem.Size = new System.Drawing.Size(233, 22);
-            this.barcodeReaderToolStripMenuItem.Text = "Barcode Reader";
-            this.barcodeReaderToolStripMenuItem.Click += new System.EventHandler(this.BarcodeReaderMenuItem_Click);
-            // 
-            // PCESubMenu
-            // 
-            this.PCESubMenu.DropDownItems.AddRange(new System.Windows.Forms.ToolStripItem[] {
-            this.PceControllerSettingsMenuItem,
-            this.PCEGraphicsSettingsMenuItem,
-            this.toolStripSeparator32,
-            this.PCEBGViewerMenuItem,
-            this.PCEtileViewerToolStripMenuItem,
-            this.PceSoundDebuggerToolStripMenuItem,
-            this.toolStripSeparator25,
-            this.PCEAlwaysPerformSpriteLimitMenuItem,
-            this.PCEAlwaysEqualizeVolumesMenuItem,
-            this.PCEArcadeCardRewindEnableMenuItem});
-            this.PCESubMenu.Name = "PCESubMenu";
-            this.PCESubMenu.Size = new System.Drawing.Size(40, 19);
-            this.PCESubMenu.Text = "&PCE";
-            this.PCESubMenu.DropDownOpened += new System.EventHandler(this.PCESubMenu_DropDownOpened);
-            // 
-            // PceControllerSettingsMenuItem
-            // 
-            this.PceControllerSettingsMenuItem.Image = global::BizHawk.Client.EmuHawk.Properties.Resources.GameController;
-            this.PceControllerSettingsMenuItem.Name = "PceControllerSettingsMenuItem";
-            this.PceControllerSettingsMenuItem.Size = new System.Drawing.Size(259, 22);
-            this.PceControllerSettingsMenuItem.Text = "Controller Settings";
-            this.PceControllerSettingsMenuItem.Click += new System.EventHandler(this.PceControllerSettingsMenuItem_Click);
-            // 
-            // PCEGraphicsSettingsMenuItem
-            // 
-            this.PCEGraphicsSettingsMenuItem.Image = global::BizHawk.Client.EmuHawk.Properties.Resources.tvIcon;
-            this.PCEGraphicsSettingsMenuItem.Name = "PCEGraphicsSettingsMenuItem";
-            this.PCEGraphicsSettingsMenuItem.Size = new System.Drawing.Size(259, 22);
-            this.PCEGraphicsSettingsMenuItem.Text = "Graphics Settings";
-            this.PCEGraphicsSettingsMenuItem.Click += new System.EventHandler(this.PceGraphicsSettingsMenuItem_Click);
-            // 
-            // toolStripSeparator32
-            // 
-            this.toolStripSeparator32.Name = "toolStripSeparator32";
-            this.toolStripSeparator32.Size = new System.Drawing.Size(256, 6);
-            // 
-            // PCEBGViewerMenuItem
-            // 
-            this.PCEBGViewerMenuItem.Name = "PCEBGViewerMenuItem";
-            this.PCEBGViewerMenuItem.Size = new System.Drawing.Size(259, 22);
-            this.PCEBGViewerMenuItem.Text = "&BG Viewer";
-            this.PCEBGViewerMenuItem.Click += new System.EventHandler(this.PceBgViewerMenuItem_Click);
-            // 
-            // PCEtileViewerToolStripMenuItem
-            // 
-            this.PCEtileViewerToolStripMenuItem.Name = "PCEtileViewerToolStripMenuItem";
-            this.PCEtileViewerToolStripMenuItem.Size = new System.Drawing.Size(259, 22);
-            this.PCEtileViewerToolStripMenuItem.Text = "&Tile Viewer";
-            this.PCEtileViewerToolStripMenuItem.Click += new System.EventHandler(this.PceTileViewerMenuItem_Click);
-            // 
-            // PceSoundDebuggerToolStripMenuItem
-            // 
-            this.PceSoundDebuggerToolStripMenuItem.Name = "PceSoundDebuggerToolStripMenuItem";
-            this.PceSoundDebuggerToolStripMenuItem.Size = new System.Drawing.Size(259, 22);
-            this.PceSoundDebuggerToolStripMenuItem.Text = "&Sound Debugger";
-            this.PceSoundDebuggerToolStripMenuItem.Click += new System.EventHandler(this.PceSoundDebuggerMenuItem_Click);
-            // 
-            // toolStripSeparator25
-            // 
-            this.toolStripSeparator25.Name = "toolStripSeparator25";
-            this.toolStripSeparator25.Size = new System.Drawing.Size(256, 6);
-            // 
-            // PCEAlwaysPerformSpriteLimitMenuItem
-            // 
-            this.PCEAlwaysPerformSpriteLimitMenuItem.Name = "PCEAlwaysPerformSpriteLimitMenuItem";
-            this.PCEAlwaysPerformSpriteLimitMenuItem.Size = new System.Drawing.Size(259, 22);
-            this.PCEAlwaysPerformSpriteLimitMenuItem.Text = "Always Perform Sprite Limit";
-            this.PCEAlwaysPerformSpriteLimitMenuItem.Click += new System.EventHandler(this.PCEAlwaysPerformSpriteLimitMenuItem_Click);
-            // 
-            // PCEAlwaysEqualizeVolumesMenuItem
-            // 
-            this.PCEAlwaysEqualizeVolumesMenuItem.Name = "PCEAlwaysEqualizeVolumesMenuItem";
-            this.PCEAlwaysEqualizeVolumesMenuItem.Size = new System.Drawing.Size(259, 22);
-            this.PCEAlwaysEqualizeVolumesMenuItem.Text = "Always Equalize Volumes (PCE-CD)";
-            this.PCEAlwaysEqualizeVolumesMenuItem.Click += new System.EventHandler(this.PCEAlwaysEqualizeVolumesMenuItem_Click);
-            // 
-            // PCEArcadeCardRewindEnableMenuItem
-            // 
-            this.PCEArcadeCardRewindEnableMenuItem.Name = "PCEArcadeCardRewindEnableMenuItem";
-            this.PCEArcadeCardRewindEnableMenuItem.Size = new System.Drawing.Size(259, 22);
-            this.PCEArcadeCardRewindEnableMenuItem.Text = "Arcade Card Rewind-Enable Hack";
-            this.PCEArcadeCardRewindEnableMenuItem.Click += new System.EventHandler(this.PCEArcadeCardRewindEnableMenuItem_Click);
-            // 
-            // SMSSubMenu
-            // 
-            this.SMSSubMenu.DropDownItems.AddRange(new System.Windows.Forms.ToolStripItem[] {
-            this.SMSregionToolStripMenuItem,
-            this.SMSdisplayToolStripMenuItem,
-            this.SMSControllerToolStripMenuItem,
-            this.SMStoolStripMenuItem2,
-            this.SMSenableBIOSToolStripMenuItem,
-            this.SMSEnableFMChipMenuItem,
-            this.SMSOverclockMenuItem,
-            this.SMSForceStereoMenuItem,
-            this.SMSSpriteLimitMenuItem,
-            this.SMSDisplayOverscanMenuItem,
-            this.SMSFix3DGameDisplayToolStripMenuItem,
-            this.ShowClippedRegionsMenuItem,
-            this.HighlightActiveDisplayRegionMenuItem,
-            this.SMSGraphicsSettingsMenuItem,
-            this.toolStripSeparator24,
-            this.SMSVDPViewerToolStripMenuItem,
-            this.GGGameGenieMenuItem});
-            this.SMSSubMenu.Name = "SMSSubMenu";
-            this.SMSSubMenu.Size = new System.Drawing.Size(42, 19);
-            this.SMSSubMenu.Text = "&SMS";
-            this.SMSSubMenu.DropDownOpened += new System.EventHandler(this.SMSSubMenu_DropDownOpened);
-            // 
-            // SMSregionToolStripMenuItem
-            // 
-            this.SMSregionToolStripMenuItem.DropDownItems.AddRange(new System.Windows.Forms.ToolStripItem[] {
-            this.SMSregionExportToolStripMenuItem,
-            this.SMSregionJapanToolStripMenuItem,
-            this.SMSregionKoreaToolStripMenuItem,
-            this.SMSregionAutoToolStripMenuItem});
-            this.SMSregionToolStripMenuItem.Name = "SMSregionToolStripMenuItem";
-            this.SMSregionToolStripMenuItem.Size = new System.Drawing.Size(278, 22);
-            this.SMSregionToolStripMenuItem.Text = "Region";
-            // 
-            // SMSregionExportToolStripMenuItem
-            // 
-            this.SMSregionExportToolStripMenuItem.Name = "SMSregionExportToolStripMenuItem";
-            this.SMSregionExportToolStripMenuItem.Size = new System.Drawing.Size(107, 22);
-            this.SMSregionExportToolStripMenuItem.Text = "Export";
-            this.SMSregionExportToolStripMenuItem.Click += new System.EventHandler(this.SMS_RegionExport_Click);
-            // 
-            // SMSregionJapanToolStripMenuItem
-            // 
-            this.SMSregionJapanToolStripMenuItem.Name = "SMSregionJapanToolStripMenuItem";
-            this.SMSregionJapanToolStripMenuItem.Size = new System.Drawing.Size(107, 22);
-            this.SMSregionJapanToolStripMenuItem.Text = "Japan";
-            this.SMSregionJapanToolStripMenuItem.Click += new System.EventHandler(this.SMS_RegionJapan_Click);
-            // 
-            // SMSregionKoreaToolStripMenuItem
-            // 
-            this.SMSregionKoreaToolStripMenuItem.Name = "SMSregionKoreaToolStripMenuItem";
-            this.SMSregionKoreaToolStripMenuItem.Size = new System.Drawing.Size(107, 22);
-            this.SMSregionKoreaToolStripMenuItem.Text = "Korea";
-            this.SMSregionKoreaToolStripMenuItem.Click += new System.EventHandler(this.SMS_RegionKorea_Click);
-            // 
-            // SMSregionAutoToolStripMenuItem
-            // 
-            this.SMSregionAutoToolStripMenuItem.Name = "SMSregionAutoToolStripMenuItem";
-            this.SMSregionAutoToolStripMenuItem.Size = new System.Drawing.Size(107, 22);
-            this.SMSregionAutoToolStripMenuItem.Text = "Auto";
-            this.SMSregionAutoToolStripMenuItem.Click += new System.EventHandler(this.SMS_RegionAuto_Click);
-            // 
-            // SMSdisplayToolStripMenuItem
-            // 
-            this.SMSdisplayToolStripMenuItem.DropDownItems.AddRange(new System.Windows.Forms.ToolStripItem[] {
-            this.SMSdisplayNtscToolStripMenuItem,
-            this.SMSdisplayPalToolStripMenuItem,
-            this.SMSdisplayAutoToolStripMenuItem});
-            this.SMSdisplayToolStripMenuItem.Name = "SMSdisplayToolStripMenuItem";
-            this.SMSdisplayToolStripMenuItem.Size = new System.Drawing.Size(278, 22);
-            this.SMSdisplayToolStripMenuItem.Text = "Display Type";
-            // 
-            // SMSdisplayNtscToolStripMenuItem
-            // 
-            this.SMSdisplayNtscToolStripMenuItem.Name = "SMSdisplayNtscToolStripMenuItem";
-            this.SMSdisplayNtscToolStripMenuItem.Size = new System.Drawing.Size(104, 22);
-            this.SMSdisplayNtscToolStripMenuItem.Text = "NTSC";
-            this.SMSdisplayNtscToolStripMenuItem.Click += new System.EventHandler(this.SMS_DisplayNTSC_Click);
-            // 
-            // SMSdisplayPalToolStripMenuItem
-            // 
-            this.SMSdisplayPalToolStripMenuItem.Name = "SMSdisplayPalToolStripMenuItem";
-            this.SMSdisplayPalToolStripMenuItem.Size = new System.Drawing.Size(104, 22);
-            this.SMSdisplayPalToolStripMenuItem.Text = "PAL";
-            this.SMSdisplayPalToolStripMenuItem.Click += new System.EventHandler(this.SMS_DisplayPAL_Click);
-            // 
-            // SMSdisplayAutoToolStripMenuItem
-            // 
-            this.SMSdisplayAutoToolStripMenuItem.Name = "SMSdisplayAutoToolStripMenuItem";
-            this.SMSdisplayAutoToolStripMenuItem.Size = new System.Drawing.Size(104, 22);
-            this.SMSdisplayAutoToolStripMenuItem.Text = "Auto";
-            this.SMSdisplayAutoToolStripMenuItem.Click += new System.EventHandler(this.SMS_DisplayAuto_Click);
-            // 
-            // SMSControllerToolStripMenuItem
-            // 
-            this.SMSControllerToolStripMenuItem.DropDownItems.AddRange(new System.Windows.Forms.ToolStripItem[] {
-            this.SMSControllerStandardToolStripMenuItem,
-            this.SMSControllerPaddleToolStripMenuItem,
-            this.SMSControllerLightPhaserToolStripMenuItem,
-            this.SMSControllerSportsPadToolStripMenuItem,
-            this.SMSControllerKeyboardToolStripMenuItem});
-            this.SMSControllerToolStripMenuItem.Name = "SMSControllerToolStripMenuItem";
-            this.SMSControllerToolStripMenuItem.Size = new System.Drawing.Size(278, 22);
-            this.SMSControllerToolStripMenuItem.Text = "&Controller Type";
-            // 
-            // SMSControllerStandardToolStripMenuItem
-            // 
-            this.SMSControllerStandardToolStripMenuItem.Name = "SMSControllerStandardToolStripMenuItem";
-            this.SMSControllerStandardToolStripMenuItem.Size = new System.Drawing.Size(139, 22);
-            this.SMSControllerStandardToolStripMenuItem.Text = "Standard";
-            this.SMSControllerStandardToolStripMenuItem.Click += new System.EventHandler(this.SMSControllerStandardToolStripMenuItem_Click);
-            // 
-            // SMSControllerPaddleToolStripMenuItem
-            // 
-            this.SMSControllerPaddleToolStripMenuItem.Name = "SMSControllerPaddleToolStripMenuItem";
-            this.SMSControllerPaddleToolStripMenuItem.Size = new System.Drawing.Size(139, 22);
-            this.SMSControllerPaddleToolStripMenuItem.Text = "Paddle";
-            this.SMSControllerPaddleToolStripMenuItem.Click += new System.EventHandler(this.SMSControllerPaddleToolStripMenuItem_Click);
-            // 
-            // SMSControllerLightPhaserToolStripMenuItem
-            // 
-            this.SMSControllerLightPhaserToolStripMenuItem.Name = "SMSControllerLightPhaserToolStripMenuItem";
-            this.SMSControllerLightPhaserToolStripMenuItem.Size = new System.Drawing.Size(139, 22);
-            this.SMSControllerLightPhaserToolStripMenuItem.Text = "Light Phaser";
-            this.SMSControllerLightPhaserToolStripMenuItem.Click += new System.EventHandler(this.SMSControllerLightPhaserToolStripMenuItem_Click);
-            // 
-            // SMSControllerSportsPadToolStripMenuItem
-            // 
-            this.SMSControllerSportsPadToolStripMenuItem.Name = "SMSControllerSportsPadToolStripMenuItem";
-            this.SMSControllerSportsPadToolStripMenuItem.Size = new System.Drawing.Size(139, 22);
-            this.SMSControllerSportsPadToolStripMenuItem.Text = "Sports Pad";
-            this.SMSControllerSportsPadToolStripMenuItem.Click += new System.EventHandler(this.SMSControllerSportsPadToolStripMenuItem_Click);
-            // 
-            // SMSControllerKeyboardToolStripMenuItem
-            // 
-            this.SMSControllerKeyboardToolStripMenuItem.Name = "SMSControllerKeyboardToolStripMenuItem";
-            this.SMSControllerKeyboardToolStripMenuItem.Size = new System.Drawing.Size(139, 22);
-            this.SMSControllerKeyboardToolStripMenuItem.Text = "Keyboard";
-            this.SMSControllerKeyboardToolStripMenuItem.Click += new System.EventHandler(this.SMSControllerKeyboardToolStripMenuItem_Click);
-            // 
-            // SMStoolStripMenuItem2
-            // 
-            this.SMStoolStripMenuItem2.Name = "SMStoolStripMenuItem2";
-            this.SMStoolStripMenuItem2.Size = new System.Drawing.Size(275, 6);
-            // 
-            // SMSenableBIOSToolStripMenuItem
-            // 
-            this.SMSenableBIOSToolStripMenuItem.Name = "SMSenableBIOSToolStripMenuItem";
-            this.SMSenableBIOSToolStripMenuItem.Size = new System.Drawing.Size(278, 22);
-            this.SMSenableBIOSToolStripMenuItem.Text = "Enable BIOS (Must be Enabled for TAS)";
-            this.SMSenableBIOSToolStripMenuItem.Click += new System.EventHandler(this.SmsBiosMenuItem_Click);
-            // 
-            // SMSEnableFMChipMenuItem
-            // 
-            this.SMSEnableFMChipMenuItem.Name = "SMSEnableFMChipMenuItem";
-            this.SMSEnableFMChipMenuItem.Size = new System.Drawing.Size(278, 22);
-            this.SMSEnableFMChipMenuItem.Text = "&Enable FM Chip";
-            this.SMSEnableFMChipMenuItem.Click += new System.EventHandler(this.SmsEnableFmChipMenuItem_Click);
-            // 
-            // SMSOverclockMenuItem
-            // 
-            this.SMSOverclockMenuItem.Name = "SMSOverclockMenuItem";
-            this.SMSOverclockMenuItem.Size = new System.Drawing.Size(278, 22);
-            this.SMSOverclockMenuItem.Text = "&Overclock when Known Safe";
-            this.SMSOverclockMenuItem.Click += new System.EventHandler(this.SMSOverclockMenuItem_Click);
-            // 
-            // SMSForceStereoMenuItem
-            // 
-            this.SMSForceStereoMenuItem.Name = "SMSForceStereoMenuItem";
-            this.SMSForceStereoMenuItem.Size = new System.Drawing.Size(278, 22);
-            this.SMSForceStereoMenuItem.Text = "&Force Stereo Separation";
-            this.SMSForceStereoMenuItem.Click += new System.EventHandler(this.SMSForceStereoMenuItem_Click);
-            // 
-            // SMSSpriteLimitMenuItem
-            // 
-            this.SMSSpriteLimitMenuItem.Name = "SMSSpriteLimitMenuItem";
-            this.SMSSpriteLimitMenuItem.Size = new System.Drawing.Size(278, 22);
-            this.SMSSpriteLimitMenuItem.Text = "Sprite &Limit";
-            this.SMSSpriteLimitMenuItem.Click += new System.EventHandler(this.SMSSpriteLimitMenuItem_Click);
-            // 
-            // SMSDisplayOverscanMenuItem
-            // 
-            this.SMSDisplayOverscanMenuItem.Name = "SMSDisplayOverscanMenuItem";
-            this.SMSDisplayOverscanMenuItem.Size = new System.Drawing.Size(278, 22);
-            this.SMSDisplayOverscanMenuItem.Text = "Display Overscan";
-            this.SMSDisplayOverscanMenuItem.Click += new System.EventHandler(this.SMSDisplayOverscanMenuItem_Click);
-            // 
-            // SMSFix3DGameDisplayToolStripMenuItem
-            // 
-            this.SMSFix3DGameDisplayToolStripMenuItem.Name = "SMSFix3DGameDisplayToolStripMenuItem";
-            this.SMSFix3DGameDisplayToolStripMenuItem.Size = new System.Drawing.Size(278, 22);
-            this.SMSFix3DGameDisplayToolStripMenuItem.Text = "Fix 3D Game Display";
-            this.SMSFix3DGameDisplayToolStripMenuItem.Click += new System.EventHandler(this.SMSFix3DDisplayMenuItem_Click);
-            // 
-            // ShowClippedRegionsMenuItem
-            // 
-            this.ShowClippedRegionsMenuItem.Name = "ShowClippedRegionsMenuItem";
-            this.ShowClippedRegionsMenuItem.Size = new System.Drawing.Size(278, 22);
-            this.ShowClippedRegionsMenuItem.Text = "&Show Clipped Regions";
-            this.ShowClippedRegionsMenuItem.Click += new System.EventHandler(this.ShowClippedRegionsMenuItem_Click);
-            // 
-            // HighlightActiveDisplayRegionMenuItem
-            // 
-            this.HighlightActiveDisplayRegionMenuItem.Name = "HighlightActiveDisplayRegionMenuItem";
-            this.HighlightActiveDisplayRegionMenuItem.Size = new System.Drawing.Size(278, 22);
-            this.HighlightActiveDisplayRegionMenuItem.Text = "&Highlight Active Display Region";
-            this.HighlightActiveDisplayRegionMenuItem.Click += new System.EventHandler(this.HighlightActiveDisplayRegionMenuItem_Click);
-            // 
-            // SMSGraphicsSettingsMenuItem
-            // 
-            this.SMSGraphicsSettingsMenuItem.Name = "SMSGraphicsSettingsMenuItem";
-            this.SMSGraphicsSettingsMenuItem.Size = new System.Drawing.Size(278, 22);
-            this.SMSGraphicsSettingsMenuItem.Text = "&Graphics Settings...";
-            this.SMSGraphicsSettingsMenuItem.Click += new System.EventHandler(this.SMSGraphicsSettingsMenuItem_Click);
-            // 
-            // toolStripSeparator24
-            // 
-            this.toolStripSeparator24.Name = "toolStripSeparator24";
-            this.toolStripSeparator24.Size = new System.Drawing.Size(275, 6);
-            // 
-            // SMSVDPViewerToolStripMenuItem
-            // 
-            this.SMSVDPViewerToolStripMenuItem.Name = "SMSVDPViewerToolStripMenuItem";
-            this.SMSVDPViewerToolStripMenuItem.Size = new System.Drawing.Size(278, 22);
-            this.SMSVDPViewerToolStripMenuItem.Text = "&VDP Viewer";
-            this.SMSVDPViewerToolStripMenuItem.Click += new System.EventHandler(this.SmsVdpViewerMenuItem_Click);
-            // 
-            // GGGameGenieMenuItem
-            // 
-            this.GGGameGenieMenuItem.Name = "GGGameGenieMenuItem";
-            this.GGGameGenieMenuItem.Size = new System.Drawing.Size(278, 22);
-            this.GGGameGenieMenuItem.Text = "&Game Genie Encoder/Decoder";
-            this.GGGameGenieMenuItem.Click += new System.EventHandler(this.GGGameGenieMenuItem_Click);
-            // 
-            // TI83SubMenu
-            // 
-            this.TI83SubMenu.DropDownItems.AddRange(new System.Windows.Forms.ToolStripItem[] {
-            this.KeypadMenuItem,
-            this.LoadTIFileMenuItem,
-            this.toolStripSeparator13,
-            this.AutoloadKeypadMenuItem,
-            this.paletteToolStripMenuItem});
-            this.TI83SubMenu.Name = "TI83SubMenu";
-            this.TI83SubMenu.Size = new System.Drawing.Size(41, 19);
-            this.TI83SubMenu.Text = "TI83";
-            this.TI83SubMenu.DropDownOpened += new System.EventHandler(this.TI83SubMenu_DropDownOpened);
-            // 
-            // KeypadMenuItem
-            // 
-            this.KeypadMenuItem.Image = global::BizHawk.Client.EmuHawk.Properties.Resources.calculator;
-            this.KeypadMenuItem.Name = "KeypadMenuItem";
-            this.KeypadMenuItem.Size = new System.Drawing.Size(165, 22);
-            this.KeypadMenuItem.Text = "Keypad";
-            this.KeypadMenuItem.Click += new System.EventHandler(this.KeypadMenuItem_Click);
-            // 
-            // LoadTIFileMenuItem
-            // 
-            this.LoadTIFileMenuItem.Name = "LoadTIFileMenuItem";
-            this.LoadTIFileMenuItem.Size = new System.Drawing.Size(165, 22);
-            this.LoadTIFileMenuItem.Text = "Load TI-83 File...";
-            this.LoadTIFileMenuItem.Click += new System.EventHandler(this.LoadTIFileMenuItem_Click);
-            // 
-            // toolStripSeparator13
-            // 
-            this.toolStripSeparator13.Name = "toolStripSeparator13";
-            this.toolStripSeparator13.Size = new System.Drawing.Size(162, 6);
-            // 
-            // AutoloadKeypadMenuItem
-            // 
-            this.AutoloadKeypadMenuItem.Checked = true;
-            this.AutoloadKeypadMenuItem.CheckState = System.Windows.Forms.CheckState.Checked;
-            this.AutoloadKeypadMenuItem.Name = "AutoloadKeypadMenuItem";
-            this.AutoloadKeypadMenuItem.Size = new System.Drawing.Size(165, 22);
-            this.AutoloadKeypadMenuItem.Text = "Autoload Keypad";
-            this.AutoloadKeypadMenuItem.Click += new System.EventHandler(this.AutoloadKeypadMenuItem_Click);
-            // 
-            // paletteToolStripMenuItem
-            // 
-            this.paletteToolStripMenuItem.Name = "paletteToolStripMenuItem";
-            this.paletteToolStripMenuItem.Size = new System.Drawing.Size(165, 22);
-            this.paletteToolStripMenuItem.Text = "Palette...";
-            this.paletteToolStripMenuItem.Click += new System.EventHandler(this.TI83PaletteMenuItem_Click);
-            // 
-            // AtariSubMenu
-            // 
-            this.AtariSubMenu.DropDownItems.AddRange(new System.Windows.Forms.ToolStripItem[] {
-            this.AtariSettingsToolStripMenuItem});
-            this.AtariSubMenu.Name = "AtariSubMenu";
-            this.AtariSubMenu.Size = new System.Drawing.Size(44, 19);
-            this.AtariSubMenu.Text = "&Atari";
-            // 
-            // AtariSettingsToolStripMenuItem
-            // 
-            this.AtariSettingsToolStripMenuItem.Name = "AtariSettingsToolStripMenuItem";
-            this.AtariSettingsToolStripMenuItem.Size = new System.Drawing.Size(125, 22);
-            this.AtariSettingsToolStripMenuItem.Text = "Settings...";
-            this.AtariSettingsToolStripMenuItem.Click += new System.EventHandler(this.AtariSettingsToolStripMenuItem_Click);
-            // 
-            // A7800SubMenu
-            // 
-            this.A7800SubMenu.DropDownItems.AddRange(new System.Windows.Forms.ToolStripItem[] {
-            this.A7800ControllerSettingsMenuItem,
-            this.A7800FilterSettingsMenuItem});
-            this.A7800SubMenu.Name = "A7800SubMenu";
-            this.A7800SubMenu.Size = new System.Drawing.Size(51, 19);
-            this.A7800SubMenu.Text = "&A7800";
-            this.A7800SubMenu.DropDownOpened += new System.EventHandler(this.A7800SubMenu_DropDownOpened);
-            // 
-            // A7800ControllerSettingsMenuItem
-            // 
-            this.A7800ControllerSettingsMenuItem.Name = "A7800ControllerSettingsMenuItem";
-            this.A7800ControllerSettingsMenuItem.Size = new System.Drawing.Size(172, 22);
-            this.A7800ControllerSettingsMenuItem.Text = "Controller Settings";
-            this.A7800ControllerSettingsMenuItem.Click += new System.EventHandler(this.A7800ControllerSettingsToolStripMenuItem_Click);
-            // 
-            // A7800FilterSettingsMenuItem
-            // 
-            this.A7800FilterSettingsMenuItem.Name = "A7800FilterSettingsMenuItem";
-            this.A7800FilterSettingsMenuItem.Size = new System.Drawing.Size(172, 22);
-            this.A7800FilterSettingsMenuItem.Text = "Filter Settings";
-            this.A7800FilterSettingsMenuItem.Click += new System.EventHandler(this.A7800FilterSettingsToolStripMenuItem_Click);
-            // 
-            // GBSubMenu
-            // 
-            this.GBSubMenu.DropDownItems.AddRange(new System.Windows.Forms.ToolStripItem[] {
-            this.GBcoreSettingsToolStripMenuItem,
-            this.LoadGBInSGBMenuItem,
-            this.toolStripSeparator28,
-            this.GBGPUViewerMenuItem,
-            this.GBGameGenieMenuItem,
-            this.GBPrinterViewerMenuItem});
-            this.GBSubMenu.Name = "GBSubMenu";
-            this.GBSubMenu.Size = new System.Drawing.Size(34, 19);
-            this.GBSubMenu.Text = "&GB";
-            this.GBSubMenu.DropDownOpened += new System.EventHandler(this.GBSubMenu_DropDownOpened);
-            // 
-            // GBcoreSettingsToolStripMenuItem
-            // 
-            this.GBcoreSettingsToolStripMenuItem.Name = "GBcoreSettingsToolStripMenuItem";
-            this.GBcoreSettingsToolStripMenuItem.Size = new System.Drawing.Size(233, 22);
-            this.GBcoreSettingsToolStripMenuItem.Text = "Settings...";
-            this.GBcoreSettingsToolStripMenuItem.Click += new System.EventHandler(this.GBCoreSettingsMenuItem_Click);
-            // 
-            // LoadGBInSGBMenuItem
-            // 
-            this.LoadGBInSGBMenuItem.Name = "LoadGBInSGBMenuItem";
-            this.LoadGBInSGBMenuItem.Size = new System.Drawing.Size(233, 22);
-            this.LoadGBInSGBMenuItem.Text = "Load GB in SGB";
-            this.LoadGBInSGBMenuItem.Click += new System.EventHandler(this.LoadGbInSgbMenuItem_Click);
-            // 
-            // toolStripSeparator28
-            // 
-            this.toolStripSeparator28.Name = "toolStripSeparator28";
-            this.toolStripSeparator28.Size = new System.Drawing.Size(230, 6);
-            // 
-            // GBGPUViewerMenuItem
-            // 
-            this.GBGPUViewerMenuItem.Name = "GBGPUViewerMenuItem";
-            this.GBGPUViewerMenuItem.Size = new System.Drawing.Size(233, 22);
-            this.GBGPUViewerMenuItem.Text = "GPU Viewer";
-            this.GBGPUViewerMenuItem.Click += new System.EventHandler(this.GbGpuViewerMenuItem_Click);
-            // 
-            // GBGameGenieMenuItem
-            // 
-            this.GBGameGenieMenuItem.Name = "GBGameGenieMenuItem";
-            this.GBGameGenieMenuItem.Size = new System.Drawing.Size(233, 22);
-            this.GBGameGenieMenuItem.Text = "&Game Genie Encoder/Decoder";
-            this.GBGameGenieMenuItem.Click += new System.EventHandler(this.GBGameGenieMenuItem_Click);
-            // 
-            // GBPrinterViewerMenuItem
-            // 
-            this.GBPrinterViewerMenuItem.Name = "GBPrinterViewerMenuItem";
-            this.GBPrinterViewerMenuItem.Size = new System.Drawing.Size(233, 22);
-            this.GBPrinterViewerMenuItem.Text = "&Printer Viewer";
-            this.GBPrinterViewerMenuItem.Click += new System.EventHandler(this.GBPrinterViewerMenuItem_Click);
-            // 
-            // GBASubMenu
-            // 
-            this.GBASubMenu.DropDownItems.AddRange(new System.Windows.Forms.ToolStripItem[] {
-            this.GBACoreSelectionSubMenu,
-            this.GBAcoresettingsToolStripMenuItem1,
-            this.toolStripSeparator33,
-            this.GbaGpuViewerMenuItem});
-            this.GBASubMenu.Name = "GBASubMenu";
-            this.GBASubMenu.Size = new System.Drawing.Size(42, 19);
-            this.GBASubMenu.Text = "GBA";
-            // 
-            // GBACoreSelectionSubMenu
-            // 
-            this.GBACoreSelectionSubMenu.DropDownItems.AddRange(new System.Windows.Forms.ToolStripItem[] {
-            this.GBAmGBAMenuItem,
-            this.GBAVBANextMenuItem});
-            this.GBACoreSelectionSubMenu.Name = "GBACoreSelectionSubMenu";
-            this.GBACoreSelectionSubMenu.Size = new System.Drawing.Size(135, 22);
-            this.GBACoreSelectionSubMenu.Text = "&Core";
-            this.GBACoreSelectionSubMenu.DropDownOpened += new System.EventHandler(this.GBACoreSelectionSubMenu_DropDownOpened);
-            // 
-            // GBAmGBAMenuItem
-            // 
-            this.GBAmGBAMenuItem.Name = "GBAmGBAMenuItem";
-            this.GBAmGBAMenuItem.Size = new System.Drawing.Size(125, 22);
-            this.GBAmGBAMenuItem.Text = "mGBA";
-            this.GBAmGBAMenuItem.Click += new System.EventHandler(this.UsemGBAMenuItem_Click);
-            // 
-            // GBAVBANextMenuItem
-            // 
-            this.GBAVBANextMenuItem.Name = "GBAVBANextMenuItem";
-            this.GBAVBANextMenuItem.Size = new System.Drawing.Size(125, 22);
-            this.GBAVBANextMenuItem.Text = "&VBA-Next";
-            this.GBAVBANextMenuItem.Click += new System.EventHandler(this.UseVbaNextMenuItem_Click);
-            // 
-            // GBAcoresettingsToolStripMenuItem1
-            // 
-            this.GBAcoresettingsToolStripMenuItem1.Name = "GBAcoresettingsToolStripMenuItem1";
-            this.GBAcoresettingsToolStripMenuItem1.Size = new System.Drawing.Size(135, 22);
-            this.GBAcoresettingsToolStripMenuItem1.Text = "&Settings...";
-            this.GBAcoresettingsToolStripMenuItem1.Click += new System.EventHandler(this.GBAcoresettingsToolStripMenuItem1_Click);
-            // 
-            // toolStripSeparator33
-            // 
-            this.toolStripSeparator33.Name = "toolStripSeparator33";
-            this.toolStripSeparator33.Size = new System.Drawing.Size(132, 6);
-            // 
-            // GbaGpuViewerMenuItem
-            // 
-            this.GbaGpuViewerMenuItem.Name = "GbaGpuViewerMenuItem";
-            this.GbaGpuViewerMenuItem.Size = new System.Drawing.Size(135, 22);
-            this.GbaGpuViewerMenuItem.Text = "GPU Viewer";
-            this.GbaGpuViewerMenuItem.Click += new System.EventHandler(this.GbaGpuViewerMenuItem_Click);
-            // 
-            // PSXSubMenu
-            // 
-            this.PSXSubMenu.DropDownItems.AddRange(new System.Windows.Forms.ToolStripItem[] {
-            this.PSXControllerSettingsMenuItem,
-            this.PSXOptionsMenuItem,
-            this.PSXDiscControlsMenuItem,
-            this.PSXHashDiscsToolStripMenuItem});
-            this.PSXSubMenu.Name = "PSXSubMenu";
-            this.PSXSubMenu.Size = new System.Drawing.Size(39, 19);
-            this.PSXSubMenu.Text = "PSX";
-            this.PSXSubMenu.DropDownOpened += new System.EventHandler(this.PSXSubMenu_DropDownOpened);
-            // 
-            // PSXControllerSettingsMenuItem
-            // 
-            this.PSXControllerSettingsMenuItem.Image = global::BizHawk.Client.EmuHawk.Properties.Resources.GameController;
-            this.PSXControllerSettingsMenuItem.Name = "PSXControllerSettingsMenuItem";
-            this.PSXControllerSettingsMenuItem.Size = new System.Drawing.Size(234, 22);
-            this.PSXControllerSettingsMenuItem.Text = "Controller / Memcard Settings";
-            this.PSXControllerSettingsMenuItem.Click += new System.EventHandler(this.PSXControllerSettingsMenuItem_Click);
-            // 
-            // PSXOptionsMenuItem
-            // 
-            this.PSXOptionsMenuItem.Name = "PSXOptionsMenuItem";
-            this.PSXOptionsMenuItem.Size = new System.Drawing.Size(234, 22);
-            this.PSXOptionsMenuItem.Text = "&Options";
-            this.PSXOptionsMenuItem.Click += new System.EventHandler(this.PSXOptionsMenuItem_Click);
-            // 
-            // PSXDiscControlsMenuItem
-            // 
-            this.PSXDiscControlsMenuItem.Name = "PSXDiscControlsMenuItem";
-            this.PSXDiscControlsMenuItem.Size = new System.Drawing.Size(234, 22);
-            this.PSXDiscControlsMenuItem.Text = "&Disc Controls";
-            this.PSXDiscControlsMenuItem.Click += new System.EventHandler(this.PSXDiscControlsMenuItem_Click);
-            // 
-            // PSXHashDiscsToolStripMenuItem
-            // 
-            this.PSXHashDiscsToolStripMenuItem.Name = "PSXHashDiscsToolStripMenuItem";
-            this.PSXHashDiscsToolStripMenuItem.Size = new System.Drawing.Size(234, 22);
-            this.PSXHashDiscsToolStripMenuItem.Text = "&Hash Discs";
-            this.PSXHashDiscsToolStripMenuItem.Click += new System.EventHandler(this.PSXHashDiscsToolStripMenuItem_Click);
-            // 
-            // SNESSubMenu
-            // 
-            this.SNESSubMenu.DropDownItems.AddRange(new System.Windows.Forms.ToolStripItem[] {
-            this.SNESControllerConfigurationMenuItem,
-            this.toolStripSeparator18,
-            this.SnesGfxDebuggerMenuItem,
-            this.SnesGBInSGBMenuItem,
-            this.SnesGameGenieMenuItem,
-            this.SnesOptionsMenuItem});
-            this.SNESSubMenu.Name = "SNESSubMenu";
-            this.SNESSubMenu.Size = new System.Drawing.Size(46, 19);
-            this.SNESSubMenu.Text = "&SNES";
-            this.SNESSubMenu.DropDownOpened += new System.EventHandler(this.SNESSubMenu_DropDownOpened);
-            // 
-            // SNESControllerConfigurationMenuItem
-            // 
-            this.SNESControllerConfigurationMenuItem.Image = global::BizHawk.Client.EmuHawk.Properties.Resources.GameController;
-            this.SNESControllerConfigurationMenuItem.Name = "SNESControllerConfigurationMenuItem";
-            this.SNESControllerConfigurationMenuItem.Size = new System.Drawing.Size(233, 22);
-            this.SNESControllerConfigurationMenuItem.Text = "Controller Configuration";
-            this.SNESControllerConfigurationMenuItem.Click += new System.EventHandler(this.SNESControllerConfigurationMenuItem_Click);
-            // 
-            // toolStripSeparator18
-            // 
-            this.toolStripSeparator18.Name = "toolStripSeparator18";
-            this.toolStripSeparator18.Size = new System.Drawing.Size(230, 6);
-            // 
-            // SnesGfxDebuggerMenuItem
-            // 
-            this.SnesGfxDebuggerMenuItem.Image = global::BizHawk.Client.EmuHawk.Properties.Resources.Bug;
-            this.SnesGfxDebuggerMenuItem.Name = "SnesGfxDebuggerMenuItem";
-            this.SnesGfxDebuggerMenuItem.Size = new System.Drawing.Size(233, 22);
-            this.SnesGfxDebuggerMenuItem.Text = "Graphics Debugger";
-            this.SnesGfxDebuggerMenuItem.Click += new System.EventHandler(this.SnesGfxDebuggerMenuItem_Click);
-            // 
-            // SnesGBInSGBMenuItem
-            // 
-            this.SnesGBInSGBMenuItem.Name = "SnesGBInSGBMenuItem";
-            this.SnesGBInSGBMenuItem.Size = new System.Drawing.Size(233, 22);
-            this.SnesGBInSGBMenuItem.Text = "Load GB in SGB";
-            this.SnesGBInSGBMenuItem.Click += new System.EventHandler(this.SnesGbInSgbMenuItem_Click);
-            // 
-            // SnesGameGenieMenuItem
-            // 
-            this.SnesGameGenieMenuItem.Name = "SnesGameGenieMenuItem";
-            this.SnesGameGenieMenuItem.Size = new System.Drawing.Size(233, 22);
-            this.SnesGameGenieMenuItem.Text = "&Game Genie Encoder/Decoder";
-            this.SnesGameGenieMenuItem.Click += new System.EventHandler(this.SnesGameGenieMenuItem_Click);
-            // 
-            // SnesOptionsMenuItem
-            // 
-            this.SnesOptionsMenuItem.Name = "SnesOptionsMenuItem";
-            this.SnesOptionsMenuItem.Size = new System.Drawing.Size(233, 22);
-            this.SnesOptionsMenuItem.Text = "&Options";
-            this.SnesOptionsMenuItem.Click += new System.EventHandler(this.SnesOptionsMenuItem_Click);
-            // 
-            // ColecoSubMenu
-            // 
-            this.ColecoSubMenu.DropDownItems.AddRange(new System.Windows.Forms.ToolStripItem[] {
-            this.ColecoControllerSettingsMenuItem,
-            this.toolStripSeparator35,
-            this.ColecoSkipBiosMenuItem,
-            this.ColecoUseSGMMenuItem});
-            this.ColecoSubMenu.Name = "ColecoSubMenu";
-            this.ColecoSubMenu.Size = new System.Drawing.Size(56, 19);
-            this.ColecoSubMenu.Text = "&Coleco";
-            this.ColecoSubMenu.DropDownOpened += new System.EventHandler(this.ColecoSubMenu_DropDownOpened);
-            // 
-            // ColecoControllerSettingsMenuItem
-            // 
-            this.ColecoControllerSettingsMenuItem.Image = global::BizHawk.Client.EmuHawk.Properties.Resources.GameController;
-            this.ColecoControllerSettingsMenuItem.Name = "ColecoControllerSettingsMenuItem";
-            this.ColecoControllerSettingsMenuItem.Size = new System.Drawing.Size(253, 22);
-            this.ColecoControllerSettingsMenuItem.Text = "&Controller Settings...";
-            this.ColecoControllerSettingsMenuItem.Click += new System.EventHandler(this.ColecoControllerSettingsMenuItem_Click);
-            // 
-            // toolStripSeparator35
-            // 
-            this.toolStripSeparator35.Name = "toolStripSeparator35";
-            this.toolStripSeparator35.Size = new System.Drawing.Size(250, 6);
-            // 
-            // ColecoSkipBiosMenuItem
-            // 
-            this.ColecoSkipBiosMenuItem.Name = "ColecoSkipBiosMenuItem";
-            this.ColecoSkipBiosMenuItem.Size = new System.Drawing.Size(253, 22);
-            this.ColecoSkipBiosMenuItem.Text = "&Skip BIOS intro (When Applicable)";
-            this.ColecoSkipBiosMenuItem.Click += new System.EventHandler(this.ColecoSkipBiosMenuItem_Click);
-            // 
-            // ColecoUseSGMMenuItem
-            // 
-            this.ColecoUseSGMMenuItem.Name = "ColecoUseSGMMenuItem";
-            this.ColecoUseSGMMenuItem.Size = new System.Drawing.Size(253, 22);
-            this.ColecoUseSGMMenuItem.Text = "&Use the Super Game Module";
-            this.ColecoUseSGMMenuItem.Click += new System.EventHandler(this.ColecoUseSGMMenuItem_Click);
-            // 
-            // N64SubMenu
-            // 
-            this.N64SubMenu.DropDownItems.AddRange(new System.Windows.Forms.ToolStripItem[] {
-            this.N64PluginSettingsMenuItem,
-            this.N64ControllerSettingsMenuItem,
-            this.toolStripSeparator23,
-            this.N64CircularAnalogRangeMenuItem,
-            this.MupenStyleLagMenuItem,
-            this.N64ExpansionSlotMenuItem});
-            this.N64SubMenu.Name = "N64SubMenu";
-            this.N64SubMenu.Size = new System.Drawing.Size(40, 19);
-            this.N64SubMenu.Text = "N64";
-            this.N64SubMenu.DropDownOpened += new System.EventHandler(this.N64SubMenu_DropDownOpened);
-            // 
-            // N64PluginSettingsMenuItem
-            // 
-            this.N64PluginSettingsMenuItem.Image = ((System.Drawing.Image)(resources.GetObject("N64PluginSettingsMenuItem.Image")));
-            this.N64PluginSettingsMenuItem.Name = "N64PluginSettingsMenuItem";
-            this.N64PluginSettingsMenuItem.Size = new System.Drawing.Size(192, 22);
-            this.N64PluginSettingsMenuItem.Text = "Plugins";
-            this.N64PluginSettingsMenuItem.Click += new System.EventHandler(this.N64PluginSettingsMenuItem_Click);
-            // 
-            // N64ControllerSettingsMenuItem
-            // 
-            this.N64ControllerSettingsMenuItem.Image = global::BizHawk.Client.EmuHawk.Properties.Resources.GameController;
-            this.N64ControllerSettingsMenuItem.Name = "N64ControllerSettingsMenuItem";
-            this.N64ControllerSettingsMenuItem.Size = new System.Drawing.Size(192, 22);
-            this.N64ControllerSettingsMenuItem.Text = "Controller Settings...";
-            this.N64ControllerSettingsMenuItem.Click += new System.EventHandler(this.N64ControllerSettingsMenuItem_Click);
-            // 
-            // toolStripSeparator23
-            // 
-            this.toolStripSeparator23.Name = "toolStripSeparator23";
-            this.toolStripSeparator23.Size = new System.Drawing.Size(189, 6);
-            // 
-            // N64CircularAnalogRangeMenuItem
-            // 
-            this.N64CircularAnalogRangeMenuItem.Name = "N64CircularAnalogRangeMenuItem";
-            this.N64CircularAnalogRangeMenuItem.Size = new System.Drawing.Size(192, 22);
-            this.N64CircularAnalogRangeMenuItem.Text = "Circular Analog Range";
-            this.N64CircularAnalogRangeMenuItem.Click += new System.EventHandler(this.N64CircularAnalogRangeMenuItem_Click);
-            // 
-            // MupenStyleLagMenuItem
-            // 
-            this.MupenStyleLagMenuItem.Name = "MupenStyleLagMenuItem";
-            this.MupenStyleLagMenuItem.Size = new System.Drawing.Size(192, 22);
-            this.MupenStyleLagMenuItem.Text = "&Non-VI Lag Frames";
-            this.MupenStyleLagMenuItem.Click += new System.EventHandler(this.MupenStyleLagMenuItem_Click);
-            // 
-            // N64ExpansionSlotMenuItem
-            // 
-            this.N64ExpansionSlotMenuItem.Name = "N64ExpansionSlotMenuItem";
-            this.N64ExpansionSlotMenuItem.Size = new System.Drawing.Size(192, 22);
-            this.N64ExpansionSlotMenuItem.Text = "&Use Expansion Slot";
-            this.N64ExpansionSlotMenuItem.Click += new System.EventHandler(this.N64ExpansionSlotMenuItem_Click);
-            // 
-            // SaturnSubMenu
-            // 
-            this.SaturnSubMenu.DropDownItems.AddRange(new System.Windows.Forms.ToolStripItem[] {
-            this.SaturnPreferencesMenuItem});
-            this.SaturnSubMenu.Name = "SaturnSubMenu";
-            this.SaturnSubMenu.Size = new System.Drawing.Size(53, 19);
-            this.SaturnSubMenu.Text = "&Saturn";
-            // 
-            // SaturnPreferencesMenuItem
-            // 
-            this.SaturnPreferencesMenuItem.Name = "SaturnPreferencesMenuItem";
-            this.SaturnPreferencesMenuItem.Size = new System.Drawing.Size(144, 22);
-            this.SaturnPreferencesMenuItem.Text = "Preferences...";
-            this.SaturnPreferencesMenuItem.Click += new System.EventHandler(this.SaturnPreferencesMenuItem_Click);
-            // 
-            // DGBSubMenu
-            // 
-            this.DGBSubMenu.DropDownItems.AddRange(new System.Windows.Forms.ToolStripItem[] {
-            this.DGBsettingsToolStripMenuItem});
-            this.DGBSubMenu.Name = "DGBSubMenu";
-            this.DGBSubMenu.Size = new System.Drawing.Size(59, 19);
-            this.DGBSubMenu.Text = "&GB Link";
-            // 
-            // DGBsettingsToolStripMenuItem
-            // 
-            this.DGBsettingsToolStripMenuItem.Name = "DGBsettingsToolStripMenuItem";
-            this.DGBsettingsToolStripMenuItem.Size = new System.Drawing.Size(152, 22);
-            this.DGBsettingsToolStripMenuItem.Text = "Settings...";
-            this.DGBsettingsToolStripMenuItem.Click += new System.EventHandler(this.DgbSettingsMenuItem_Click);
-            // 
-            // GenesisSubMenu
-            // 
-            this.GenesisSubMenu.DropDownItems.AddRange(new System.Windows.Forms.ToolStripItem[] {
-            this.vDPViewerToolStripMenuItem,
-            this.GenesisGameGenieECDC,
-            this.toolStripSeparator26,
-            this.GenesisSettingsToolStripMenuItem});
-            this.GenesisSubMenu.Name = "GenesisSubMenu";
-            this.GenesisSubMenu.Size = new System.Drawing.Size(59, 19);
-            this.GenesisSubMenu.Text = "&Genesis";
-            // 
-            // vDPViewerToolStripMenuItem
-            // 
-            this.vDPViewerToolStripMenuItem.Name = "vDPViewerToolStripMenuItem";
-            this.vDPViewerToolStripMenuItem.Size = new System.Drawing.Size(233, 22);
-            this.vDPViewerToolStripMenuItem.Text = "&VDP Viewer";
-            this.vDPViewerToolStripMenuItem.Click += new System.EventHandler(this.GenVdpViewerMenuItem_Click);
-            // 
-            // GenesisGameGenieECDC
-            // 
-            this.GenesisGameGenieECDC.Name = "GenesisGameGenieECDC";
-            this.GenesisGameGenieECDC.Size = new System.Drawing.Size(233, 22);
-            this.GenesisGameGenieECDC.Text = "&Game Genie Encoder/Decoder";
-            this.GenesisGameGenieECDC.Click += new System.EventHandler(this.GenesisGameGenieEcDc_Click);
-            // 
-            // toolStripSeparator26
-            // 
-            this.toolStripSeparator26.Name = "toolStripSeparator26";
-            this.toolStripSeparator26.Size = new System.Drawing.Size(230, 6);
-            // 
-            // GenesisSettingsToolStripMenuItem
-            // 
-            this.GenesisSettingsToolStripMenuItem.Name = "GenesisSettingsToolStripMenuItem";
-            this.GenesisSettingsToolStripMenuItem.Size = new System.Drawing.Size(233, 22);
-            this.GenesisSettingsToolStripMenuItem.Text = "&Settings...";
-            this.GenesisSettingsToolStripMenuItem.Click += new System.EventHandler(this.GenesisSettingsMenuItem_Click);
-            // 
-            // wonderSwanToolStripMenuItem
-            // 
-            this.wonderSwanToolStripMenuItem.DropDownItems.AddRange(new System.Windows.Forms.ToolStripItem[] {
-            this.settingsToolStripMenuItem});
-            this.wonderSwanToolStripMenuItem.Name = "wonderSwanToolStripMenuItem";
-            this.wonderSwanToolStripMenuItem.Size = new System.Drawing.Size(89, 19);
-            this.wonderSwanToolStripMenuItem.Text = "&WonderSwan";
-            // 
-            // settingsToolStripMenuItem
-            // 
-            this.settingsToolStripMenuItem.Name = "settingsToolStripMenuItem";
-            this.settingsToolStripMenuItem.Size = new System.Drawing.Size(125, 22);
-            this.settingsToolStripMenuItem.Text = "&Settings...";
-            this.settingsToolStripMenuItem.Click += new System.EventHandler(this.WondersawnSettingsMenuItem_Click);
-            // 
-            // AppleSubMenu
-            // 
-            this.AppleSubMenu.DropDownItems.AddRange(new System.Windows.Forms.ToolStripItem[] {
-            this.AppleDisksSubMenu,
-            this.settingsToolStripMenuItem1});
-            this.AppleSubMenu.Name = "AppleSubMenu";
-            this.AppleSubMenu.Size = new System.Drawing.Size(50, 19);
-            this.AppleSubMenu.Text = "Apple";
-            this.AppleSubMenu.DropDownOpened += new System.EventHandler(this.AppleSubMenu_DropDownOpened);
-            // 
-            // AppleDisksSubMenu
-            // 
-            this.AppleDisksSubMenu.DropDownItems.AddRange(new System.Windows.Forms.ToolStripItem[] {
-            this.toolStripSeparator31});
-            this.AppleDisksSubMenu.Name = "AppleDisksSubMenu";
-            this.AppleDisksSubMenu.Size = new System.Drawing.Size(125, 22);
-            this.AppleDisksSubMenu.Text = "Disks";
-            this.AppleDisksSubMenu.DropDownOpened += new System.EventHandler(this.AppleDisksSubMenu_DropDownOpened);
-            // 
-            // toolStripSeparator31
-            // 
-            this.toolStripSeparator31.Name = "toolStripSeparator31";
-            this.toolStripSeparator31.Size = new System.Drawing.Size(57, 6);
-            // 
-            // settingsToolStripMenuItem1
-            // 
-            this.settingsToolStripMenuItem1.Name = "settingsToolStripMenuItem1";
-            this.settingsToolStripMenuItem1.Size = new System.Drawing.Size(125, 22);
-            this.settingsToolStripMenuItem1.Text = "&Settings...";
-            this.settingsToolStripMenuItem1.Click += new System.EventHandler(this.AppleIISettingsMenuItem_Click);
-            // 
-            // C64SubMenu
-            // 
-            this.C64SubMenu.DropDownItems.AddRange(new System.Windows.Forms.ToolStripItem[] {
-            this.C64DisksSubMenu,
-            this.C64SettingsMenuItem});
-            this.C64SubMenu.Name = "C64SubMenu";
-            this.C64SubMenu.Size = new System.Drawing.Size(39, 19);
-            this.C64SubMenu.Text = "&C64";
-            this.C64SubMenu.DropDownOpened += new System.EventHandler(this.C64SubMenu_DropDownOpened);
-            // 
-            // C64DisksSubMenu
-            // 
-            this.C64DisksSubMenu.DropDownItems.AddRange(new System.Windows.Forms.ToolStripItem[] {
-            this.toolStripSeparator36});
-            this.C64DisksSubMenu.Name = "C64DisksSubMenu";
-            this.C64DisksSubMenu.Size = new System.Drawing.Size(125, 22);
-            this.C64DisksSubMenu.Text = "Disks";
-            this.C64DisksSubMenu.DropDownOpened += new System.EventHandler(this.C64DisksSubMenu_DropDownOpened);
-            // 
-            // toolStripSeparator36
-            // 
-            this.toolStripSeparator36.Name = "toolStripSeparator36";
-            this.toolStripSeparator36.Size = new System.Drawing.Size(57, 6);
-            // 
-            // C64SettingsMenuItem
-            // 
-            this.C64SettingsMenuItem.Name = "C64SettingsMenuItem";
-            this.C64SettingsMenuItem.Size = new System.Drawing.Size(125, 22);
-            this.C64SettingsMenuItem.Text = "&Settings...";
-            this.C64SettingsMenuItem.Click += new System.EventHandler(this.C64SettingsMenuItem_Click);
-            // 
-            // IntvSubMenu
-            // 
-            this.IntvSubMenu.DropDownItems.AddRange(new System.Windows.Forms.ToolStripItem[] {
-            this.IntVControllerSettingsMenuItem});
-            this.IntvSubMenu.Name = "IntvSubMenu";
-            this.IntvSubMenu.Size = new System.Drawing.Size(39, 19);
-            this.IntvSubMenu.Text = "&Intv";
-            this.IntvSubMenu.DropDownOpened += new System.EventHandler(this.IntvSubMenu_DropDownOpened);
-            // 
-            // IntVControllerSettingsMenuItem
-            // 
-            this.IntVControllerSettingsMenuItem.Image = global::BizHawk.Client.EmuHawk.Properties.Resources.GameController;
-            this.IntVControllerSettingsMenuItem.Name = "IntVControllerSettingsMenuItem";
-            this.IntVControllerSettingsMenuItem.Size = new System.Drawing.Size(181, 22);
-            this.IntVControllerSettingsMenuItem.Text = "Controller Settings...";
-            this.IntVControllerSettingsMenuItem.Click += new System.EventHandler(this.IntVControllerSettingsMenuItem_Click);
-            // 
-            // sNESToolStripMenuItem
-            // 
-            this.sNESToolStripMenuItem.DropDownItems.AddRange(new System.Windows.Forms.ToolStripItem[] {
-            this.preferencesToolStripMenuItem});
-            this.sNESToolStripMenuItem.Name = "sNESToolStripMenuItem";
-            this.sNESToolStripMenuItem.Size = new System.Drawing.Size(46, 19);
-            this.sNESToolStripMenuItem.Text = "&SNES";
-            // 
-            // preferencesToolStripMenuItem
-            // 
-            this.preferencesToolStripMenuItem.Name = "preferencesToolStripMenuItem";
-            this.preferencesToolStripMenuItem.Size = new System.Drawing.Size(144, 22);
-            this.preferencesToolStripMenuItem.Text = "Preferences...";
-            this.preferencesToolStripMenuItem.Click += new System.EventHandler(this.preferencesToolStripMenuItem_Click);
-            // 
-            // pCFXToolStripMenuItem
-            // 
-            this.pCFXToolStripMenuItem.DropDownItems.AddRange(new System.Windows.Forms.ToolStripItem[] {
-            this.preferencesToolStripMenuItem3});
-            this.pCFXToolStripMenuItem.Name = "pCFXToolStripMenuItem";
-            this.pCFXToolStripMenuItem.Size = new System.Drawing.Size(52, 19);
-            this.pCFXToolStripMenuItem.Text = "&PC-FX";
-            // 
-            // preferencesToolStripMenuItem3
-            // 
-            this.preferencesToolStripMenuItem3.Name = "preferencesToolStripMenuItem3";
-            this.preferencesToolStripMenuItem3.Size = new System.Drawing.Size(144, 22);
-            this.preferencesToolStripMenuItem3.Text = "Preferences...";
-            this.preferencesToolStripMenuItem3.Click += new System.EventHandler(this.preferencesToolStripMenuItem3_Click);
-            // 
-            // virtualBoyToolStripMenuItem
-            // 
-            this.virtualBoyToolStripMenuItem.DropDownItems.AddRange(new System.Windows.Forms.ToolStripItem[] {
-            this.preferencesToolStripMenuItem1});
-            this.virtualBoyToolStripMenuItem.Name = "virtualBoyToolStripMenuItem";
-            this.virtualBoyToolStripMenuItem.Size = new System.Drawing.Size(73, 19);
-            this.virtualBoyToolStripMenuItem.Text = "&VirtualBoy";
-            // 
-            // preferencesToolStripMenuItem1
-            // 
-            this.preferencesToolStripMenuItem1.Name = "preferencesToolStripMenuItem1";
-            this.preferencesToolStripMenuItem1.Size = new System.Drawing.Size(144, 22);
-            this.preferencesToolStripMenuItem1.Text = "Preferences...";
-            this.preferencesToolStripMenuItem1.Click += new System.EventHandler(this.preferencesToolStripMenuItem1_Click);
-            // 
-            // neoGeoPocketToolStripMenuItem
-            // 
-            this.neoGeoPocketToolStripMenuItem.DropDownItems.AddRange(new System.Windows.Forms.ToolStripItem[] {
-            this.preferencesToolStripMenuItem2});
-            this.neoGeoPocketToolStripMenuItem.Name = "neoGeoPocketToolStripMenuItem";
-            this.neoGeoPocketToolStripMenuItem.Size = new System.Drawing.Size(101, 19);
-            this.neoGeoPocketToolStripMenuItem.Text = "&NeoGeo Pocket";
-            // 
-            // preferencesToolStripMenuItem2
-            // 
-            this.preferencesToolStripMenuItem2.Name = "preferencesToolStripMenuItem2";
-            this.preferencesToolStripMenuItem2.Size = new System.Drawing.Size(144, 22);
-            this.preferencesToolStripMenuItem2.Text = "Preferences...";
-            this.preferencesToolStripMenuItem2.Click += new System.EventHandler(this.preferencesToolStripMenuItem2_Click);
-            // 
-            // HelpSubMenu
-            // 
-            this.HelpSubMenu.DropDownItems.AddRange(new System.Windows.Forms.ToolStripItem[] {
-            this.OnlineHelpMenuItem,
-            this.ForumsMenuItem,
-            this.FeaturesMenuItem,
-            this.AboutMenuItem});
-            this.HelpSubMenu.Name = "HelpSubMenu";
-            this.HelpSubMenu.Size = new System.Drawing.Size(44, 19);
-            this.HelpSubMenu.Text = "&Help";
-            this.HelpSubMenu.DropDownOpened += new System.EventHandler(this.HelpSubMenu_DropDownOpened);
-            // 
-            // OnlineHelpMenuItem
-            // 
-            this.OnlineHelpMenuItem.Image = global::BizHawk.Client.EmuHawk.Properties.Resources.Help;
-            this.OnlineHelpMenuItem.Name = "OnlineHelpMenuItem";
-            this.OnlineHelpMenuItem.Size = new System.Drawing.Size(146, 22);
-            this.OnlineHelpMenuItem.Text = "&Online Help...";
-            this.OnlineHelpMenuItem.Click += new System.EventHandler(this.OnlineHelpMenuItem_Click);
-            // 
-            // ForumsMenuItem
-            // 
-            this.ForumsMenuItem.Image = global::BizHawk.Client.EmuHawk.Properties.Resources.TAStudio;
-            this.ForumsMenuItem.Name = "ForumsMenuItem";
-            this.ForumsMenuItem.Size = new System.Drawing.Size(146, 22);
-            this.ForumsMenuItem.Text = "Forums...";
-            this.ForumsMenuItem.Click += new System.EventHandler(this.ForumsMenuItem_Click);
-            // 
-            // FeaturesMenuItem
-            // 
-            this.FeaturesMenuItem.Image = global::BizHawk.Client.EmuHawk.Properties.Resources.kitchensink;
-            this.FeaturesMenuItem.Name = "FeaturesMenuItem";
-            this.FeaturesMenuItem.Size = new System.Drawing.Size(146, 22);
-            this.FeaturesMenuItem.Text = "&Features";
-            this.FeaturesMenuItem.Click += new System.EventHandler(this.FeaturesMenuItem_Click);
-            // 
-            // AboutMenuItem
-            // 
-            this.AboutMenuItem.Image = global::BizHawk.Client.EmuHawk.Properties.Resources.CorpHawkSmall;
-            this.AboutMenuItem.Name = "AboutMenuItem";
-            this.AboutMenuItem.Size = new System.Drawing.Size(146, 22);
-            this.AboutMenuItem.Text = "&About";
-            this.AboutMenuItem.Click += new System.EventHandler(this.AboutMenuItem_Click);
-            // 
-            // zXSpectrumToolStripMenuItem
-            // 
-            this.zXSpectrumToolStripMenuItem.DropDownItems.AddRange(new System.Windows.Forms.ToolStripItem[] {
-            this.ZXSpectrumCoreEmulationSettingsMenuItem,
-            this.ZXSpectrumControllerConfigurationMenuItem,
-            this.ZXSpectrumAudioSettingsMenuItem,
-            this.ZXSpectrumNonSyncSettingsMenuItem,
-            this.ZXSpectrumPokeMemoryMenuItem,
-            this.ZXSpectrumMediaMenuItem});
-            this.zXSpectrumToolStripMenuItem.Name = "zXSpectrumToolStripMenuItem";
-            this.zXSpectrumToolStripMenuItem.Size = new System.Drawing.Size(87, 19);
-            this.zXSpectrumToolStripMenuItem.Text = "ZX Spectrum";
-            this.zXSpectrumToolStripMenuItem.DropDownOpened += new System.EventHandler(this.zXSpectrumToolStripMenuItem_DropDownOpened);
-            // 
-            // ZXSpectrumCoreEmulationSettingsMenuItem
-            // 
-            this.ZXSpectrumCoreEmulationSettingsMenuItem.Name = "ZXSpectrumCoreEmulationSettingsMenuItem";
-            this.ZXSpectrumCoreEmulationSettingsMenuItem.Size = new System.Drawing.Size(201, 22);
-            this.ZXSpectrumCoreEmulationSettingsMenuItem.Text = "Core Emulation Settings";
-            this.ZXSpectrumCoreEmulationSettingsMenuItem.Click += new System.EventHandler(this.ZXSpectrumCoreEmulationSettingsMenuItem_Click);
-            // 
-            // ZXSpectrumControllerConfigurationMenuItem
-            // 
-            this.ZXSpectrumControllerConfigurationMenuItem.Name = "ZXSpectrumControllerConfigurationMenuItem";
-            this.ZXSpectrumControllerConfigurationMenuItem.Size = new System.Drawing.Size(201, 22);
-            this.ZXSpectrumControllerConfigurationMenuItem.Text = "Joystick Configuration";
-            this.ZXSpectrumControllerConfigurationMenuItem.Click += new System.EventHandler(this.ZXSpectrumControllerConfigurationMenuItem_Click);
-            // 
-            // ZXSpectrumAudioSettingsMenuItem
-            // 
-            this.ZXSpectrumAudioSettingsMenuItem.Name = "ZXSpectrumAudioSettingsMenuItem";
-            this.ZXSpectrumAudioSettingsMenuItem.Size = new System.Drawing.Size(201, 22);
-            this.ZXSpectrumAudioSettingsMenuItem.Text = "Audio Settings";
-            this.ZXSpectrumAudioSettingsMenuItem.Click += new System.EventHandler(this.ZXSpectrumAudioSettingsMenuItem_Click);
-            // 
-            // ZXSpectrumNonSyncSettingsMenuItem
-            // 
-            this.ZXSpectrumNonSyncSettingsMenuItem.Name = "ZXSpectrumNonSyncSettingsMenuItem";
-            this.ZXSpectrumNonSyncSettingsMenuItem.Size = new System.Drawing.Size(201, 22);
-            this.ZXSpectrumNonSyncSettingsMenuItem.Text = "Non-Sync Settings";
-            this.ZXSpectrumNonSyncSettingsMenuItem.Click += new System.EventHandler(this.ZXSpectrumNonSyncSettingsMenuItem_Click);
-            // 
-            // ZXSpectrumPokeMemoryMenuItem
-            // 
-            this.ZXSpectrumPokeMemoryMenuItem.Name = "ZXSpectrumPokeMemoryMenuItem";
-            this.ZXSpectrumPokeMemoryMenuItem.Size = new System.Drawing.Size(201, 22);
-            this.ZXSpectrumPokeMemoryMenuItem.Text = "POKE Memory";
-            this.ZXSpectrumPokeMemoryMenuItem.Click += new System.EventHandler(this.ZXSpectrumPokeMemoryMenuItem_Click);
-            // 
-            // ZXSpectrumMediaMenuItem
-            // 
-            this.ZXSpectrumMediaMenuItem.DropDownItems.AddRange(new System.Windows.Forms.ToolStripItem[] {
-            this.ZXSpectrumTapesSubMenu,
-            this.ZXSpectrumDisksSubMenu,
-            this.ZXSpectrumExportSnapshotMenuItemMenuItem});
-            this.ZXSpectrumMediaMenuItem.Name = "ZXSpectrumMediaMenuItem";
-            this.ZXSpectrumMediaMenuItem.Size = new System.Drawing.Size(201, 22);
-            this.ZXSpectrumMediaMenuItem.Text = "Media";
-            this.ZXSpectrumMediaMenuItem.DropDownOpened += new System.EventHandler(this.ZXSpectrumMediaMenuItem_DropDownOpened);
-            // 
-            // ZXSpectrumTapesSubMenu
-            // 
-            this.ZXSpectrumTapesSubMenu.DropDownItems.AddRange(new System.Windows.Forms.ToolStripItem[] {
-            this.zxt1ToolStripMenuItem});
-            this.ZXSpectrumTapesSubMenu.Name = "ZXSpectrumTapesSubMenu";
-<<<<<<< HEAD
-            this.ZXSpectrumTapesSubMenu.Size = new System.Drawing.Size(159, 22);
-=======
-            this.ZXSpectrumTapesSubMenu.Size = new System.Drawing.Size(105, 22);
->>>>>>> 95e565c5
-            this.ZXSpectrumTapesSubMenu.Text = "Tapes";
-            this.ZXSpectrumTapesSubMenu.DropDownOpened += new System.EventHandler(this.ZXSpectrumTapesSubMenu_DropDownOpened);
-            // 
-            // zxt1ToolStripMenuItem
-            // 
-            this.zxt1ToolStripMenuItem.Name = "zxt1ToolStripMenuItem";
-            this.zxt1ToolStripMenuItem.Size = new System.Drawing.Size(94, 22);
-            this.zxt1ToolStripMenuItem.Text = "zxt1";
-            // 
-            // ZXSpectrumDisksSubMenu
-            // 
-            this.ZXSpectrumDisksSubMenu.DropDownItems.AddRange(new System.Windows.Forms.ToolStripItem[] {
-            this.zxt2ToolStripMenuItem});
-            this.ZXSpectrumDisksSubMenu.Name = "ZXSpectrumDisksSubMenu";
-<<<<<<< HEAD
-            this.ZXSpectrumDisksSubMenu.Size = new System.Drawing.Size(159, 22);
-=======
-            this.ZXSpectrumDisksSubMenu.Size = new System.Drawing.Size(105, 22);
->>>>>>> 95e565c5
-            this.ZXSpectrumDisksSubMenu.Text = "Disks";
-            this.ZXSpectrumDisksSubMenu.DropDownOpened += new System.EventHandler(this.ZXSpectrumDisksSubMenu_DropDownOpened);
-            // 
-            // zxt2ToolStripMenuItem
-            // 
-            this.zxt2ToolStripMenuItem.Name = "zxt2ToolStripMenuItem";
-            this.zxt2ToolStripMenuItem.Size = new System.Drawing.Size(94, 22);
-            this.zxt2ToolStripMenuItem.Text = "zxt2";
-            // 
-<<<<<<< HEAD
-            // ZXSpectrumExportSnapshotMenuItemMenuItem
-            // 
-            this.ZXSpectrumExportSnapshotMenuItemMenuItem.Name = "ZXSpectrumExportSnapshotMenuItemMenuItem";
-            this.ZXSpectrumExportSnapshotMenuItemMenuItem.Size = new System.Drawing.Size(159, 22);
-            this.ZXSpectrumExportSnapshotMenuItemMenuItem.Text = "Export Snapshot";
-            this.ZXSpectrumExportSnapshotMenuItemMenuItem.Click += new System.EventHandler(this.ZXSpectrumExportSnapshotMenuItemMenuItem_Click);
-=======
-            // amstradCPCToolStripMenuItem
-            // 
-            this.amstradCPCToolStripMenuItem.DropDownItems.AddRange(new System.Windows.Forms.ToolStripItem[] {
-            this.amstradCPCCoreEmulationSettingsToolStripMenuItem,
-            this.AmstradCPCAudioSettingsToolStripMenuItem,
-            this.AmstradCPCNonSyncSettingsToolStripMenuItem,
-            this.AmstradCPCPokeMemoryToolStripMenuItem,
-            this.AmstradCPCMediaToolStripMenuItem});
-            this.amstradCPCToolStripMenuItem.Name = "amstradCPCToolStripMenuItem";
-            this.amstradCPCToolStripMenuItem.Size = new System.Drawing.Size(90, 19);
-            this.amstradCPCToolStripMenuItem.Text = "Amstrad CPC";
-            // 
-            // amstradCPCCoreEmulationSettingsToolStripMenuItem
-            // 
-            this.amstradCPCCoreEmulationSettingsToolStripMenuItem.Name = "amstradCPCCoreEmulationSettingsToolStripMenuItem";
-            this.amstradCPCCoreEmulationSettingsToolStripMenuItem.Size = new System.Drawing.Size(201, 22);
-            this.amstradCPCCoreEmulationSettingsToolStripMenuItem.Text = "Core Emulation Settings";
-            this.amstradCPCCoreEmulationSettingsToolStripMenuItem.Click += new System.EventHandler(this.amstradCPCCoreEmulationSettingsToolStripMenuItem_Click);
-            // 
-            // AmstradCPCAudioSettingsToolStripMenuItem
-            // 
-            this.AmstradCPCAudioSettingsToolStripMenuItem.Name = "AmstradCPCAudioSettingsToolStripMenuItem";
-            this.AmstradCPCAudioSettingsToolStripMenuItem.Size = new System.Drawing.Size(201, 22);
-            this.AmstradCPCAudioSettingsToolStripMenuItem.Text = "Audio Settings";
-            this.AmstradCPCAudioSettingsToolStripMenuItem.Click += new System.EventHandler(this.AmstradCPCAudioSettingsToolStripMenuItem_Click);
-            // 
-            // AmstradCPCPokeMemoryToolStripMenuItem
-            // 
-            this.AmstradCPCPokeMemoryToolStripMenuItem.Name = "AmstradCPCPokeMemoryToolStripMenuItem";
-            this.AmstradCPCPokeMemoryToolStripMenuItem.Size = new System.Drawing.Size(201, 22);
-            this.AmstradCPCPokeMemoryToolStripMenuItem.Text = "POKE Memory";
-            this.AmstradCPCPokeMemoryToolStripMenuItem.Click += new System.EventHandler(this.AmstradCPCPokeMemoryToolStripMenuItem_Click);
-            // 
-            // AmstradCPCMediaToolStripMenuItem
-            // 
-            this.AmstradCPCMediaToolStripMenuItem.DropDownItems.AddRange(new System.Windows.Forms.ToolStripItem[] {
-            this.AmstradCPCTapesSubMenu,
-            this.AmstradCPCDisksSubMenu});
-            this.AmstradCPCMediaToolStripMenuItem.Name = "AmstradCPCMediaToolStripMenuItem";
-            this.AmstradCPCMediaToolStripMenuItem.Size = new System.Drawing.Size(201, 22);
-            this.AmstradCPCMediaToolStripMenuItem.Text = "Media";
-            this.AmstradCPCMediaToolStripMenuItem.DropDownOpened += new System.EventHandler(this.AmstradCPCMediaToolStripMenuItem_DropDownOpened);
-            // 
-            // AmstradCPCTapesSubMenu
-            // 
-            this.AmstradCPCTapesSubMenu.DropDownItems.AddRange(new System.Windows.Forms.ToolStripItem[] {
-            this.cpct1ToolStripMenuItem});
-            this.AmstradCPCTapesSubMenu.Name = "AmstradCPCTapesSubMenu";
-            this.AmstradCPCTapesSubMenu.Size = new System.Drawing.Size(105, 22);
-            this.AmstradCPCTapesSubMenu.Text = "Tapes";
-            this.AmstradCPCTapesSubMenu.DropDownOpened += new System.EventHandler(this.AmstradCPCTapesSubMenu_DropDownOpened);
-            // 
-            // cpct1ToolStripMenuItem
-            // 
-            this.cpct1ToolStripMenuItem.Name = "cpct1ToolStripMenuItem";
-            this.cpct1ToolStripMenuItem.Size = new System.Drawing.Size(103, 22);
-            this.cpct1ToolStripMenuItem.Text = "cpct1";
-            // 
-            // AmstradCPCDisksSubMenu
-            // 
-            this.AmstradCPCDisksSubMenu.DropDownItems.AddRange(new System.Windows.Forms.ToolStripItem[] {
-            this.cpcd1ToolStripMenuItem});
-            this.AmstradCPCDisksSubMenu.Name = "AmstradCPCDisksSubMenu";
-            this.AmstradCPCDisksSubMenu.Size = new System.Drawing.Size(105, 22);
-            this.AmstradCPCDisksSubMenu.Text = "Disks";
-            this.AmstradCPCDisksSubMenu.DropDownOpened += new System.EventHandler(this.AmstradCPCDisksSubMenu_DropDownOpened);
-            // 
-            // cpcd1ToolStripMenuItem
-            // 
-            this.cpcd1ToolStripMenuItem.Name = "cpcd1ToolStripMenuItem";
-            this.cpcd1ToolStripMenuItem.Size = new System.Drawing.Size(106, 22);
-            this.cpcd1ToolStripMenuItem.Text = "cpcd1";
->>>>>>> 95e565c5
-            // 
-            // Atari7800HawkCoreMenuItem
-            // 
-            this.Atari7800HawkCoreMenuItem.Name = "Atari7800HawkCoreMenuItem";
-            this.Atari7800HawkCoreMenuItem.Size = new System.Drawing.Size(153, 22);
-            this.Atari7800HawkCoreMenuItem.Text = "Atari7800Hawk";
-            // 
-            // MainStatusBar
-            // 
-            this.MainStatusBar.ClickThrough = true;
-            this.MainStatusBar.Items.AddRange(new System.Windows.Forms.ToolStripItem[] {
-            this.DumpStatusButton,
-            this.EmuStatus,
-            this.PlayRecordStatusButton,
-            this.PauseStatusButton,
-            this.RebootStatusBarIcon,
-            this.AVIStatusLabel,
-            this.LedLightStatusLabel,
-            this.SaveSlotsStatusLabel,
-            this.Slot1StatusButton,
-            this.Slot2StatusButton,
-            this.Slot3StatusButton,
-            this.Slot4StatusButton,
-            this.Slot5StatusButton,
-            this.Slot6StatusButton,
-            this.Slot7StatusButton,
-            this.Slot8StatusButton,
-            this.Slot9StatusButton,
-            this.Slot0StatusButton,
-            this.CheatStatusButton,
-            this.KeyPriorityStatusLabel,
-            this.CoreNameStatusBarButton,
-            this.ProfileFirstBootLabel,
-            this.LinkConnectStatusBarButton,
-            this.UpdateNotification});
-            this.MainStatusBar.Location = new System.Drawing.Point(0, 386);
-            this.MainStatusBar.Name = "MainStatusBar";
-            this.MainStatusBar.ShowItemToolTips = true;
-            this.MainStatusBar.Size = new System.Drawing.Size(470, 22);
-            this.MainStatusBar.SizingGrip = false;
-            this.MainStatusBar.TabIndex = 1;
-            this.MainStatusBar.Text = "0";
-            // 
-            // DumpStatusButton
-            // 
-            this.DumpStatusButton.DisplayStyle = System.Windows.Forms.ToolStripItemDisplayStyle.Image;
-            this.DumpStatusButton.Image = global::BizHawk.Client.EmuHawk.Properties.Resources.Blank;
-            this.DumpStatusButton.ImageTransparentColor = System.Drawing.Color.Magenta;
-            this.DumpStatusButton.Name = "DumpStatusButton";
-            this.DumpStatusButton.ShowDropDownArrow = false;
-            this.DumpStatusButton.Size = new System.Drawing.Size(20, 20);
-            this.DumpStatusButton.Text = "No ROM loaded";
-            this.DumpStatusButton.Click += new System.EventHandler(this.DumpStatusButton_Click);
-            // 
-            // EmuStatus
-            // 
-            this.EmuStatus.Name = "EmuStatus";
-            this.EmuStatus.Size = new System.Drawing.Size(0, 17);
-            // 
-            // PlayRecordStatusButton
-            // 
-            this.PlayRecordStatusButton.DisplayStyle = System.Windows.Forms.ToolStripItemDisplayStyle.Image;
-            this.PlayRecordStatusButton.Image = global::BizHawk.Client.EmuHawk.Properties.Resources.Blank;
-            this.PlayRecordStatusButton.ImageTransparentColor = System.Drawing.Color.Magenta;
-            this.PlayRecordStatusButton.Name = "PlayRecordStatusButton";
-            this.PlayRecordStatusButton.ShowDropDownArrow = false;
-            this.PlayRecordStatusButton.Size = new System.Drawing.Size(20, 20);
-            this.PlayRecordStatusButton.Text = "No movie is active";
-            // 
-            // PauseStatusButton
-            // 
-            this.PauseStatusButton.Alignment = System.Windows.Forms.ToolStripItemAlignment.Right;
-            this.PauseStatusButton.DisplayStyle = System.Windows.Forms.ToolStripItemDisplayStyle.Image;
-            this.PauseStatusButton.Image = global::BizHawk.Client.EmuHawk.Properties.Resources.Blank;
-            this.PauseStatusButton.ImageTransparentColor = System.Drawing.Color.Magenta;
-            this.PauseStatusButton.Name = "PauseStatusButton";
-            this.PauseStatusButton.ShowDropDownArrow = false;
-            this.PauseStatusButton.Size = new System.Drawing.Size(20, 20);
-            this.PauseStatusButton.Text = "toolStripDropDownButton1";
-            this.PauseStatusButton.ToolTipText = "Emulator is paused";
-            this.PauseStatusButton.Click += new System.EventHandler(this.PauseMenuItem_Click);
-            // 
-            // RebootStatusBarIcon
-            // 
-            this.RebootStatusBarIcon.DisplayStyle = System.Windows.Forms.ToolStripItemDisplayStyle.Image;
-            this.RebootStatusBarIcon.Image = global::BizHawk.Client.EmuHawk.Properties.Resources.reboot;
-            this.RebootStatusBarIcon.Name = "RebootStatusBarIcon";
-            this.RebootStatusBarIcon.RightToLeft = System.Windows.Forms.RightToLeft.No;
-            this.RebootStatusBarIcon.Size = new System.Drawing.Size(16, 17);
-            this.RebootStatusBarIcon.Text = "Reboot";
-            this.RebootStatusBarIcon.ToolTipText = "A reboot of the core is needed for a setting change to take effect";
-            this.RebootStatusBarIcon.Click += new System.EventHandler(this.PowerMenuItem_Click);
-            // 
-            // AVIStatusLabel
-            // 
-            this.AVIStatusLabel.DisplayStyle = System.Windows.Forms.ToolStripItemDisplayStyle.Image;
-            this.AVIStatusLabel.Image = global::BizHawk.Client.EmuHawk.Properties.Resources.Blank;
-            this.AVIStatusLabel.Name = "AVIStatusLabel";
-            this.AVIStatusLabel.Size = new System.Drawing.Size(16, 17);
-            this.AVIStatusLabel.Text = "AVI Capture";
-            // 
-            // LedLightStatusLabel
-            // 
-            this.LedLightStatusLabel.Image = global::BizHawk.Client.EmuHawk.Properties.Resources.LightOff;
-            this.LedLightStatusLabel.Name = "LedLightStatusLabel";
-            this.LedLightStatusLabel.Size = new System.Drawing.Size(16, 17);
-            this.LedLightStatusLabel.ToolTipText = "Disk Drive LED Light";
-            // 
-            // SaveSlotsStatusLabel
-            // 
-            this.SaveSlotsStatusLabel.BackColor = System.Drawing.SystemColors.Control;
-            this.SaveSlotsStatusLabel.Name = "SaveSlotsStatusLabel";
-            this.SaveSlotsStatusLabel.Size = new System.Drawing.Size(58, 17);
-            this.SaveSlotsStatusLabel.Text = "Save slots";
-            // 
-            // Slot1StatusButton
-            // 
-            this.Slot1StatusButton.Name = "Slot1StatusButton";
-            this.Slot1StatusButton.Size = new System.Drawing.Size(13, 17);
-            this.Slot1StatusButton.Text = "1";
-            this.Slot1StatusButton.ToolTipText = "Save slot 1";
-            this.Slot1StatusButton.MouseUp += new System.Windows.Forms.MouseEventHandler(this.SlotStatusButtons_MouseUp);
-            // 
-            // Slot2StatusButton
-            // 
-            this.Slot2StatusButton.Name = "Slot2StatusButton";
-            this.Slot2StatusButton.Size = new System.Drawing.Size(13, 17);
-            this.Slot2StatusButton.Text = "2";
-            this.Slot2StatusButton.ToolTipText = "Save slot 2";
-            this.Slot2StatusButton.MouseUp += new System.Windows.Forms.MouseEventHandler(this.SlotStatusButtons_MouseUp);
-            // 
-            // Slot3StatusButton
-            // 
-            this.Slot3StatusButton.Name = "Slot3StatusButton";
-            this.Slot3StatusButton.Size = new System.Drawing.Size(13, 17);
-            this.Slot3StatusButton.Text = "3";
-            this.Slot3StatusButton.ToolTipText = "Save slot 3";
-            this.Slot3StatusButton.MouseUp += new System.Windows.Forms.MouseEventHandler(this.SlotStatusButtons_MouseUp);
-            // 
-            // Slot4StatusButton
-            // 
-            this.Slot4StatusButton.Name = "Slot4StatusButton";
-            this.Slot4StatusButton.Size = new System.Drawing.Size(13, 17);
-            this.Slot4StatusButton.Text = "4";
-            this.Slot4StatusButton.ToolTipText = "Save slot 4";
-            this.Slot4StatusButton.MouseUp += new System.Windows.Forms.MouseEventHandler(this.SlotStatusButtons_MouseUp);
-            // 
-            // Slot5StatusButton
-            // 
-            this.Slot5StatusButton.Name = "Slot5StatusButton";
-            this.Slot5StatusButton.Size = new System.Drawing.Size(13, 17);
-            this.Slot5StatusButton.Text = "5";
-            this.Slot5StatusButton.ToolTipText = "Save slot 5";
-            this.Slot5StatusButton.MouseUp += new System.Windows.Forms.MouseEventHandler(this.SlotStatusButtons_MouseUp);
-            // 
-            // Slot6StatusButton
-            // 
-            this.Slot6StatusButton.Name = "Slot6StatusButton";
-            this.Slot6StatusButton.Size = new System.Drawing.Size(13, 17);
-            this.Slot6StatusButton.Text = "6";
-            this.Slot6StatusButton.ToolTipText = "Save slot 6";
-            this.Slot6StatusButton.MouseUp += new System.Windows.Forms.MouseEventHandler(this.SlotStatusButtons_MouseUp);
-            // 
-            // Slot7StatusButton
-            // 
-            this.Slot7StatusButton.Name = "Slot7StatusButton";
-            this.Slot7StatusButton.Size = new System.Drawing.Size(13, 17);
-            this.Slot7StatusButton.Text = "7";
-            this.Slot7StatusButton.ToolTipText = "Save slot 7";
-            this.Slot7StatusButton.MouseUp += new System.Windows.Forms.MouseEventHandler(this.SlotStatusButtons_MouseUp);
-            // 
-            // Slot8StatusButton
-            // 
-            this.Slot8StatusButton.Name = "Slot8StatusButton";
-            this.Slot8StatusButton.Size = new System.Drawing.Size(13, 17);
-            this.Slot8StatusButton.Text = "8";
-            this.Slot8StatusButton.ToolTipText = "Save slot 8";
-            this.Slot8StatusButton.MouseUp += new System.Windows.Forms.MouseEventHandler(this.SlotStatusButtons_MouseUp);
-            // 
-            // Slot9StatusButton
-            // 
-            this.Slot9StatusButton.Name = "Slot9StatusButton";
-            this.Slot9StatusButton.Size = new System.Drawing.Size(13, 17);
-            this.Slot9StatusButton.Text = "9";
-            this.Slot9StatusButton.ToolTipText = "Save slot 9";
-            this.Slot9StatusButton.MouseUp += new System.Windows.Forms.MouseEventHandler(this.SlotStatusButtons_MouseUp);
-            // 
-            // Slot0StatusButton
-            // 
-            this.Slot0StatusButton.Name = "Slot0StatusButton";
-            this.Slot0StatusButton.Size = new System.Drawing.Size(13, 17);
-            this.Slot0StatusButton.Text = "0";
-            this.Slot0StatusButton.ToolTipText = "Save slot 0";
-            this.Slot0StatusButton.MouseUp += new System.Windows.Forms.MouseEventHandler(this.SlotStatusButtons_MouseUp);
-            // 
-            // CheatStatusButton
-            // 
-            this.CheatStatusButton.Name = "CheatStatusButton";
-            this.CheatStatusButton.Size = new System.Drawing.Size(0, 17);
-            this.CheatStatusButton.Click += new System.EventHandler(this.FreezeStatus_Click);
-            // 
-            // KeyPriorityStatusLabel
-            // 
-            this.KeyPriorityStatusLabel.DisplayStyle = System.Windows.Forms.ToolStripItemDisplayStyle.Image;
-            this.KeyPriorityStatusLabel.Image = global::BizHawk.Client.EmuHawk.Properties.Resources.Both;
-            this.KeyPriorityStatusLabel.Margin = new System.Windows.Forms.Padding(5, 3, 5, 0);
-            this.KeyPriorityStatusLabel.Name = "KeyPriorityStatusLabel";
-            this.KeyPriorityStatusLabel.Size = new System.Drawing.Size(16, 19);
-            this.KeyPriorityStatusLabel.Text = "KeyPriority";
-            this.KeyPriorityStatusLabel.Click += new System.EventHandler(this.KeyPriorityStatusLabel_Click);
-            // 
-            // CoreNameStatusBarButton
-            // 
-            this.CoreNameStatusBarButton.Image = global::BizHawk.Client.EmuHawk.Properties.Resources.CorpHawkSmall;
-            this.CoreNameStatusBarButton.Name = "CoreNameStatusBarButton";
-            this.CoreNameStatusBarButton.Size = new System.Drawing.Size(71, 17);
-            this.CoreNameStatusBarButton.Text = "Neshawk";
-            // 
-            // ProfileFirstBootLabel
-            // 
-            this.ProfileFirstBootLabel.AutoToolTip = true;
-            this.ProfileFirstBootLabel.DisplayStyle = System.Windows.Forms.ToolStripItemDisplayStyle.Image;
-            this.ProfileFirstBootLabel.Image = global::BizHawk.Client.EmuHawk.Properties.Resources.user_blue_small;
-            this.ProfileFirstBootLabel.Name = "ProfileFirstBootLabel";
-            this.ProfileFirstBootLabel.Size = new System.Drawing.Size(16, 17);
-            this.ProfileFirstBootLabel.Text = "ProfileFirstBootLabel";
-            this.ProfileFirstBootLabel.ToolTipText = "Set up your profile before use";
-            this.ProfileFirstBootLabel.Visible = false;
-            this.ProfileFirstBootLabel.Click += new System.EventHandler(this.ProfileFirstBootLabel_Click);
-            // 
-            // LinkConnectStatusBarButton
-            // 
-            this.LinkConnectStatusBarButton.DisplayStyle = System.Windows.Forms.ToolStripItemDisplayStyle.Image;
-            this.LinkConnectStatusBarButton.Image = global::BizHawk.Client.EmuHawk.Properties.Resources.connect_16x16;
-            this.LinkConnectStatusBarButton.Name = "LinkConnectStatusBarButton";
-            this.LinkConnectStatusBarButton.Size = new System.Drawing.Size(16, 17);
-            this.LinkConnectStatusBarButton.Text = "Link connection is currently enabled";
-            this.LinkConnectStatusBarButton.ToolTipText = "Link connection is currently enabled";
-            // 
-            // UpdateNotification
-            // 
-            this.UpdateNotification.IsLink = true;
-            this.UpdateNotification.LinkColor = System.Drawing.Color.Red;
-            this.UpdateNotification.Name = "UpdateNotification";
-            this.UpdateNotification.Size = new System.Drawing.Size(46, 17);
-            this.UpdateNotification.Spring = true;
-            this.UpdateNotification.Text = "New version available!";
-            this.UpdateNotification.TextAlign = System.Drawing.ContentAlignment.MiddleRight;
-            this.UpdateNotification.Click += new System.EventHandler(this.UpdateNotification_Click);
-            // 
-            // MainFormContextMenu
-            // 
-            this.MainFormContextMenu.Items.AddRange(new System.Windows.Forms.ToolStripItem[] {
-            this.OpenRomContextMenuItem,
-            this.LoadLastRomContextMenuItem,
-            this.StopAVContextMenuItem,
-            this.ContextSeparator_AfterROM,
-            this.RecordMovieContextMenuItem,
-            this.PlayMovieContextMenuItem,
-            this.RestartMovieContextMenuItem,
-            this.StopMovieContextMenuItem,
-            this.LoadLastMovieContextMenuItem,
-            this.BackupMovieContextMenuItem,
-            this.StopNoSaveContextMenuItem,
-            this.ViewSubtitlesContextMenuItem,
-            this.AddSubtitleContextMenuItem,
-            this.ViewCommentsContextMenuItem,
-            this.SaveMovieContextMenuItem,
-            this.SaveMovieAsContextMenuItem,
-            this.ContextSeparator_AfterMovie,
-            this.UndoSavestateContextMenuItem,
-            this.ContextSeparator_AfterUndo,
-            this.ConfigContextMenuItem,
-            this.ScreenshotContextMenuItem,
-            this.CloseRomContextMenuItem,
-            this.ClearSRAMContextMenuItem,
-            this.ShowMenuContextMenuSeparator,
-            this.ShowMenuContextMenuItem});
-            this.MainFormContextMenu.Name = "contextMenuStrip1";
-            this.MainFormContextMenu.Size = new System.Drawing.Size(217, 490);
-            this.MainFormContextMenu.Closing += new System.Windows.Forms.ToolStripDropDownClosingEventHandler(this.MainFormContextMenu_Closing);
-            this.MainFormContextMenu.Opening += new System.ComponentModel.CancelEventHandler(this.MainFormContextMenu_Opening);
-            // 
-            // OpenRomContextMenuItem
-            // 
-            this.OpenRomContextMenuItem.Image = global::BizHawk.Client.EmuHawk.Properties.Resources.OpenFile;
-            this.OpenRomContextMenuItem.Name = "OpenRomContextMenuItem";
-            this.OpenRomContextMenuItem.Size = new System.Drawing.Size(216, 22);
-            this.OpenRomContextMenuItem.Text = "Open Rom";
-            this.OpenRomContextMenuItem.Click += new System.EventHandler(this.OpenRomMenuItem_Click);
-            // 
-            // LoadLastRomContextMenuItem
-            // 
-            this.LoadLastRomContextMenuItem.Image = global::BizHawk.Client.EmuHawk.Properties.Resources.Recent;
-            this.LoadLastRomContextMenuItem.Name = "LoadLastRomContextMenuItem";
-            this.LoadLastRomContextMenuItem.Size = new System.Drawing.Size(216, 22);
-            this.LoadLastRomContextMenuItem.Text = "Load Last ROM";
-            this.LoadLastRomContextMenuItem.Click += new System.EventHandler(this.LoadLastRomContextMenuItem_Click);
-            // 
-            // StopAVContextMenuItem
-            // 
-            this.StopAVContextMenuItem.Image = global::BizHawk.Client.EmuHawk.Properties.Resources.Stop;
-            this.StopAVContextMenuItem.Name = "StopAVContextMenuItem";
-            this.StopAVContextMenuItem.Size = new System.Drawing.Size(216, 22);
-            this.StopAVContextMenuItem.Text = "Stop AVI/WAV";
-            this.StopAVContextMenuItem.Click += new System.EventHandler(this.StopAVMenuItem_Click);
-            // 
-            // ContextSeparator_AfterROM
-            // 
-            this.ContextSeparator_AfterROM.Name = "ContextSeparator_AfterROM";
-            this.ContextSeparator_AfterROM.Size = new System.Drawing.Size(213, 6);
-            // 
-            // RecordMovieContextMenuItem
-            // 
-            this.RecordMovieContextMenuItem.Image = global::BizHawk.Client.EmuHawk.Properties.Resources.RecordHS;
-            this.RecordMovieContextMenuItem.Name = "RecordMovieContextMenuItem";
-            this.RecordMovieContextMenuItem.Size = new System.Drawing.Size(216, 22);
-            this.RecordMovieContextMenuItem.Text = "Record Movie";
-            this.RecordMovieContextMenuItem.Click += new System.EventHandler(this.RecordMovieMenuItem_Click);
-            // 
-            // PlayMovieContextMenuItem
-            // 
-            this.PlayMovieContextMenuItem.Image = global::BizHawk.Client.EmuHawk.Properties.Resources.Play;
-            this.PlayMovieContextMenuItem.Name = "PlayMovieContextMenuItem";
-            this.PlayMovieContextMenuItem.Size = new System.Drawing.Size(216, 22);
-            this.PlayMovieContextMenuItem.Text = "Play Movie";
-            this.PlayMovieContextMenuItem.Click += new System.EventHandler(this.PlayMovieMenuItem_Click);
-            // 
-            // RestartMovieContextMenuItem
-            // 
-            this.RestartMovieContextMenuItem.Image = global::BizHawk.Client.EmuHawk.Properties.Resources.restart;
-            this.RestartMovieContextMenuItem.Name = "RestartMovieContextMenuItem";
-            this.RestartMovieContextMenuItem.Size = new System.Drawing.Size(216, 22);
-            this.RestartMovieContextMenuItem.Text = "Restart Movie";
-            this.RestartMovieContextMenuItem.Click += new System.EventHandler(this.PlayFromBeginningMenuItem_Click);
-            // 
-            // StopMovieContextMenuItem
-            // 
-            this.StopMovieContextMenuItem.Image = global::BizHawk.Client.EmuHawk.Properties.Resources.Stop;
-            this.StopMovieContextMenuItem.Name = "StopMovieContextMenuItem";
-            this.StopMovieContextMenuItem.Size = new System.Drawing.Size(216, 22);
-            this.StopMovieContextMenuItem.Text = "Stop Movie";
-            this.StopMovieContextMenuItem.Click += new System.EventHandler(this.StopMovieMenuItem_Click);
-            // 
-            // LoadLastMovieContextMenuItem
-            // 
-            this.LoadLastMovieContextMenuItem.Image = global::BizHawk.Client.EmuHawk.Properties.Resources.Recent;
-            this.LoadLastMovieContextMenuItem.Name = "LoadLastMovieContextMenuItem";
-            this.LoadLastMovieContextMenuItem.Size = new System.Drawing.Size(216, 22);
-            this.LoadLastMovieContextMenuItem.Text = "Load Last Movie";
-            this.LoadLastMovieContextMenuItem.Click += new System.EventHandler(this.LoadLastMovieContextMenuItem_Click);
-            // 
-            // BackupMovieContextMenuItem
-            // 
-            this.BackupMovieContextMenuItem.Name = "BackupMovieContextMenuItem";
-            this.BackupMovieContextMenuItem.Size = new System.Drawing.Size(216, 22);
-            this.BackupMovieContextMenuItem.Text = "Backup Movie";
-            this.BackupMovieContextMenuItem.Click += new System.EventHandler(this.BackupMovieContextMenuItem_Click);
-            // 
-            // StopNoSaveContextMenuItem
-            // 
-            this.StopNoSaveContextMenuItem.Image = global::BizHawk.Client.EmuHawk.Properties.Resources.Stop;
-            this.StopNoSaveContextMenuItem.Name = "StopNoSaveContextMenuItem";
-            this.StopNoSaveContextMenuItem.Size = new System.Drawing.Size(216, 22);
-            this.StopNoSaveContextMenuItem.Text = "Stop Movie without Saving";
-            this.StopNoSaveContextMenuItem.Click += new System.EventHandler(this.StopMovieWithoutSavingMenuItem_Click);
-            // 
-            // ViewSubtitlesContextMenuItem
-            // 
-            this.ViewSubtitlesContextMenuItem.Name = "ViewSubtitlesContextMenuItem";
-            this.ViewSubtitlesContextMenuItem.Size = new System.Drawing.Size(216, 22);
-            this.ViewSubtitlesContextMenuItem.Text = "View Subtitles";
-            this.ViewSubtitlesContextMenuItem.Click += new System.EventHandler(this.ViewSubtitlesContextMenuItem_Click);
-            // 
-            // AddSubtitleContextMenuItem
-            // 
-            this.AddSubtitleContextMenuItem.Name = "AddSubtitleContextMenuItem";
-            this.AddSubtitleContextMenuItem.Size = new System.Drawing.Size(216, 22);
-            this.AddSubtitleContextMenuItem.Text = "Add Subtitle";
-            this.AddSubtitleContextMenuItem.Click += new System.EventHandler(this.AddSubtitleContextMenuItem_Click);
-            // 
-            // ViewCommentsContextMenuItem
-            // 
-            this.ViewCommentsContextMenuItem.Name = "ViewCommentsContextMenuItem";
-            this.ViewCommentsContextMenuItem.Size = new System.Drawing.Size(216, 22);
-            this.ViewCommentsContextMenuItem.Text = "View Comments";
-            this.ViewCommentsContextMenuItem.Click += new System.EventHandler(this.ViewCommentsContextMenuItem_Click);
-            // 
-            // SaveMovieContextMenuItem
-            // 
-            this.SaveMovieContextMenuItem.Image = global::BizHawk.Client.EmuHawk.Properties.Resources.SaveAs;
-            this.SaveMovieContextMenuItem.Name = "SaveMovieContextMenuItem";
-            this.SaveMovieContextMenuItem.Size = new System.Drawing.Size(216, 22);
-            this.SaveMovieContextMenuItem.Text = "Save Movie";
-            this.SaveMovieContextMenuItem.Click += new System.EventHandler(this.SaveMovieMenuItem_Click);
-            // 
-            // SaveMovieAsContextMenuItem
-            // 
-            this.SaveMovieAsContextMenuItem.Image = global::BizHawk.Client.EmuHawk.Properties.Resources.SaveAs;
-            this.SaveMovieAsContextMenuItem.Name = "SaveMovieAsContextMenuItem";
-            this.SaveMovieAsContextMenuItem.Size = new System.Drawing.Size(216, 22);
-            this.SaveMovieAsContextMenuItem.Text = "Save Movie As...";
-            this.SaveMovieAsContextMenuItem.Click += new System.EventHandler(this.SaveMovieAsMenuItem_Click);
-            // 
-            // ContextSeparator_AfterMovie
-            // 
-            this.ContextSeparator_AfterMovie.Name = "ContextSeparator_AfterMovie";
-            this.ContextSeparator_AfterMovie.Size = new System.Drawing.Size(213, 6);
-            // 
-            // UndoSavestateContextMenuItem
-            // 
-            this.UndoSavestateContextMenuItem.Image = global::BizHawk.Client.EmuHawk.Properties.Resources.undo;
-            this.UndoSavestateContextMenuItem.Name = "UndoSavestateContextMenuItem";
-            this.UndoSavestateContextMenuItem.Size = new System.Drawing.Size(216, 22);
-            this.UndoSavestateContextMenuItem.Text = "Undo Savestate";
-            this.UndoSavestateContextMenuItem.Click += new System.EventHandler(this.UndoSavestateContextMenuItem_Click);
-            // 
-            // ContextSeparator_AfterUndo
-            // 
-            this.ContextSeparator_AfterUndo.Name = "ContextSeparator_AfterUndo";
-            this.ContextSeparator_AfterUndo.Size = new System.Drawing.Size(213, 6);
-            // 
-            // ConfigContextMenuItem
-            // 
-            this.ConfigContextMenuItem.DropDownItems.AddRange(new System.Windows.Forms.ToolStripItem[] {
-            this.toolStripMenuItem6,
-            this.toolStripMenuItem7,
-            this.toolStripMenuItem8,
-            this.toolStripMenuItem9,
-            this.toolStripMenuItem10,
-            this.toolStripMenuItem11,
-            this.toolStripMenuItem12,
-            this.toolStripMenuItem13,
-            this.toolStripMenuItem14,
-            this.toolStripMenuItem15,
-            this.customizeToolStripMenuItem,
-            this.toolStripSeparator30,
-            this.SavestateTypeContextSubMenu,
-            this.toolStripSeparator37,
-            this.toolStripMenuItem66,
-            this.toolStripMenuItem67});
-            this.ConfigContextMenuItem.Name = "ConfigContextMenuItem";
-            this.ConfigContextMenuItem.Size = new System.Drawing.Size(216, 22);
-            this.ConfigContextMenuItem.Text = "Config";
-            // 
-            // toolStripMenuItem6
-            // 
-            this.toolStripMenuItem6.Image = global::BizHawk.Client.EmuHawk.Properties.Resources.GameController;
-            this.toolStripMenuItem6.Name = "toolStripMenuItem6";
-            this.toolStripMenuItem6.Size = new System.Drawing.Size(159, 22);
-            this.toolStripMenuItem6.Text = "&Controllers...";
-            this.toolStripMenuItem6.Click += new System.EventHandler(this.ControllersMenuItem_Click);
-            // 
-            // toolStripMenuItem7
-            // 
-            this.toolStripMenuItem7.Image = global::BizHawk.Client.EmuHawk.Properties.Resources.HotKeys;
-            this.toolStripMenuItem7.Name = "toolStripMenuItem7";
-            this.toolStripMenuItem7.Size = new System.Drawing.Size(159, 22);
-            this.toolStripMenuItem7.Text = "&Hotkeys...";
-            this.toolStripMenuItem7.Click += new System.EventHandler(this.HotkeysMenuItem_Click);
-            // 
-            // toolStripMenuItem8
-            // 
-            this.toolStripMenuItem8.Image = ((System.Drawing.Image)(resources.GetObject("toolStripMenuItem8.Image")));
-            this.toolStripMenuItem8.Name = "toolStripMenuItem8";
-            this.toolStripMenuItem8.Size = new System.Drawing.Size(159, 22);
-            this.toolStripMenuItem8.Text = "Display...";
-            this.toolStripMenuItem8.Click += new System.EventHandler(this.DisplayConfigMenuItem_Click);
-            // 
-            // toolStripMenuItem9
-            // 
-            this.toolStripMenuItem9.Image = global::BizHawk.Client.EmuHawk.Properties.Resources.AudioHS;
-            this.toolStripMenuItem9.Name = "toolStripMenuItem9";
-            this.toolStripMenuItem9.Size = new System.Drawing.Size(159, 22);
-            this.toolStripMenuItem9.Text = "&Sound...";
-            this.toolStripMenuItem9.Click += new System.EventHandler(this.SoundMenuItem_Click);
-            // 
-            // toolStripMenuItem10
-            // 
-            this.toolStripMenuItem10.Image = global::BizHawk.Client.EmuHawk.Properties.Resources.CopyFolderHS;
-            this.toolStripMenuItem10.Name = "toolStripMenuItem10";
-            this.toolStripMenuItem10.Size = new System.Drawing.Size(159, 22);
-            this.toolStripMenuItem10.Text = "Paths...";
-            this.toolStripMenuItem10.Click += new System.EventHandler(this.PathsMenuItem_Click);
-            // 
-            // toolStripMenuItem11
-            // 
-            this.toolStripMenuItem11.Image = ((System.Drawing.Image)(resources.GetObject("toolStripMenuItem11.Image")));
-            this.toolStripMenuItem11.Name = "toolStripMenuItem11";
-            this.toolStripMenuItem11.Size = new System.Drawing.Size(159, 22);
-            this.toolStripMenuItem11.Text = "&Firmwares...";
-            this.toolStripMenuItem11.Click += new System.EventHandler(this.FirmwaresMenuItem_Click);
-            // 
-            // toolStripMenuItem12
-            // 
-            this.toolStripMenuItem12.Image = global::BizHawk.Client.EmuHawk.Properties.Resources.MessageConfig;
-            this.toolStripMenuItem12.Name = "toolStripMenuItem12";
-            this.toolStripMenuItem12.Size = new System.Drawing.Size(159, 22);
-            this.toolStripMenuItem12.Text = "&Messages...";
-            this.toolStripMenuItem12.Click += new System.EventHandler(this.MessagesMenuItem_Click);
-            // 
-            // toolStripMenuItem13
-            // 
-            this.toolStripMenuItem13.Image = global::BizHawk.Client.EmuHawk.Properties.Resources.Lightning;
-            this.toolStripMenuItem13.Name = "toolStripMenuItem13";
-            this.toolStripMenuItem13.Size = new System.Drawing.Size(159, 22);
-            this.toolStripMenuItem13.Text = "&Autofire...";
-            this.toolStripMenuItem13.Click += new System.EventHandler(this.AutofireMenuItem_Click);
-            // 
-            // toolStripMenuItem14
-            // 
-            this.toolStripMenuItem14.Image = global::BizHawk.Client.EmuHawk.Properties.Resources.Previous;
-            this.toolStripMenuItem14.Name = "toolStripMenuItem14";
-            this.toolStripMenuItem14.Size = new System.Drawing.Size(159, 22);
-            this.toolStripMenuItem14.Text = "&Rewind...";
-            this.toolStripMenuItem14.Click += new System.EventHandler(this.RewindOptionsMenuItem_Click);
-            // 
-            // toolStripMenuItem15
-            // 
-            this.toolStripMenuItem15.Name = "toolStripMenuItem15";
-            this.toolStripMenuItem15.Size = new System.Drawing.Size(159, 22);
-            this.toolStripMenuItem15.Text = "File Extensions...";
-            this.toolStripMenuItem15.Click += new System.EventHandler(this.FileExtensionsMenuItem_Click);
-            // 
-            // customizeToolStripMenuItem
-            // 
-            this.customizeToolStripMenuItem.Name = "customizeToolStripMenuItem";
-            this.customizeToolStripMenuItem.Size = new System.Drawing.Size(159, 22);
-            this.customizeToolStripMenuItem.Text = "Customize...";
-            this.customizeToolStripMenuItem.Click += new System.EventHandler(this.CustomizeMenuItem_Click);
-            // 
-            // toolStripSeparator30
-            // 
-            this.toolStripSeparator30.Name = "toolStripSeparator30";
-            this.toolStripSeparator30.Size = new System.Drawing.Size(156, 6);
-            // 
-            // SavestateTypeContextSubMenu
-            // 
-            this.SavestateTypeContextSubMenu.DropDownItems.AddRange(new System.Windows.Forms.ToolStripItem[] {
-            this.SavestateTypeDefaultContextMenuItem,
-            this.SavestateBinaryContextMenuItem,
-            this.SavestateTextContextMenuItem});
-            this.SavestateTypeContextSubMenu.Name = "SavestateTypeContextSubMenu";
-            this.SavestateTypeContextSubMenu.Size = new System.Drawing.Size(159, 22);
-            this.SavestateTypeContextSubMenu.Text = "Savestate Type";
-            this.SavestateTypeContextSubMenu.DropDownOpened += new System.EventHandler(this.SavestateTypeContextSubMenu_DropDownOpened);
-            // 
-            // SavestateTypeDefaultContextMenuItem
-            // 
-            this.SavestateTypeDefaultContextMenuItem.Name = "SavestateTypeDefaultContextMenuItem";
-            this.SavestateTypeDefaultContextMenuItem.Size = new System.Drawing.Size(112, 22);
-            this.SavestateTypeDefaultContextMenuItem.Text = "&Default";
-            // 
-            // SavestateBinaryContextMenuItem
-            // 
-            this.SavestateBinaryContextMenuItem.Name = "SavestateBinaryContextMenuItem";
-            this.SavestateBinaryContextMenuItem.Size = new System.Drawing.Size(112, 22);
-            this.SavestateBinaryContextMenuItem.Text = "&Binary";
-            // 
-            // SavestateTextContextMenuItem
-            // 
-            this.SavestateTextContextMenuItem.Name = "SavestateTextContextMenuItem";
-            this.SavestateTextContextMenuItem.Size = new System.Drawing.Size(112, 22);
-            this.SavestateTextContextMenuItem.Text = "&Text";
-            // 
-            // toolStripSeparator37
-            // 
-            this.toolStripSeparator37.Name = "toolStripSeparator37";
-            this.toolStripSeparator37.Size = new System.Drawing.Size(156, 6);
-            // 
-            // toolStripMenuItem66
-            // 
-            this.toolStripMenuItem66.Image = global::BizHawk.Client.EmuHawk.Properties.Resources.Save;
-            this.toolStripMenuItem66.Name = "toolStripMenuItem66";
-            this.toolStripMenuItem66.Size = new System.Drawing.Size(159, 22);
-            this.toolStripMenuItem66.Text = "Save Config";
-            this.toolStripMenuItem66.Click += new System.EventHandler(this.SaveConfigMenuItem_Click);
-            // 
-            // toolStripMenuItem67
-            // 
-            this.toolStripMenuItem67.Image = global::BizHawk.Client.EmuHawk.Properties.Resources.LoadConfig;
-            this.toolStripMenuItem67.Name = "toolStripMenuItem67";
-            this.toolStripMenuItem67.Size = new System.Drawing.Size(159, 22);
-            this.toolStripMenuItem67.Text = "Load Config";
-            this.toolStripMenuItem67.Click += new System.EventHandler(this.LoadConfigMenuItem_Click);
-            // 
-            // ScreenshotContextMenuItem
-            // 
-            this.ScreenshotContextMenuItem.Image = global::BizHawk.Client.EmuHawk.Properties.Resources.camera;
-            this.ScreenshotContextMenuItem.Name = "ScreenshotContextMenuItem";
-            this.ScreenshotContextMenuItem.Size = new System.Drawing.Size(216, 22);
-            this.ScreenshotContextMenuItem.Text = "Screenshot";
-            this.ScreenshotContextMenuItem.Click += new System.EventHandler(this.ScreenshotMenuItem_Click);
-            // 
-            // CloseRomContextMenuItem
-            // 
-            this.CloseRomContextMenuItem.Image = global::BizHawk.Client.EmuHawk.Properties.Resources.Close;
-            this.CloseRomContextMenuItem.Name = "CloseRomContextMenuItem";
-            this.CloseRomContextMenuItem.Size = new System.Drawing.Size(216, 22);
-            this.CloseRomContextMenuItem.Text = "Close ROM";
-            this.CloseRomContextMenuItem.Click += new System.EventHandler(this.CloseRomMenuItem_Click);
-            // 
-            // ClearSRAMContextMenuItem
-            // 
-            this.ClearSRAMContextMenuItem.Name = "ClearSRAMContextMenuItem";
-            this.ClearSRAMContextMenuItem.Size = new System.Drawing.Size(216, 22);
-            this.ClearSRAMContextMenuItem.Text = "Close and Clear SRAM";
-            this.ClearSRAMContextMenuItem.Click += new System.EventHandler(this.ClearSramContextMenuItem_Click);
-            // 
-            // ShowMenuContextMenuSeparator
-            // 
-            this.ShowMenuContextMenuSeparator.Name = "ShowMenuContextMenuSeparator";
-            this.ShowMenuContextMenuSeparator.Size = new System.Drawing.Size(213, 6);
-            // 
-            // ShowMenuContextMenuItem
-            // 
-            this.ShowMenuContextMenuItem.Name = "ShowMenuContextMenuItem";
-            this.ShowMenuContextMenuItem.Size = new System.Drawing.Size(216, 22);
-            this.ShowMenuContextMenuItem.Text = "Show Menu";
-            this.ShowMenuContextMenuItem.Click += new System.EventHandler(this.ShowMenuContextMenuItem_Click);
-            // 
-            // timerMouseIdle
-            // 
-            this.timerMouseIdle.Enabled = true;
-            this.timerMouseIdle.Interval = 2000;
-            this.timerMouseIdle.Tick += new System.EventHandler(this.TimerMouseIdle_Tick);
-            // 
-<<<<<<< HEAD
-=======
-            // AmstradCPCNonSyncSettingsToolStripMenuItem
-            // 
-            this.AmstradCPCNonSyncSettingsToolStripMenuItem.Name = "AmstradCPCNonSyncSettingsToolStripMenuItem";
-            this.AmstradCPCNonSyncSettingsToolStripMenuItem.Size = new System.Drawing.Size(201, 22);
-            this.AmstradCPCNonSyncSettingsToolStripMenuItem.Text = "Non-Sync Settings";
-            this.AmstradCPCNonSyncSettingsToolStripMenuItem.Click += new System.EventHandler(this.AmstradCPCNonSyncSettingsToolStripMenuItem_Click);
-            // 
->>>>>>> 95e565c5
-            // MainForm
-            // 
-            this.AutoScaleMode = System.Windows.Forms.AutoScaleMode.None;
-            this.ClientSize = new System.Drawing.Size(470, 408);
-            this.Controls.Add(this.MainStatusBar);
-            this.Controls.Add(this.MainformMenu);
-            this.Font = new System.Drawing.Font("Arial", 8.25F, System.Drawing.FontStyle.Regular, System.Drawing.GraphicsUnit.Point, ((byte)(0)));
-            this.MainMenuStrip = this.MainformMenu;
-            this.Name = "MainForm";
-            this.Text = "BizHawk";
-            this.Activated += new System.EventHandler(this.MainForm_Activated);
-            this.Deactivate += new System.EventHandler(this.MainForm_Deactivate);
-            this.Load += new System.EventHandler(this.MainForm_Load);
-            this.Shown += new System.EventHandler(this.MainForm_Shown);
-            this.Enter += new System.EventHandler(this.MainForm_Enter);
-            this.MouseClick += new System.Windows.Forms.MouseEventHandler(this.MainForm_MouseClick);
-            this.MouseMove += new System.Windows.Forms.MouseEventHandler(this.MainForm_MouseMove);
-            this.Resize += new System.EventHandler(this.MainForm_Resize);
-            this.MainformMenu.ResumeLayout(false);
-            this.MainformMenu.PerformLayout();
-            this.MainStatusBar.ResumeLayout(false);
-            this.MainStatusBar.PerformLayout();
-            this.MainFormContextMenu.ResumeLayout(false);
-            this.ResumeLayout(false);
-            this.PerformLayout();
-
-		}
-
-		#endregion
-
-		private System.Windows.Forms.ToolStripMenuItem FileSubMenu;
-		private System.Windows.Forms.ToolStripMenuItem OpenRomMenuItem;
-		private System.Windows.Forms.ToolStripSeparator toolStripMenuItem1;
-		private System.Windows.Forms.ToolStripMenuItem ExitMenuItem;
-		private System.Windows.Forms.ToolStripMenuItem SaveStateSubMenu;
-		private System.Windows.Forms.ToolStripMenuItem SaveState1MenuItem;
-		private System.Windows.Forms.ToolStripMenuItem SaveState2MenuItem;
-		private System.Windows.Forms.ToolStripMenuItem SaveState3MenuItem;
-		private System.Windows.Forms.ToolStripMenuItem SaveState4MenuItem;
-		private System.Windows.Forms.ToolStripMenuItem SaveState5MenuItem;
-		private System.Windows.Forms.ToolStripMenuItem SaveState6MenuItem;
-		private System.Windows.Forms.ToolStripMenuItem SaveState7MenuItem;
-		private System.Windows.Forms.ToolStripMenuItem SaveState8MenuItem;
-		private System.Windows.Forms.ToolStripMenuItem SaveState9MenuItem;
-		private System.Windows.Forms.ToolStripMenuItem SaveState0MenuItem;
-		private System.Windows.Forms.ToolStripMenuItem LoadStateSubMenu;
-		private System.Windows.Forms.ToolStripSeparator toolStripMenuItem2;
-		private System.Windows.Forms.ToolStripMenuItem LoadState1MenuItem;
-		private System.Windows.Forms.ToolStripMenuItem LoadState2MenuItem;
-		private System.Windows.Forms.ToolStripMenuItem LoadState3MenuItem;
-		private System.Windows.Forms.ToolStripMenuItem LoadState4MenuItem;
-		private System.Windows.Forms.ToolStripMenuItem LoadState5MenuItem;
-		private System.Windows.Forms.ToolStripMenuItem LoadState6MenuItem;
-		private System.Windows.Forms.ToolStripMenuItem LoadState7MenuItem;
-		private System.Windows.Forms.ToolStripMenuItem LoadState8MenuItem;
-		private System.Windows.Forms.ToolStripMenuItem LoadState9MenuItem;
-		private System.Windows.Forms.ToolStripMenuItem LoadState0MenuItem;
-		private System.Windows.Forms.ToolStripMenuItem EmulationSubMenu;
-		private System.Windows.Forms.ToolStripMenuItem ViewSubMenu;
-		private System.Windows.Forms.ToolStripMenuItem ConfigSubMenu;
-		private System.Windows.Forms.ToolStripMenuItem ToolsSubMenu;
-		private System.Windows.Forms.ToolStripMenuItem HelpSubMenu;
-		private System.Windows.Forms.ToolStripMenuItem PauseMenuItem;
-		private System.Windows.Forms.ToolStripSeparator toolStripSeparator1;
-		private System.Windows.Forms.ToolStripMenuItem RebootCoreMenuItem;
-		private System.Windows.Forms.ToolStripMenuItem SoftResetMenuItem;
-		private System.Windows.Forms.ToolStripMenuItem OnlineHelpMenuItem;
-		private System.Windows.Forms.ToolStripMenuItem AboutMenuItem;
-		private System.Windows.Forms.ToolStripMenuItem ControllersMenuItem;
-		private System.Windows.Forms.ToolStripMenuItem HotkeysMenuItem;
-		private System.Windows.Forms.ToolStripMenuItem RamWatchMenuItem;
-		private System.Windows.Forms.ToolStripMenuItem RamSearchMenuItem;
-		private System.Windows.Forms.ToolStripMenuItem HexEditorMenuItem;
-		private System.Windows.Forms.ToolStripMenuItem WindowSizeSubMenu;
-		private System.Windows.Forms.ToolStripSeparator toolStripSeparator2;
-		private System.Windows.Forms.ToolStripMenuItem DisplayFPSMenuItem;
-		private System.Windows.Forms.ToolStripMenuItem DisplayFrameCounterMenuItem;
-		private System.Windows.Forms.ToolStripMenuItem DisplayInputMenuItem;
-		private System.Windows.Forms.ToolStripMenuItem DisplayLagCounterMenuItem;
-		private System.Windows.Forms.ToolStripMenuItem LuaConsoleMenuItem;
-		private System.Windows.Forms.ToolStripMenuItem RecentRomSubMenu;
-		private System.Windows.Forms.ToolStripSeparator toolStripSeparator3;
-		private System.Windows.Forms.ToolStripSeparator toolStripSeparator4;
-		private System.Windows.Forms.ToolStripMenuItem SaveSlotSubMenu;
-		private System.Windows.Forms.ToolStripMenuItem SelectSlot1MenuItem;
-		private System.Windows.Forms.ToolStripMenuItem SelectSlot2MenuItem;
-		private System.Windows.Forms.ToolStripMenuItem SelectSlot3MenuItem;
-		private System.Windows.Forms.ToolStripMenuItem SelectSlot4MenuItem;
-		private System.Windows.Forms.ToolStripMenuItem SelectSlot5MenuItem;
-		private System.Windows.Forms.ToolStripMenuItem SelectSlot6MenuItem;
-		private System.Windows.Forms.ToolStripMenuItem SelectSlot7MenuItem;
-		private System.Windows.Forms.ToolStripMenuItem SelectSlot8MenuItem;
-		private System.Windows.Forms.ToolStripMenuItem SelectSlot9MenuItem;
-		private System.Windows.Forms.ToolStripMenuItem SelectSlot0MenuItem;
-		private System.Windows.Forms.ToolStripMenuItem PreviousSlotMenuItem;
-		private System.Windows.Forms.ToolStripMenuItem NextSlotMenuItem;
-		private System.Windows.Forms.ToolStripSeparator toolStripSeparator5;
-		private System.Windows.Forms.ToolStripMenuItem SaveToCurrentSlotMenuItem;
-		private System.Windows.Forms.ToolStripMenuItem LoadCurrentSlotMenuItem;
-		private System.Windows.Forms.ToolStripMenuItem CloseRomMenuItem;
-		private System.Windows.Forms.ToolStripSeparator toolStripSeparator6;
-		private System.Windows.Forms.ToolStripMenuItem SaveNamedStateMenuItem;
-		private System.Windows.Forms.ToolStripSeparator toolStripSeparator7;
-		private System.Windows.Forms.ToolStripMenuItem LoadNamedStateMenuItem;
-		private System.Windows.Forms.ToolStripMenuItem x1MenuItem;
-		private System.Windows.Forms.ToolStripMenuItem x2MenuItem;
-		private System.Windows.Forms.ToolStripMenuItem x3MenuItem;
-		private System.Windows.Forms.ToolStripMenuItem x4MenuItem;
-		private System.Windows.Forms.ToolStripMenuItem x5MenuItem;
-		private System.Windows.Forms.ToolStripMenuItem mzMenuItem;
-		private System.Windows.Forms.ToolStripMenuItem MovieSubMenu;
-		private System.Windows.Forms.ToolStripMenuItem RecentMovieSubMenu;
-		private System.Windows.Forms.ToolStripMenuItem RecordMovieMenuItem;
-		private System.Windows.Forms.ToolStripMenuItem PlayMovieMenuItem;
-		private System.Windows.Forms.ToolStripMenuItem StopMovieMenuItem;
-		private System.Windows.Forms.ToolStripMenuItem PlayFromBeginningMenuItem;
-		private System.Windows.Forms.ToolStripSeparator toolStripSeparator9;
-		private System.Windows.Forms.ToolStripMenuItem SoundMenuItem;
-		private System.Windows.Forms.ToolStripMenuItem SpeedSkipSubMenu;
-		private System.Windows.Forms.ToolStripMenuItem VsyncThrottleMenuItem;
-		private System.Windows.Forms.ToolStripSeparator toolStripMenuItem3;
-		private System.Windows.Forms.ToolStripMenuItem MinimizeSkippingMenuItem;
-		private System.Windows.Forms.ToolStripMenuItem NeverSkipMenuItem;
-		private System.Windows.Forms.ToolStripSeparator toolStripMenuItem5;
-		private System.Windows.Forms.ToolStripMenuItem Speed50MenuItem;
-		private System.Windows.Forms.ToolStripMenuItem Speed75MenuItem;
-		private System.Windows.Forms.ToolStripMenuItem Speed100MenuItem;
-		private System.Windows.Forms.ToolStripMenuItem Speed150MenuItem;
-		private System.Windows.Forms.ToolStripMenuItem Speed200MenuItem;
-		private System.Windows.Forms.ToolStripMenuItem ClockThrottleMenuItem;
-		private System.Windows.Forms.ToolStripSeparator toolStripSeparator10;
-		private System.Windows.Forms.ToolStripMenuItem SaveConfigMenuItem;
-		private System.Windows.Forms.ToolStripMenuItem LoadConfigMenuItem;
-		private System.Windows.Forms.ToolStripMenuItem NESSubMenu;
-		private System.Windows.Forms.ToolStripMenuItem NESPPUViewerMenuItem;
-		private System.Windows.Forms.ToolStripMenuItem NESGameGenieCodesMenuItem;
-		private System.Windows.Forms.ToolStripSeparator toolStripSeparator11;
-		private System.Windows.Forms.ToolStripMenuItem CheatsMenuItem;
-		private System.Windows.Forms.ToolStripMenuItem NESNametableViewerMenuItem;
-		private System.Windows.Forms.ToolStripMenuItem ToolBoxMenuItem;
-		private System.Windows.Forms.ToolStripSeparator toolStripSeparator12;
-		private System.Windows.Forms.ToolStripMenuItem SwitchToFullscreenMenuItem;
-		private StatusStripEx MainStatusBar;
-		private System.Windows.Forms.ToolStripStatusLabel EmuStatus;
-		private System.Windows.Forms.ToolStripMenuItem MessagesMenuItem;
-		private System.Windows.Forms.ToolStripMenuItem TI83SubMenu;
-		private System.Windows.Forms.ToolStripMenuItem AutoloadKeypadMenuItem;
-		private System.Windows.Forms.ToolStripMenuItem KeypadMenuItem;
-		private System.Windows.Forms.ToolStripSeparator toolStripSeparator13;
-		private System.Windows.Forms.ToolStripMenuItem PathsMenuItem;
-		private System.Windows.Forms.ToolStripSeparator toolStripSeparator14;
-		private System.Windows.Forms.ToolStripMenuItem ReadonlyMenuItem;
-		private System.Windows.Forms.ToolStripSeparator toolStripSeparator15;
-		private System.Windows.Forms.ToolStripSeparator toolStripSeparator16;
-		private System.Windows.Forms.ToolStripMenuItem DisplayRerecordCountMenuItem;
-		private System.Windows.Forms.ToolStripMenuItem ScreenshotSubMenu;
-		private System.Windows.Forms.ToolStripMenuItem ScreenshotMenuItem;
-		private System.Windows.Forms.ToolStripMenuItem ScreenshotAsMenuItem;
-		private System.Windows.Forms.ToolStripMenuItem TAStudioMenuItem;
-		private System.Windows.Forms.ToolStripSeparator toolStripMenuItem4;
-		private System.Windows.Forms.ToolStripMenuItem DisplayStatusBarMenuItem;
-		private System.Windows.Forms.ToolStripSeparator toolStripSeparator17;
-		private System.Windows.Forms.ToolStripMenuItem NESGraphicSettingsMenuItem;
-		private System.Windows.Forms.ContextMenuStrip MainFormContextMenu;
-		private System.Windows.Forms.ToolStripMenuItem OpenRomContextMenuItem;
-		private System.Windows.Forms.ToolStripMenuItem LoadLastRomContextMenuItem;
-		private System.Windows.Forms.ToolStripSeparator ContextSeparator_AfterROM;
-		private System.Windows.Forms.ToolStripMenuItem RecordMovieContextMenuItem;
-		private System.Windows.Forms.ToolStripMenuItem PlayMovieContextMenuItem;
-		private System.Windows.Forms.ToolStripMenuItem LoadLastMovieContextMenuItem;
-		private System.Windows.Forms.ToolStripSeparator ContextSeparator_AfterMovie;
-		private System.Windows.Forms.ToolStripMenuItem AddSubtitleContextMenuItem;
-		private System.Windows.Forms.ToolStripMenuItem UndoSavestateContextMenuItem;
-		private System.Windows.Forms.ToolStripSeparator ContextSeparator_AfterUndo;
-		private System.Windows.Forms.ToolStripMenuItem CloseRomContextMenuItem;
-		private System.Windows.Forms.ToolStripMenuItem BackupMovieContextMenuItem;
-		private System.Windows.Forms.ToolStripMenuItem AutomaticallyBackupMoviesMenuItem;
-		private System.Windows.Forms.ToolStripMenuItem StopMovieContextMenuItem;
-		private System.Windows.Forms.ToolStripDropDownButton PauseStatusButton;
-		private System.Windows.Forms.ToolStripDropDownButton PlayRecordStatusButton;
-		private System.Windows.Forms.ToolStripDropDownButton DumpStatusButton;
-		private System.Windows.Forms.ToolStripMenuItem ViewSubtitlesContextMenuItem;
-		private MenuStripEx MainformMenu;
-		private System.Windows.Forms.ToolStripMenuItem GBSubMenu;
-		private System.Windows.Forms.ToolStripStatusLabel SaveSlotsStatusLabel;
-		private System.Windows.Forms.ToolStripStatusLabel Slot1StatusButton;
-		private System.Windows.Forms.ToolStripStatusLabel Slot2StatusButton;
-		private System.Windows.Forms.ToolStripStatusLabel Slot3StatusButton;
-		private System.Windows.Forms.ToolStripStatusLabel Slot4StatusButton;
-		private System.Windows.Forms.ToolStripStatusLabel Slot5StatusButton;
-		private System.Windows.Forms.ToolStripStatusLabel Slot6StatusButton;
-		private System.Windows.Forms.ToolStripStatusLabel Slot7StatusButton;
-		private System.Windows.Forms.ToolStripStatusLabel Slot8StatusButton;
-		private System.Windows.Forms.ToolStripStatusLabel Slot9StatusButton;
-		private System.Windows.Forms.ToolStripStatusLabel Slot0StatusButton;
-		private System.Windows.Forms.ToolStripMenuItem ViewCommentsContextMenuItem;
-		private System.Windows.Forms.ToolStripMenuItem DisplayLogWindowMenuItem;
-		private System.Windows.Forms.ToolStripMenuItem DisplaySubtitlesMenuItem;
-		private System.Windows.Forms.ToolStripMenuItem AVSubMenu;
-		private System.Windows.Forms.ToolStripMenuItem ConfigAndRecordAVMenuItem;
-		private System.Windows.Forms.ToolStripMenuItem StopAVIMenuItem;
-		private System.Windows.Forms.ToolStripStatusLabel AVIStatusLabel;
-		private System.Windows.Forms.ToolStripMenuItem RestartMovieContextMenuItem;
-		private System.Windows.Forms.ToolStripStatusLabel CheatStatusButton;
-		private System.Windows.Forms.ToolStripMenuItem AutofireMenuItem;
-		private System.Windows.Forms.ToolStripMenuItem AutoloadLastSlotMenuItem;
-		private System.Windows.Forms.ToolStripSeparator toolStripSeparator21;
-		private System.Windows.Forms.ToolStripMenuItem ShowMenuContextMenuItem;
-		private System.Windows.Forms.ToolStripMenuItem ImportMoviesMenuItem;
-		private System.Windows.Forms.ToolStripMenuItem ForumsMenuItem;
-		private System.Windows.Forms.ToolStripMenuItem ScreenshotClipboardMenuItem;
-		private System.Windows.Forms.ToolStripMenuItem PCESubMenu;
-		private System.Windows.Forms.ToolStripSeparator toolStripSeparator25;
-		private System.Windows.Forms.ToolStripMenuItem PCEGraphicsSettingsMenuItem;
-		private System.Windows.Forms.ToolStripMenuItem PCEAlwaysPerformSpriteLimitMenuItem;
-		private System.Windows.Forms.ToolStripMenuItem PCEAlwaysEqualizeVolumesMenuItem;
-		private System.Windows.Forms.ToolStripMenuItem PCEArcadeCardRewindEnableMenuItem;
-		private System.Windows.Forms.ToolStripMenuItem SMSSubMenu;
-		private System.Windows.Forms.ToolStripMenuItem SMSGraphicsSettingsMenuItem;
-		private System.Windows.Forms.ToolStripMenuItem SMSEnableFMChipMenuItem;
-		private System.Windows.Forms.ToolStripMenuItem SMSOverclockMenuItem;
-		private System.Windows.Forms.ToolStripMenuItem SMSForceStereoMenuItem;
-		private System.Windows.Forms.ToolStripMenuItem SMSSpriteLimitMenuItem;
-		private System.Windows.Forms.ToolStripMenuItem SMSDisplayOverscanMenuItem;
-		private System.Windows.Forms.ToolStripMenuItem PCEBGViewerMenuItem;
-		private System.Windows.Forms.ToolStripMenuItem ScreenshotContextMenuItem;
-		private System.Windows.Forms.ToolStripMenuItem AtariSubMenu;
-		private System.Windows.Forms.ToolStripMenuItem A7800SubMenu;
-		private System.Windows.Forms.ToolStripMenuItem NESSoundChannelsMenuItem;
-		private System.Windows.Forms.ToolStripMenuItem SNESSubMenu;
-		private System.Windows.Forms.ToolStripMenuItem SnesGfxDebuggerMenuItem;
-		private System.Windows.Forms.ToolStripSeparator toolStripSeparator18;
-		private System.Windows.Forms.ToolStripMenuItem HardResetMenuItem;
-		private System.Windows.Forms.ToolStripSeparator toolStripSeparator19;
-		private System.Windows.Forms.ToolStripMenuItem CaptureOSDMenuItem;
-		private System.Windows.Forms.ToolStripSeparator toolStripSeparator20;
-		private System.Windows.Forms.ToolStripMenuItem ScreenshotCaptureOSDMenuItem1;
-		private System.Windows.Forms.ToolStripMenuItem LoadGBInSGBMenuItem;
-		private System.Windows.Forms.ToolStripMenuItem SnesGBInSGBMenuItem;
-		private System.Windows.Forms.ToolStripStatusLabel RebootStatusBarIcon;
-		private System.Windows.Forms.ToolStripMenuItem TraceLoggerMenuItem;
-		private System.Windows.Forms.ToolStripMenuItem ShowClippedRegionsMenuItem;
-		private System.Windows.Forms.ToolStripSeparator toolStripSeparator24;
-		private System.Windows.Forms.ToolStripMenuItem HighlightActiveDisplayRegionMenuItem;
-		private System.Windows.Forms.ToolStripMenuItem FDSControlsMenuItem;
-		private System.Windows.Forms.ToolStripMenuItem SaveMovieMenuItem;
-		private System.Windows.Forms.ToolStripMenuItem SaveMovieContextMenuItem;
-		private System.Windows.Forms.ToolStripMenuItem VirtualPadMenuItem;
-		private System.Windows.Forms.ToolStripMenuItem GBGPUViewerMenuItem;
-		private System.Windows.Forms.ToolStripMenuItem GBPrinterViewerMenuItem;
-		private System.Windows.Forms.ToolStripMenuItem AudioThrottleMenuItem;
-		private System.Windows.Forms.ToolStripSeparator toolStripSeparator27;
-		private System.Windows.Forms.ToolStripMenuItem VsyncEnabledMenuItem;
-		private System.Windows.Forms.ToolStripSeparator toolStripSeparator28;
-		private System.Windows.Forms.ToolStripMenuItem ColecoSubMenu;
-		private System.Windows.Forms.ToolStripMenuItem ColecoSkipBiosMenuItem;
-		private System.Windows.Forms.ToolStripMenuItem ColecoUseSGMMenuItem;
-		private System.Windows.Forms.ToolStripMenuItem ColecoControllerSettingsMenuItem;
-		private System.Windows.Forms.ToolStripStatusLabel LedLightStatusLabel;
-		private System.Windows.Forms.ToolStripMenuItem GBASubMenu;
-		private System.Windows.Forms.ToolStripMenuItem GbaGpuViewerMenuItem;
-		private System.Windows.Forms.ToolStripMenuItem KeyPrioritySubMenu;
-		private System.Windows.Forms.ToolStripMenuItem BothHkAndControllerMenuItem;
-		private System.Windows.Forms.ToolStripMenuItem InputOverHkMenuItem;
-		private System.Windows.Forms.ToolStripMenuItem HkOverInputMenuItem;
-		private System.Windows.Forms.ToolStripStatusLabel KeyPriorityStatusLabel;
-		private System.Windows.Forms.ToolStripMenuItem SnesOptionsMenuItem;
-		private System.Windows.Forms.ToolStripMenuItem FullMovieLoadstatesMenuItem;
-		private System.Windows.Forms.ToolStripMenuItem StopNoSaveContextMenuItem;
-		private System.Windows.Forms.ToolStripMenuItem StopMovieWithoutSavingMenuItem;
-		private System.Windows.Forms.ToolStripMenuItem SnesGameGenieMenuItem;
-		private System.Windows.Forms.ToolStripMenuItem GBGameGenieMenuItem;
-		private System.Windows.Forms.ToolStripMenuItem GGGameGenieMenuItem;
-		private System.Windows.Forms.ToolStripSeparator toolStripSeparator29;
-		private System.Windows.Forms.ToolStripMenuItem N64SubMenu;
-		private System.Windows.Forms.ToolStripMenuItem N64PluginSettingsMenuItem;
-		private System.Windows.Forms.ToolStripMenuItem SaturnSubMenu;
-		private System.Windows.Forms.ToolStripMenuItem SaturnPreferencesMenuItem;
-		private System.Windows.Forms.ToolStripMenuItem ConfigContextMenuItem;
-		private System.Windows.Forms.ToolStripMenuItem RewindOptionsMenuItem;
-		private System.Windows.Forms.ToolStripMenuItem FirmwaresMenuItem;
-		private System.Windows.Forms.ToolStripMenuItem LoadTIFileMenuItem;
-		private System.Windows.Forms.ToolStripMenuItem ClearSRAMContextMenuItem;
-		private System.Windows.Forms.ToolStripSeparator ShowMenuContextMenuSeparator;
-		private System.Windows.Forms.ToolStripMenuItem StopAVContextMenuItem;
-		private System.Windows.Forms.ToolStripMenuItem FdsEjectDiskMenuItem;
-		private System.Windows.Forms.ToolStripMenuItem DGBSubMenu;
-		private System.Windows.Forms.ToolStripMenuItem DGBsettingsToolStripMenuItem;
-		private System.Windows.Forms.ToolStripMenuItem GenesisSubMenu;
-		private System.Windows.Forms.ToolStripMenuItem GenesisSettingsToolStripMenuItem;
-		private System.Windows.Forms.ToolStripMenuItem AtariSettingsToolStripMenuItem;
-		private System.Windows.Forms.ToolStripMenuItem A7800ControllerSettingsMenuItem;
-		private System.Windows.Forms.ToolStripMenuItem A7800FilterSettingsMenuItem;
-		private System.Windows.Forms.ToolStripMenuItem MovieSettingsMenuItem;
-		private System.Windows.Forms.ToolStripMenuItem CoresSubMenu;
-		private System.Windows.Forms.ToolStripMenuItem GBInSGBMenuItem;
-		private System.Windows.Forms.ToolStripMenuItem batchRunnerToolStripMenuItem;
-		private System.Windows.Forms.ToolStripMenuItem DisplayConfigMenuItem;
-		private System.Windows.Forms.ToolStripMenuItem PCEtileViewerToolStripMenuItem;
-		private System.Windows.Forms.ToolStripMenuItem SMSVDPViewerToolStripMenuItem;
-		private System.Windows.Forms.ToolStripMenuItem vDPViewerToolStripMenuItem;
-		private System.Windows.Forms.ToolStripMenuItem SMSFix3DGameDisplayToolStripMenuItem;
-		private System.Windows.Forms.ToolStripSeparator SMStoolStripMenuItem2;
-		private System.Windows.Forms.ToolStripMenuItem SMSenableBIOSToolStripMenuItem;
-		private System.Windows.Forms.ToolStripMenuItem SMSregionToolStripMenuItem;
-		private System.Windows.Forms.ToolStripMenuItem SMSregionExportToolStripMenuItem;
-		private System.Windows.Forms.ToolStripMenuItem SMSregionJapanToolStripMenuItem;
-		private System.Windows.Forms.ToolStripMenuItem SMSregionKoreaToolStripMenuItem;
-		private System.Windows.Forms.ToolStripMenuItem SMSregionAutoToolStripMenuItem;
-		private System.Windows.Forms.ToolStripMenuItem SMSdisplayToolStripMenuItem;
-		private System.Windows.Forms.ToolStripMenuItem SMSdisplayNtscToolStripMenuItem;
-		private System.Windows.Forms.ToolStripMenuItem SMSdisplayPalToolStripMenuItem;
-		private System.Windows.Forms.ToolStripMenuItem SMSdisplayAutoToolStripMenuItem;
-		private System.Windows.Forms.ToolStripSeparator toolStripSeparator26;
-		private System.Windows.Forms.ToolStripMenuItem extensionsToolStripMenuItem;
-		private System.Windows.Forms.ToolStripStatusLabel CoreNameStatusBarButton;
-		private System.Windows.Forms.ToolStripMenuItem toolStripMenuItem6;
-		private System.Windows.Forms.ToolStripMenuItem toolStripMenuItem7;
-		private System.Windows.Forms.ToolStripMenuItem toolStripMenuItem8;
-		private System.Windows.Forms.ToolStripMenuItem toolStripMenuItem9;
-		private System.Windows.Forms.ToolStripMenuItem toolStripMenuItem10;
-		private System.Windows.Forms.ToolStripMenuItem toolStripMenuItem11;
-		private System.Windows.Forms.ToolStripMenuItem toolStripMenuItem12;
-		private System.Windows.Forms.ToolStripMenuItem toolStripMenuItem13;
-		private System.Windows.Forms.ToolStripMenuItem toolStripMenuItem14;
-		private System.Windows.Forms.ToolStripMenuItem toolStripMenuItem15;
-		private System.Windows.Forms.ToolStripSeparator toolStripSeparator30;
-		private System.Windows.Forms.ToolStripMenuItem SavestateTypeContextSubMenu;
-		private System.Windows.Forms.ToolStripMenuItem SavestateTypeDefaultContextMenuItem;
-		private System.Windows.Forms.ToolStripMenuItem SavestateBinaryContextMenuItem;
-		private System.Windows.Forms.ToolStripMenuItem SavestateTextContextMenuItem;
-		private System.Windows.Forms.ToolStripSeparator toolStripSeparator37;
-		private System.Windows.Forms.ToolStripMenuItem toolStripMenuItem66;
-		private System.Windows.Forms.ToolStripMenuItem toolStripMenuItem67;
-		private System.Windows.Forms.ToolStripSeparator toolStripSeparator8;
-		private System.Windows.Forms.ToolStripMenuItem N64VideoPluginSettingsMenuItem;
-		private System.Windows.Forms.ToolStripMenuItem ClientOptionsMenuItem;
-		private System.Windows.Forms.ToolStripMenuItem customizeToolStripMenuItem;
-		private System.Windows.Forms.ToolStripMenuItem N64ControllerSettingsMenuItem;
-		private System.Windows.Forms.ToolStripMenuItem GBcoreSettingsToolStripMenuItem;
-		private System.Windows.Forms.ToolStripMenuItem NesControllerSettingsMenuItem;
-		private System.Windows.Forms.ToolStripSeparator toolStripSeparator22;
-		private System.Windows.Forms.ToolStripSeparator toolStripSeparator23;
-		private System.Windows.Forms.ToolStripMenuItem N64CircularAnalogRangeMenuItem;
-		private System.Windows.Forms.ToolStripMenuItem paletteToolStripMenuItem;
-		private System.Windows.Forms.ToolStripMenuItem wonderSwanToolStripMenuItem;
-		private System.Windows.Forms.ToolStripMenuItem settingsToolStripMenuItem;
-		private System.Windows.Forms.ToolStripMenuItem ProfilesMenuItem;
-		private System.Windows.Forms.ToolStripMenuItem PceSoundDebuggerToolStripMenuItem;
-		private System.Windows.Forms.ToolStripMenuItem SynclessRecordingMenuItem;
-		private System.Windows.Forms.ToolStripMenuItem PceControllerSettingsMenuItem;
-		private System.Windows.Forms.ToolStripSeparator toolStripSeparator32;
-		private System.Windows.Forms.ToolStripStatusLabel ProfileFirstBootLabel;
-		private System.Windows.Forms.ToolStripMenuItem MovieEndSubMenu;
-		private System.Windows.Forms.ToolStripMenuItem MovieEndFinishMenuItem;
-		private System.Windows.Forms.ToolStripMenuItem MovieEndRecordMenuItem;
-		private System.Windows.Forms.ToolStripMenuItem MovieEndStopMenuItem;
-		private System.Windows.Forms.ToolStripMenuItem MovieEndPauseMenuItem;
-		private System.Windows.Forms.ToolStripMenuItem ScreenshotClientClipboardMenuItem;
-		private System.Windows.Forms.ToolStripMenuItem MupenStyleLagMenuItem;
-		private System.Windows.Forms.ToolStripSeparator toolStripSeparator33;
-		private System.Windows.Forms.ToolStripMenuItem GBAcoresettingsToolStripMenuItem1;
-		private System.Windows.Forms.ToolStripStatusLabel LinkConnectStatusBarButton;
-		private System.Windows.Forms.ToolStripMenuItem N64ExpansionSlotMenuItem;
-		private System.Windows.Forms.ToolStripMenuItem barcodeReaderToolStripMenuItem;
-		private System.Windows.Forms.ToolStripMenuItem FeaturesMenuItem;
-		private System.Windows.Forms.ToolStripMenuItem DebuggerMenuItem;
-		private System.Windows.Forms.ToolStripMenuItem PSXSubMenu;
-		private System.Windows.Forms.ToolStripMenuItem PSXOptionsMenuItem;
-		private System.Windows.Forms.ToolStripMenuItem SaveRAMSubMenu;
-		private System.Windows.Forms.ToolStripMenuItem FlushSaveRAMMenuItem;
-		private System.Windows.Forms.ToolStripMenuItem PSXDiscControlsMenuItem;
-		private System.Windows.Forms.ToolStripMenuItem GenesisGameGenieECDC;
-		private System.Windows.Forms.ToolStripStatusLabel UpdateNotification;
-		private System.Windows.Forms.ToolStripMenuItem PSXControllerSettingsMenuItem;
-		private System.Windows.Forms.ToolStripMenuItem MacroToolMenuItem;
-		private System.Windows.Forms.ToolStripMenuItem AppleSubMenu;
-		private System.Windows.Forms.ToolStripMenuItem AppleDisksSubMenu;
-		private System.Windows.Forms.ToolStripSeparator toolStripSeparator31;
-		private System.Windows.Forms.ToolStripMenuItem MultiDiskBundlerFileMenuItem;
-		private System.Windows.Forms.ToolStripMenuItem musicRipperToolStripMenuItem;
-		private System.Windows.Forms.ToolStripMenuItem coreToolStripMenuItem;
-		private System.Windows.Forms.ToolStripMenuItem quickNESToolStripMenuItem;
-		private System.Windows.Forms.ToolStripMenuItem nesHawkToolStripMenuItem;
-		private System.Windows.Forms.ToolStripSeparator toolStripSeparator34;
-		private System.Windows.Forms.ToolStripSeparator toolStripSeparator35;
-		private System.Windows.Forms.ToolStripMenuItem GBACoreSelectionSubMenu;
-		private System.Windows.Forms.ToolStripMenuItem GBAmGBAMenuItem;
-		private System.Windows.Forms.ToolStripMenuItem GBAVBANextMenuItem;
-		private System.Windows.Forms.ToolStripMenuItem settingsToolStripMenuItem1;
-		private System.Windows.Forms.ToolStripMenuItem PSXHashDiscsToolStripMenuItem;
-		private System.Windows.Forms.Timer timerMouseIdle;
-		private System.Windows.Forms.ToolStripMenuItem miUnthrottled;
-		private System.Windows.Forms.ToolStripMenuItem toolStripMenuItem17;
-		private System.Windows.Forms.ToolStripMenuItem Frameskip1MenuItem;
-		private System.Windows.Forms.ToolStripMenuItem Frameskip2MenuItem;
-		private System.Windows.Forms.ToolStripMenuItem Frameskip3MenuItem;
-		private System.Windows.Forms.ToolStripMenuItem Frameskip4MenuItem;
-		private System.Windows.Forms.ToolStripMenuItem Frameskip5MenuItem;
-		private System.Windows.Forms.ToolStripMenuItem Frameskip6MenuItem;
-		private System.Windows.Forms.ToolStripMenuItem Frameskip7MenuItem;
-		private System.Windows.Forms.ToolStripMenuItem Frameskip9MenuItem;
-		private System.Windows.Forms.ToolStripMenuItem Frameskip8MenuItem;
-		private System.Windows.Forms.ToolStripMenuItem Speed400MenuItem;
-		private System.Windows.Forms.ToolStripMenuItem BasicBotMenuItem;
-		private System.Windows.Forms.ToolStripMenuItem DisplayMessagesMenuItem;
-		private System.Windows.Forms.ToolStripMenuItem C64SubMenu;
-		private System.Windows.Forms.ToolStripMenuItem C64SettingsMenuItem;
-		private System.Windows.Forms.ToolStripMenuItem externalToolToolStripMenuItem;
-		private System.Windows.Forms.ToolStripMenuItem CodeDataLoggerMenuItem;
-		private System.Windows.Forms.ToolStripMenuItem setLibretroCoreToolStripMenuItem;
-		private System.Windows.Forms.ToolStripMenuItem OpenAdvancedMenuItem;
-		private System.Windows.Forms.ToolStripMenuItem gameSharkConverterToolStripMenuItem;
-		private System.Windows.Forms.ToolStripMenuItem dummyExternalTool;
-		private System.Windows.Forms.ToolStripMenuItem RecordAVMenuItem;
-		private System.Windows.Forms.ToolStripMenuItem ExperimentalToolsSubMenu;
-		private System.Windows.Forms.ToolStripMenuItem AutoHawkMenuItem;
-		private System.Windows.Forms.ToolStripMenuItem NewHexEditorMenuItem;
-		private System.Windows.Forms.ToolStripMenuItem SaveConfigAsMenuItem;
-		private System.Windows.Forms.ToolStripMenuItem LoadConfigFromMenuItem;
-		private System.Windows.Forms.ToolStripMenuItem SaveMovieAsMenuItem;
-		private System.Windows.Forms.ToolStripMenuItem SaveMovieAsContextMenuItem;
-		private System.Windows.Forms.ToolStripMenuItem VSControlsMenuItem;
-		private System.Windows.Forms.ToolStripMenuItem VSInsertCoinP1MenuItem;
-		private System.Windows.Forms.ToolStripMenuItem VSInsertCoinP2MenuItem;
-		private System.Windows.Forms.ToolStripMenuItem VSServiceSwitchMenuItem;
-		private System.Windows.Forms.ToolStripMenuItem VSSettingsMenuItem;
-		private System.Windows.Forms.ToolStripMenuItem CoreSNESSubMenu;
-		private System.Windows.Forms.ToolStripMenuItem CorebsnesMenuItem;
-		private System.Windows.Forms.ToolStripMenuItem Coresnes9xMenuItem;
-		private System.Windows.Forms.ToolStripMenuItem allowGameDBCoreOverridesToolStripMenuItem;
-		private System.Windows.Forms.ToolStripSeparator toolStripMenuItem16;
-		private System.Windows.Forms.ToolStripMenuItem IntvSubMenu;
-		private System.Windows.Forms.ToolStripMenuItem IntVControllerSettingsMenuItem;
-		private System.Windows.Forms.ToolStripMenuItem SNESControllerConfigurationMenuItem;
-		private System.Windows.Forms.ToolStripMenuItem C64DisksSubMenu;
-		private System.Windows.Forms.ToolStripSeparator toolStripSeparator36;
-		private System.Windows.Forms.ToolStripMenuItem sNESToolStripMenuItem;
-		private System.Windows.Forms.ToolStripMenuItem preferencesToolStripMenuItem;
-		private System.Windows.Forms.ToolStripMenuItem virtualBoyToolStripMenuItem;
-		private System.Windows.Forms.ToolStripMenuItem preferencesToolStripMenuItem1;
-		private System.Windows.Forms.ToolStripMenuItem neoGeoPocketToolStripMenuItem;
-		private System.Windows.Forms.ToolStripMenuItem preferencesToolStripMenuItem2;
-		private System.Windows.Forms.ToolStripMenuItem NesCoreSubMenu;
-		private System.Windows.Forms.ToolStripMenuItem QuicknesCoreMenuItem;
-		private System.Windows.Forms.ToolStripMenuItem NesCoreMenuItem;
-		private System.Windows.Forms.ToolStripMenuItem GbaCoreSubMenu;
-		private System.Windows.Forms.ToolStripMenuItem VbaNextCoreMenuItem;
-		private System.Windows.Forms.ToolStripMenuItem MgbaCoreMenuItem;
-		private System.Windows.Forms.ToolStripMenuItem Atari7800HawkCoreMenuItem;
-		private System.Windows.Forms.ToolStripMenuItem SGBCoreSubmenu;
-		private System.Windows.Forms.ToolStripMenuItem SgbBsnesMenuItem;
-		private System.Windows.Forms.ToolStripMenuItem SgbSameBoyMenuItem;
-		private System.Windows.Forms.ToolStripMenuItem GBCoreSubmenu;
-		private System.Windows.Forms.ToolStripMenuItem GBGambatteMenuItem;
-		private System.Windows.Forms.ToolStripMenuItem GBGBHawkMenuItem;
-		private System.Windows.Forms.ToolStripMenuItem pCFXToolStripMenuItem;
-		private System.Windows.Forms.ToolStripMenuItem preferencesToolStripMenuItem3;
-		private System.Windows.Forms.ToolStripMenuItem SMSControllerToolStripMenuItem;
-		private System.Windows.Forms.ToolStripMenuItem SMSControllerStandardToolStripMenuItem;
-		private System.Windows.Forms.ToolStripMenuItem SMSControllerPaddleToolStripMenuItem;
-		private System.Windows.Forms.ToolStripMenuItem SMSControllerLightPhaserToolStripMenuItem;
-		private System.Windows.Forms.ToolStripMenuItem SMSControllerSportsPadToolStripMenuItem;
-		private System.Windows.Forms.ToolStripMenuItem SMSControllerKeyboardToolStripMenuItem;
-        private System.Windows.Forms.ToolStripMenuItem zXSpectrumToolStripMenuItem;
-        private System.Windows.Forms.ToolStripMenuItem ZXSpectrumControllerConfigurationMenuItem;
-        private System.Windows.Forms.ToolStripMenuItem ZXSpectrumCoreEmulationSettingsMenuItem;
-        private System.Windows.Forms.ToolStripMenuItem ZXSpectrumNonSyncSettingsMenuItem;
-        private System.Windows.Forms.ToolStripMenuItem ZXSpectrumAudioSettingsMenuItem;
-        private System.Windows.Forms.ToolStripMenuItem ZXSpectrumPokeMemoryMenuItem;
-        private System.Windows.Forms.ToolStripMenuItem ZXSpectrumMediaMenuItem;
-        private System.Windows.Forms.ToolStripMenuItem ZXSpectrumTapesSubMenu;
-        private System.Windows.Forms.ToolStripMenuItem ZXSpectrumDisksSubMenu;
-        private System.Windows.Forms.ToolStripMenuItem zxt1ToolStripMenuItem;
-        private System.Windows.Forms.ToolStripMenuItem zxt2ToolStripMenuItem;
-<<<<<<< HEAD
-        private System.Windows.Forms.ToolStripMenuItem ZXSpectrumExportSnapshotMenuItemMenuItem;
-=======
-        private System.Windows.Forms.ToolStripMenuItem amstradCPCToolStripMenuItem;
-        private System.Windows.Forms.ToolStripMenuItem amstradCPCCoreEmulationSettingsToolStripMenuItem;
-        private System.Windows.Forms.ToolStripMenuItem AmstradCPCAudioSettingsToolStripMenuItem;
-        private System.Windows.Forms.ToolStripMenuItem AmstradCPCPokeMemoryToolStripMenuItem;
-        private System.Windows.Forms.ToolStripMenuItem AmstradCPCMediaToolStripMenuItem;
-        private System.Windows.Forms.ToolStripMenuItem AmstradCPCTapesSubMenu;
-        private System.Windows.Forms.ToolStripMenuItem cpct1ToolStripMenuItem;
-        private System.Windows.Forms.ToolStripMenuItem AmstradCPCDisksSubMenu;
-        private System.Windows.Forms.ToolStripMenuItem cpcd1ToolStripMenuItem;
-        private System.Windows.Forms.ToolStripMenuItem AmstradCPCNonSyncSettingsToolStripMenuItem;
->>>>>>> 95e565c5
-    }
-}
+﻿namespace BizHawk.Client.EmuHawk
+{
+	partial class MainForm
+	{
+		/// <summary>
+		/// Required designer variable.
+		/// </summary>
+		private System.ComponentModel.IContainer components = null;
+
+
+
+		#region Windows Form Designer generated code
+
+		/// <summary>
+		/// Required method for Designer support - do not modify
+		/// the contents of this method with the code editor.
+		/// </summary>
+		private void InitializeComponent()
+		{
+            this.components = new System.ComponentModel.Container();
+            System.ComponentModel.ComponentResourceManager resources = new System.ComponentModel.ComponentResourceManager(typeof(MainForm));
+            this.MainformMenu = new MenuStripEx();
+            this.FileSubMenu = new System.Windows.Forms.ToolStripMenuItem();
+            this.OpenRomMenuItem = new System.Windows.Forms.ToolStripMenuItem();
+            this.RecentRomSubMenu = new System.Windows.Forms.ToolStripMenuItem();
+            this.toolStripSeparator3 = new System.Windows.Forms.ToolStripSeparator();
+            this.OpenAdvancedMenuItem = new System.Windows.Forms.ToolStripMenuItem();
+            this.CloseRomMenuItem = new System.Windows.Forms.ToolStripMenuItem();
+            this.toolStripMenuItem1 = new System.Windows.Forms.ToolStripSeparator();
+            this.SaveStateSubMenu = new System.Windows.Forms.ToolStripMenuItem();
+            this.SaveState1MenuItem = new System.Windows.Forms.ToolStripMenuItem();
+            this.SaveState2MenuItem = new System.Windows.Forms.ToolStripMenuItem();
+            this.SaveState3MenuItem = new System.Windows.Forms.ToolStripMenuItem();
+            this.SaveState4MenuItem = new System.Windows.Forms.ToolStripMenuItem();
+            this.SaveState5MenuItem = new System.Windows.Forms.ToolStripMenuItem();
+            this.SaveState6MenuItem = new System.Windows.Forms.ToolStripMenuItem();
+            this.SaveState7MenuItem = new System.Windows.Forms.ToolStripMenuItem();
+            this.SaveState8MenuItem = new System.Windows.Forms.ToolStripMenuItem();
+            this.SaveState9MenuItem = new System.Windows.Forms.ToolStripMenuItem();
+            this.SaveState0MenuItem = new System.Windows.Forms.ToolStripMenuItem();
+            this.toolStripSeparator6 = new System.Windows.Forms.ToolStripSeparator();
+            this.SaveNamedStateMenuItem = new System.Windows.Forms.ToolStripMenuItem();
+            this.LoadStateSubMenu = new System.Windows.Forms.ToolStripMenuItem();
+            this.LoadState1MenuItem = new System.Windows.Forms.ToolStripMenuItem();
+            this.LoadState2MenuItem = new System.Windows.Forms.ToolStripMenuItem();
+            this.LoadState3MenuItem = new System.Windows.Forms.ToolStripMenuItem();
+            this.LoadState4MenuItem = new System.Windows.Forms.ToolStripMenuItem();
+            this.LoadState5MenuItem = new System.Windows.Forms.ToolStripMenuItem();
+            this.LoadState6MenuItem = new System.Windows.Forms.ToolStripMenuItem();
+            this.LoadState7MenuItem = new System.Windows.Forms.ToolStripMenuItem();
+            this.LoadState8MenuItem = new System.Windows.Forms.ToolStripMenuItem();
+            this.LoadState9MenuItem = new System.Windows.Forms.ToolStripMenuItem();
+            this.LoadState0MenuItem = new System.Windows.Forms.ToolStripMenuItem();
+            this.toolStripSeparator7 = new System.Windows.Forms.ToolStripSeparator();
+            this.LoadNamedStateMenuItem = new System.Windows.Forms.ToolStripMenuItem();
+            this.toolStripSeparator21 = new System.Windows.Forms.ToolStripSeparator();
+            this.AutoloadLastSlotMenuItem = new System.Windows.Forms.ToolStripMenuItem();
+            this.SaveSlotSubMenu = new System.Windows.Forms.ToolStripMenuItem();
+            this.SelectSlot0MenuItem = new System.Windows.Forms.ToolStripMenuItem();
+            this.SelectSlot1MenuItem = new System.Windows.Forms.ToolStripMenuItem();
+            this.SelectSlot2MenuItem = new System.Windows.Forms.ToolStripMenuItem();
+            this.SelectSlot3MenuItem = new System.Windows.Forms.ToolStripMenuItem();
+            this.SelectSlot4MenuItem = new System.Windows.Forms.ToolStripMenuItem();
+            this.SelectSlot5MenuItem = new System.Windows.Forms.ToolStripMenuItem();
+            this.SelectSlot6MenuItem = new System.Windows.Forms.ToolStripMenuItem();
+            this.SelectSlot7MenuItem = new System.Windows.Forms.ToolStripMenuItem();
+            this.SelectSlot8MenuItem = new System.Windows.Forms.ToolStripMenuItem();
+            this.SelectSlot9MenuItem = new System.Windows.Forms.ToolStripMenuItem();
+            this.PreviousSlotMenuItem = new System.Windows.Forms.ToolStripMenuItem();
+            this.NextSlotMenuItem = new System.Windows.Forms.ToolStripMenuItem();
+            this.toolStripSeparator5 = new System.Windows.Forms.ToolStripSeparator();
+            this.SaveToCurrentSlotMenuItem = new System.Windows.Forms.ToolStripMenuItem();
+            this.LoadCurrentSlotMenuItem = new System.Windows.Forms.ToolStripMenuItem();
+            this.SaveRAMSubMenu = new System.Windows.Forms.ToolStripMenuItem();
+            this.FlushSaveRAMMenuItem = new System.Windows.Forms.ToolStripMenuItem();
+            this.toolStripMenuItem2 = new System.Windows.Forms.ToolStripSeparator();
+            this.MovieSubMenu = new System.Windows.Forms.ToolStripMenuItem();
+            this.ReadonlyMenuItem = new System.Windows.Forms.ToolStripMenuItem();
+            this.toolStripSeparator15 = new System.Windows.Forms.ToolStripSeparator();
+            this.RecentMovieSubMenu = new System.Windows.Forms.ToolStripMenuItem();
+            this.toolStripSeparator16 = new System.Windows.Forms.ToolStripSeparator();
+            this.RecordMovieMenuItem = new System.Windows.Forms.ToolStripMenuItem();
+            this.PlayMovieMenuItem = new System.Windows.Forms.ToolStripMenuItem();
+            this.StopMovieMenuItem = new System.Windows.Forms.ToolStripMenuItem();
+            this.PlayFromBeginningMenuItem = new System.Windows.Forms.ToolStripMenuItem();
+            this.ImportMoviesMenuItem = new System.Windows.Forms.ToolStripMenuItem();
+            this.SaveMovieMenuItem = new System.Windows.Forms.ToolStripMenuItem();
+            this.SaveMovieAsMenuItem = new System.Windows.Forms.ToolStripMenuItem();
+            this.StopMovieWithoutSavingMenuItem = new System.Windows.Forms.ToolStripMenuItem();
+            this.toolStripSeparator14 = new System.Windows.Forms.ToolStripSeparator();
+            this.AutomaticallyBackupMoviesMenuItem = new System.Windows.Forms.ToolStripMenuItem();
+            this.FullMovieLoadstatesMenuItem = new System.Windows.Forms.ToolStripMenuItem();
+            this.MovieEndSubMenu = new System.Windows.Forms.ToolStripMenuItem();
+            this.MovieEndFinishMenuItem = new System.Windows.Forms.ToolStripMenuItem();
+            this.MovieEndRecordMenuItem = new System.Windows.Forms.ToolStripMenuItem();
+            this.MovieEndStopMenuItem = new System.Windows.Forms.ToolStripMenuItem();
+            this.MovieEndPauseMenuItem = new System.Windows.Forms.ToolStripMenuItem();
+            this.AVSubMenu = new System.Windows.Forms.ToolStripMenuItem();
+            this.RecordAVMenuItem = new System.Windows.Forms.ToolStripMenuItem();
+            this.ConfigAndRecordAVMenuItem = new System.Windows.Forms.ToolStripMenuItem();
+            this.StopAVIMenuItem = new System.Windows.Forms.ToolStripMenuItem();
+            this.toolStripSeparator19 = new System.Windows.Forms.ToolStripSeparator();
+            this.CaptureOSDMenuItem = new System.Windows.Forms.ToolStripMenuItem();
+            this.SynclessRecordingMenuItem = new System.Windows.Forms.ToolStripMenuItem();
+            this.ScreenshotSubMenu = new System.Windows.Forms.ToolStripMenuItem();
+            this.ScreenshotMenuItem = new System.Windows.Forms.ToolStripMenuItem();
+            this.ScreenshotAsMenuItem = new System.Windows.Forms.ToolStripMenuItem();
+            this.ScreenshotClipboardMenuItem = new System.Windows.Forms.ToolStripMenuItem();
+            this.ScreenshotClientClipboardMenuItem = new System.Windows.Forms.ToolStripMenuItem();
+            this.toolStripSeparator20 = new System.Windows.Forms.ToolStripSeparator();
+            this.ScreenshotCaptureOSDMenuItem1 = new System.Windows.Forms.ToolStripMenuItem();
+            this.toolStripSeparator4 = new System.Windows.Forms.ToolStripSeparator();
+            this.ExitMenuItem = new System.Windows.Forms.ToolStripMenuItem();
+            this.EmulationSubMenu = new System.Windows.Forms.ToolStripMenuItem();
+            this.PauseMenuItem = new System.Windows.Forms.ToolStripMenuItem();
+            this.RebootCoreMenuItem = new System.Windows.Forms.ToolStripMenuItem();
+            this.toolStripSeparator1 = new System.Windows.Forms.ToolStripSeparator();
+            this.SoftResetMenuItem = new System.Windows.Forms.ToolStripMenuItem();
+            this.HardResetMenuItem = new System.Windows.Forms.ToolStripMenuItem();
+            this.ViewSubMenu = new System.Windows.Forms.ToolStripMenuItem();
+            this.WindowSizeSubMenu = new System.Windows.Forms.ToolStripMenuItem();
+            this.x1MenuItem = new System.Windows.Forms.ToolStripMenuItem();
+            this.x2MenuItem = new System.Windows.Forms.ToolStripMenuItem();
+            this.x3MenuItem = new System.Windows.Forms.ToolStripMenuItem();
+            this.x4MenuItem = new System.Windows.Forms.ToolStripMenuItem();
+            this.x5MenuItem = new System.Windows.Forms.ToolStripMenuItem();
+            this.mzMenuItem = new System.Windows.Forms.ToolStripMenuItem();
+            this.SwitchToFullscreenMenuItem = new System.Windows.Forms.ToolStripMenuItem();
+            this.toolStripSeparator2 = new System.Windows.Forms.ToolStripSeparator();
+            this.DisplayFPSMenuItem = new System.Windows.Forms.ToolStripMenuItem();
+            this.DisplayFrameCounterMenuItem = new System.Windows.Forms.ToolStripMenuItem();
+            this.DisplayLagCounterMenuItem = new System.Windows.Forms.ToolStripMenuItem();
+            this.DisplayInputMenuItem = new System.Windows.Forms.ToolStripMenuItem();
+            this.DisplayRerecordCountMenuItem = new System.Windows.Forms.ToolStripMenuItem();
+            this.DisplaySubtitlesMenuItem = new System.Windows.Forms.ToolStripMenuItem();
+            this.toolStripMenuItem4 = new System.Windows.Forms.ToolStripSeparator();
+            this.DisplayStatusBarMenuItem = new System.Windows.Forms.ToolStripMenuItem();
+            this.DisplayMessagesMenuItem = new System.Windows.Forms.ToolStripMenuItem();
+            this.DisplayLogWindowMenuItem = new System.Windows.Forms.ToolStripMenuItem();
+            this.ConfigSubMenu = new System.Windows.Forms.ToolStripMenuItem();
+            this.ControllersMenuItem = new System.Windows.Forms.ToolStripMenuItem();
+            this.HotkeysMenuItem = new System.Windows.Forms.ToolStripMenuItem();
+            this.DisplayConfigMenuItem = new System.Windows.Forms.ToolStripMenuItem();
+            this.SoundMenuItem = new System.Windows.Forms.ToolStripMenuItem();
+            this.PathsMenuItem = new System.Windows.Forms.ToolStripMenuItem();
+            this.FirmwaresMenuItem = new System.Windows.Forms.ToolStripMenuItem();
+            this.MessagesMenuItem = new System.Windows.Forms.ToolStripMenuItem();
+            this.AutofireMenuItem = new System.Windows.Forms.ToolStripMenuItem();
+            this.RewindOptionsMenuItem = new System.Windows.Forms.ToolStripMenuItem();
+            this.extensionsToolStripMenuItem = new System.Windows.Forms.ToolStripMenuItem();
+            this.ClientOptionsMenuItem = new System.Windows.Forms.ToolStripMenuItem();
+            this.ProfilesMenuItem = new System.Windows.Forms.ToolStripMenuItem();
+            this.toolStripSeparator9 = new System.Windows.Forms.ToolStripSeparator();
+            this.SpeedSkipSubMenu = new System.Windows.Forms.ToolStripMenuItem();
+            this.ClockThrottleMenuItem = new System.Windows.Forms.ToolStripMenuItem();
+            this.AudioThrottleMenuItem = new System.Windows.Forms.ToolStripMenuItem();
+            this.VsyncThrottleMenuItem = new System.Windows.Forms.ToolStripMenuItem();
+            this.toolStripSeparator27 = new System.Windows.Forms.ToolStripSeparator();
+            this.VsyncEnabledMenuItem = new System.Windows.Forms.ToolStripMenuItem();
+            this.toolStripMenuItem3 = new System.Windows.Forms.ToolStripSeparator();
+            this.miUnthrottled = new System.Windows.Forms.ToolStripMenuItem();
+            this.MinimizeSkippingMenuItem = new System.Windows.Forms.ToolStripMenuItem();
+            this.NeverSkipMenuItem = new System.Windows.Forms.ToolStripMenuItem();
+            this.toolStripMenuItem17 = new System.Windows.Forms.ToolStripMenuItem();
+            this.Frameskip1MenuItem = new System.Windows.Forms.ToolStripMenuItem();
+            this.Frameskip2MenuItem = new System.Windows.Forms.ToolStripMenuItem();
+            this.Frameskip3MenuItem = new System.Windows.Forms.ToolStripMenuItem();
+            this.Frameskip4MenuItem = new System.Windows.Forms.ToolStripMenuItem();
+            this.Frameskip5MenuItem = new System.Windows.Forms.ToolStripMenuItem();
+            this.Frameskip6MenuItem = new System.Windows.Forms.ToolStripMenuItem();
+            this.Frameskip7MenuItem = new System.Windows.Forms.ToolStripMenuItem();
+            this.Frameskip8MenuItem = new System.Windows.Forms.ToolStripMenuItem();
+            this.Frameskip9MenuItem = new System.Windows.Forms.ToolStripMenuItem();
+            this.toolStripMenuItem5 = new System.Windows.Forms.ToolStripSeparator();
+            this.Speed50MenuItem = new System.Windows.Forms.ToolStripMenuItem();
+            this.Speed75MenuItem = new System.Windows.Forms.ToolStripMenuItem();
+            this.Speed100MenuItem = new System.Windows.Forms.ToolStripMenuItem();
+            this.Speed150MenuItem = new System.Windows.Forms.ToolStripMenuItem();
+            this.Speed200MenuItem = new System.Windows.Forms.ToolStripMenuItem();
+            this.Speed400MenuItem = new System.Windows.Forms.ToolStripMenuItem();
+            this.KeyPrioritySubMenu = new System.Windows.Forms.ToolStripMenuItem();
+            this.BothHkAndControllerMenuItem = new System.Windows.Forms.ToolStripMenuItem();
+            this.InputOverHkMenuItem = new System.Windows.Forms.ToolStripMenuItem();
+            this.HkOverInputMenuItem = new System.Windows.Forms.ToolStripMenuItem();
+            this.CoresSubMenu = new System.Windows.Forms.ToolStripMenuItem();
+            this.NesCoreSubMenu = new System.Windows.Forms.ToolStripMenuItem();
+            this.QuicknesCoreMenuItem = new System.Windows.Forms.ToolStripMenuItem();
+            this.NesCoreMenuItem = new System.Windows.Forms.ToolStripMenuItem();
+            this.CoreSNESSubMenu = new System.Windows.Forms.ToolStripMenuItem();
+            this.Coresnes9xMenuItem = new System.Windows.Forms.ToolStripMenuItem();
+            this.CorebsnesMenuItem = new System.Windows.Forms.ToolStripMenuItem();
+            this.GbaCoreSubMenu = new System.Windows.Forms.ToolStripMenuItem();
+            this.VbaNextCoreMenuItem = new System.Windows.Forms.ToolStripMenuItem();
+            this.MgbaCoreMenuItem = new System.Windows.Forms.ToolStripMenuItem();
+            this.SGBCoreSubmenu = new System.Windows.Forms.ToolStripMenuItem();
+            this.SgbBsnesMenuItem = new System.Windows.Forms.ToolStripMenuItem();
+            this.SgbSameBoyMenuItem = new System.Windows.Forms.ToolStripMenuItem();
+            this.GBCoreSubmenu = new System.Windows.Forms.ToolStripMenuItem();
+            this.GBGambatteMenuItem = new System.Windows.Forms.ToolStripMenuItem();
+            this.GBGBHawkMenuItem = new System.Windows.Forms.ToolStripMenuItem();
+            this.GBInSGBMenuItem = new System.Windows.Forms.ToolStripMenuItem();
+            this.toolStripMenuItem16 = new System.Windows.Forms.ToolStripSeparator();
+            this.allowGameDBCoreOverridesToolStripMenuItem = new System.Windows.Forms.ToolStripMenuItem();
+            this.toolStripSeparator8 = new System.Windows.Forms.ToolStripSeparator();
+            this.N64VideoPluginSettingsMenuItem = new System.Windows.Forms.ToolStripMenuItem();
+            this.setLibretroCoreToolStripMenuItem = new System.Windows.Forms.ToolStripMenuItem();
+            this.toolStripSeparator10 = new System.Windows.Forms.ToolStripSeparator();
+            this.SaveConfigMenuItem = new System.Windows.Forms.ToolStripMenuItem();
+            this.SaveConfigAsMenuItem = new System.Windows.Forms.ToolStripMenuItem();
+            this.LoadConfigMenuItem = new System.Windows.Forms.ToolStripMenuItem();
+            this.LoadConfigFromMenuItem = new System.Windows.Forms.ToolStripMenuItem();
+            this.ToolsSubMenu = new System.Windows.Forms.ToolStripMenuItem();
+            this.ToolBoxMenuItem = new System.Windows.Forms.ToolStripMenuItem();
+            this.toolStripSeparator12 = new System.Windows.Forms.ToolStripSeparator();
+            this.RamWatchMenuItem = new System.Windows.Forms.ToolStripMenuItem();
+            this.RamSearchMenuItem = new System.Windows.Forms.ToolStripMenuItem();
+            this.LuaConsoleMenuItem = new System.Windows.Forms.ToolStripMenuItem();
+            this.TAStudioMenuItem = new System.Windows.Forms.ToolStripMenuItem();
+            this.HexEditorMenuItem = new System.Windows.Forms.ToolStripMenuItem();
+            this.TraceLoggerMenuItem = new System.Windows.Forms.ToolStripMenuItem();
+            this.DebuggerMenuItem = new System.Windows.Forms.ToolStripMenuItem();
+            this.CodeDataLoggerMenuItem = new System.Windows.Forms.ToolStripMenuItem();
+            this.MacroToolMenuItem = new System.Windows.Forms.ToolStripMenuItem();
+            this.VirtualPadMenuItem = new System.Windows.Forms.ToolStripMenuItem();
+            this.BasicBotMenuItem = new System.Windows.Forms.ToolStripMenuItem();
+            this.toolStripSeparator11 = new System.Windows.Forms.ToolStripSeparator();
+            this.CheatsMenuItem = new System.Windows.Forms.ToolStripMenuItem();
+            this.gameSharkConverterToolStripMenuItem = new System.Windows.Forms.ToolStripMenuItem();
+            this.toolStripSeparator29 = new System.Windows.Forms.ToolStripSeparator();
+            this.MultiDiskBundlerFileMenuItem = new System.Windows.Forms.ToolStripMenuItem();
+            this.externalToolToolStripMenuItem = new System.Windows.Forms.ToolStripMenuItem();
+            this.dummyExternalTool = new System.Windows.Forms.ToolStripMenuItem();
+            this.batchRunnerToolStripMenuItem = new System.Windows.Forms.ToolStripMenuItem();
+            this.ExperimentalToolsSubMenu = new System.Windows.Forms.ToolStripMenuItem();
+            this.AutoHawkMenuItem = new System.Windows.Forms.ToolStripMenuItem();
+            this.NewHexEditorMenuItem = new System.Windows.Forms.ToolStripMenuItem();
+            this.NESSubMenu = new System.Windows.Forms.ToolStripMenuItem();
+            this.coreToolStripMenuItem = new System.Windows.Forms.ToolStripMenuItem();
+            this.quickNESToolStripMenuItem = new System.Windows.Forms.ToolStripMenuItem();
+            this.nesHawkToolStripMenuItem = new System.Windows.Forms.ToolStripMenuItem();
+            this.toolStripSeparator34 = new System.Windows.Forms.ToolStripSeparator();
+            this.NESPPUViewerMenuItem = new System.Windows.Forms.ToolStripMenuItem();
+            this.NESNametableViewerMenuItem = new System.Windows.Forms.ToolStripMenuItem();
+            this.NESGameGenieCodesMenuItem = new System.Windows.Forms.ToolStripMenuItem();
+            this.musicRipperToolStripMenuItem = new System.Windows.Forms.ToolStripMenuItem();
+            this.toolStripSeparator17 = new System.Windows.Forms.ToolStripSeparator();
+            this.NesControllerSettingsMenuItem = new System.Windows.Forms.ToolStripMenuItem();
+            this.NESGraphicSettingsMenuItem = new System.Windows.Forms.ToolStripMenuItem();
+            this.NESSoundChannelsMenuItem = new System.Windows.Forms.ToolStripMenuItem();
+            this.VSSettingsMenuItem = new System.Windows.Forms.ToolStripMenuItem();
+            this.MovieSettingsMenuItem = new System.Windows.Forms.ToolStripMenuItem();
+            this.toolStripSeparator22 = new System.Windows.Forms.ToolStripSeparator();
+            this.FDSControlsMenuItem = new System.Windows.Forms.ToolStripMenuItem();
+            this.FdsEjectDiskMenuItem = new System.Windows.Forms.ToolStripMenuItem();
+            this.VSControlsMenuItem = new System.Windows.Forms.ToolStripMenuItem();
+            this.VSInsertCoinP1MenuItem = new System.Windows.Forms.ToolStripMenuItem();
+            this.VSInsertCoinP2MenuItem = new System.Windows.Forms.ToolStripMenuItem();
+            this.VSServiceSwitchMenuItem = new System.Windows.Forms.ToolStripMenuItem();
+            this.barcodeReaderToolStripMenuItem = new System.Windows.Forms.ToolStripMenuItem();
+            this.PCESubMenu = new System.Windows.Forms.ToolStripMenuItem();
+            this.PceControllerSettingsMenuItem = new System.Windows.Forms.ToolStripMenuItem();
+            this.PCEGraphicsSettingsMenuItem = new System.Windows.Forms.ToolStripMenuItem();
+            this.toolStripSeparator32 = new System.Windows.Forms.ToolStripSeparator();
+            this.PCEBGViewerMenuItem = new System.Windows.Forms.ToolStripMenuItem();
+            this.PCEtileViewerToolStripMenuItem = new System.Windows.Forms.ToolStripMenuItem();
+            this.PceSoundDebuggerToolStripMenuItem = new System.Windows.Forms.ToolStripMenuItem();
+            this.toolStripSeparator25 = new System.Windows.Forms.ToolStripSeparator();
+            this.PCEAlwaysPerformSpriteLimitMenuItem = new System.Windows.Forms.ToolStripMenuItem();
+            this.PCEAlwaysEqualizeVolumesMenuItem = new System.Windows.Forms.ToolStripMenuItem();
+            this.PCEArcadeCardRewindEnableMenuItem = new System.Windows.Forms.ToolStripMenuItem();
+            this.SMSSubMenu = new System.Windows.Forms.ToolStripMenuItem();
+            this.SMSregionToolStripMenuItem = new System.Windows.Forms.ToolStripMenuItem();
+            this.SMSregionExportToolStripMenuItem = new System.Windows.Forms.ToolStripMenuItem();
+            this.SMSregionJapanToolStripMenuItem = new System.Windows.Forms.ToolStripMenuItem();
+            this.SMSregionKoreaToolStripMenuItem = new System.Windows.Forms.ToolStripMenuItem();
+            this.SMSregionAutoToolStripMenuItem = new System.Windows.Forms.ToolStripMenuItem();
+            this.SMSdisplayToolStripMenuItem = new System.Windows.Forms.ToolStripMenuItem();
+            this.SMSdisplayNtscToolStripMenuItem = new System.Windows.Forms.ToolStripMenuItem();
+            this.SMSdisplayPalToolStripMenuItem = new System.Windows.Forms.ToolStripMenuItem();
+            this.SMSdisplayAutoToolStripMenuItem = new System.Windows.Forms.ToolStripMenuItem();
+            this.SMSControllerToolStripMenuItem = new System.Windows.Forms.ToolStripMenuItem();
+            this.SMSControllerStandardToolStripMenuItem = new System.Windows.Forms.ToolStripMenuItem();
+            this.SMSControllerPaddleToolStripMenuItem = new System.Windows.Forms.ToolStripMenuItem();
+            this.SMSControllerLightPhaserToolStripMenuItem = new System.Windows.Forms.ToolStripMenuItem();
+            this.SMSControllerSportsPadToolStripMenuItem = new System.Windows.Forms.ToolStripMenuItem();
+            this.SMSControllerKeyboardToolStripMenuItem = new System.Windows.Forms.ToolStripMenuItem();
+            this.SMStoolStripMenuItem2 = new System.Windows.Forms.ToolStripSeparator();
+            this.SMSenableBIOSToolStripMenuItem = new System.Windows.Forms.ToolStripMenuItem();
+            this.SMSEnableFMChipMenuItem = new System.Windows.Forms.ToolStripMenuItem();
+            this.SMSOverclockMenuItem = new System.Windows.Forms.ToolStripMenuItem();
+            this.SMSForceStereoMenuItem = new System.Windows.Forms.ToolStripMenuItem();
+            this.SMSSpriteLimitMenuItem = new System.Windows.Forms.ToolStripMenuItem();
+            this.SMSDisplayOverscanMenuItem = new System.Windows.Forms.ToolStripMenuItem();
+            this.SMSFix3DGameDisplayToolStripMenuItem = new System.Windows.Forms.ToolStripMenuItem();
+            this.ShowClippedRegionsMenuItem = new System.Windows.Forms.ToolStripMenuItem();
+            this.HighlightActiveDisplayRegionMenuItem = new System.Windows.Forms.ToolStripMenuItem();
+            this.SMSGraphicsSettingsMenuItem = new System.Windows.Forms.ToolStripMenuItem();
+            this.toolStripSeparator24 = new System.Windows.Forms.ToolStripSeparator();
+            this.SMSVDPViewerToolStripMenuItem = new System.Windows.Forms.ToolStripMenuItem();
+            this.GGGameGenieMenuItem = new System.Windows.Forms.ToolStripMenuItem();
+            this.TI83SubMenu = new System.Windows.Forms.ToolStripMenuItem();
+            this.KeypadMenuItem = new System.Windows.Forms.ToolStripMenuItem();
+            this.LoadTIFileMenuItem = new System.Windows.Forms.ToolStripMenuItem();
+            this.toolStripSeparator13 = new System.Windows.Forms.ToolStripSeparator();
+            this.AutoloadKeypadMenuItem = new System.Windows.Forms.ToolStripMenuItem();
+            this.paletteToolStripMenuItem = new System.Windows.Forms.ToolStripMenuItem();
+            this.AtariSubMenu = new System.Windows.Forms.ToolStripMenuItem();
+            this.AtariSettingsToolStripMenuItem = new System.Windows.Forms.ToolStripMenuItem();
+            this.A7800SubMenu = new System.Windows.Forms.ToolStripMenuItem();
+            this.A7800ControllerSettingsMenuItem = new System.Windows.Forms.ToolStripMenuItem();
+            this.A7800FilterSettingsMenuItem = new System.Windows.Forms.ToolStripMenuItem();
+            this.GBSubMenu = new System.Windows.Forms.ToolStripMenuItem();
+            this.GBcoreSettingsToolStripMenuItem = new System.Windows.Forms.ToolStripMenuItem();
+            this.LoadGBInSGBMenuItem = new System.Windows.Forms.ToolStripMenuItem();
+            this.toolStripSeparator28 = new System.Windows.Forms.ToolStripSeparator();
+            this.GBGPUViewerMenuItem = new System.Windows.Forms.ToolStripMenuItem();
+            this.GBGameGenieMenuItem = new System.Windows.Forms.ToolStripMenuItem();
+            this.GBPrinterViewerMenuItem = new System.Windows.Forms.ToolStripMenuItem();
+            this.GBASubMenu = new System.Windows.Forms.ToolStripMenuItem();
+            this.GBACoreSelectionSubMenu = new System.Windows.Forms.ToolStripMenuItem();
+            this.GBAmGBAMenuItem = new System.Windows.Forms.ToolStripMenuItem();
+            this.GBAVBANextMenuItem = new System.Windows.Forms.ToolStripMenuItem();
+            this.GBAcoresettingsToolStripMenuItem1 = new System.Windows.Forms.ToolStripMenuItem();
+            this.toolStripSeparator33 = new System.Windows.Forms.ToolStripSeparator();
+            this.GbaGpuViewerMenuItem = new System.Windows.Forms.ToolStripMenuItem();
+            this.PSXSubMenu = new System.Windows.Forms.ToolStripMenuItem();
+            this.PSXControllerSettingsMenuItem = new System.Windows.Forms.ToolStripMenuItem();
+            this.PSXOptionsMenuItem = new System.Windows.Forms.ToolStripMenuItem();
+            this.PSXDiscControlsMenuItem = new System.Windows.Forms.ToolStripMenuItem();
+            this.PSXHashDiscsToolStripMenuItem = new System.Windows.Forms.ToolStripMenuItem();
+            this.SNESSubMenu = new System.Windows.Forms.ToolStripMenuItem();
+            this.SNESControllerConfigurationMenuItem = new System.Windows.Forms.ToolStripMenuItem();
+            this.toolStripSeparator18 = new System.Windows.Forms.ToolStripSeparator();
+            this.SnesGfxDebuggerMenuItem = new System.Windows.Forms.ToolStripMenuItem();
+            this.SnesGBInSGBMenuItem = new System.Windows.Forms.ToolStripMenuItem();
+            this.SnesGameGenieMenuItem = new System.Windows.Forms.ToolStripMenuItem();
+            this.SnesOptionsMenuItem = new System.Windows.Forms.ToolStripMenuItem();
+            this.ColecoSubMenu = new System.Windows.Forms.ToolStripMenuItem();
+            this.ColecoControllerSettingsMenuItem = new System.Windows.Forms.ToolStripMenuItem();
+            this.toolStripSeparator35 = new System.Windows.Forms.ToolStripSeparator();
+            this.ColecoSkipBiosMenuItem = new System.Windows.Forms.ToolStripMenuItem();
+            this.ColecoUseSGMMenuItem = new System.Windows.Forms.ToolStripMenuItem();
+            this.N64SubMenu = new System.Windows.Forms.ToolStripMenuItem();
+            this.N64PluginSettingsMenuItem = new System.Windows.Forms.ToolStripMenuItem();
+            this.N64ControllerSettingsMenuItem = new System.Windows.Forms.ToolStripMenuItem();
+            this.toolStripSeparator23 = new System.Windows.Forms.ToolStripSeparator();
+            this.N64CircularAnalogRangeMenuItem = new System.Windows.Forms.ToolStripMenuItem();
+            this.MupenStyleLagMenuItem = new System.Windows.Forms.ToolStripMenuItem();
+            this.N64ExpansionSlotMenuItem = new System.Windows.Forms.ToolStripMenuItem();
+            this.SaturnSubMenu = new System.Windows.Forms.ToolStripMenuItem();
+            this.SaturnPreferencesMenuItem = new System.Windows.Forms.ToolStripMenuItem();
+            this.DGBSubMenu = new System.Windows.Forms.ToolStripMenuItem();
+            this.DGBsettingsToolStripMenuItem = new System.Windows.Forms.ToolStripMenuItem();
+            this.GenesisSubMenu = new System.Windows.Forms.ToolStripMenuItem();
+            this.vDPViewerToolStripMenuItem = new System.Windows.Forms.ToolStripMenuItem();
+            this.GenesisGameGenieECDC = new System.Windows.Forms.ToolStripMenuItem();
+            this.toolStripSeparator26 = new System.Windows.Forms.ToolStripSeparator();
+            this.GenesisSettingsToolStripMenuItem = new System.Windows.Forms.ToolStripMenuItem();
+            this.wonderSwanToolStripMenuItem = new System.Windows.Forms.ToolStripMenuItem();
+            this.settingsToolStripMenuItem = new System.Windows.Forms.ToolStripMenuItem();
+            this.AppleSubMenu = new System.Windows.Forms.ToolStripMenuItem();
+            this.AppleDisksSubMenu = new System.Windows.Forms.ToolStripMenuItem();
+            this.toolStripSeparator31 = new System.Windows.Forms.ToolStripSeparator();
+            this.settingsToolStripMenuItem1 = new System.Windows.Forms.ToolStripMenuItem();
+            this.C64SubMenu = new System.Windows.Forms.ToolStripMenuItem();
+            this.C64DisksSubMenu = new System.Windows.Forms.ToolStripMenuItem();
+            this.toolStripSeparator36 = new System.Windows.Forms.ToolStripSeparator();
+            this.C64SettingsMenuItem = new System.Windows.Forms.ToolStripMenuItem();
+            this.IntvSubMenu = new System.Windows.Forms.ToolStripMenuItem();
+            this.IntVControllerSettingsMenuItem = new System.Windows.Forms.ToolStripMenuItem();
+            this.sNESToolStripMenuItem = new System.Windows.Forms.ToolStripMenuItem();
+            this.preferencesToolStripMenuItem = new System.Windows.Forms.ToolStripMenuItem();
+            this.pCFXToolStripMenuItem = new System.Windows.Forms.ToolStripMenuItem();
+            this.preferencesToolStripMenuItem3 = new System.Windows.Forms.ToolStripMenuItem();
+            this.virtualBoyToolStripMenuItem = new System.Windows.Forms.ToolStripMenuItem();
+            this.preferencesToolStripMenuItem1 = new System.Windows.Forms.ToolStripMenuItem();
+            this.neoGeoPocketToolStripMenuItem = new System.Windows.Forms.ToolStripMenuItem();
+            this.preferencesToolStripMenuItem2 = new System.Windows.Forms.ToolStripMenuItem();
+            this.HelpSubMenu = new System.Windows.Forms.ToolStripMenuItem();
+            this.OnlineHelpMenuItem = new System.Windows.Forms.ToolStripMenuItem();
+            this.ForumsMenuItem = new System.Windows.Forms.ToolStripMenuItem();
+            this.FeaturesMenuItem = new System.Windows.Forms.ToolStripMenuItem();
+            this.AboutMenuItem = new System.Windows.Forms.ToolStripMenuItem();
+            this.zXSpectrumToolStripMenuItem = new System.Windows.Forms.ToolStripMenuItem();
+            this.ZXSpectrumCoreEmulationSettingsMenuItem = new System.Windows.Forms.ToolStripMenuItem();
+            this.ZXSpectrumControllerConfigurationMenuItem = new System.Windows.Forms.ToolStripMenuItem();
+            this.ZXSpectrumAudioSettingsMenuItem = new System.Windows.Forms.ToolStripMenuItem();
+            this.ZXSpectrumNonSyncSettingsMenuItem = new System.Windows.Forms.ToolStripMenuItem();
+            this.ZXSpectrumPokeMemoryMenuItem = new System.Windows.Forms.ToolStripMenuItem();
+            this.ZXSpectrumMediaMenuItem = new System.Windows.Forms.ToolStripMenuItem();
+            this.ZXSpectrumTapesSubMenu = new System.Windows.Forms.ToolStripMenuItem();
+            this.zxt1ToolStripMenuItem = new System.Windows.Forms.ToolStripMenuItem();
+            this.ZXSpectrumDisksSubMenu = new System.Windows.Forms.ToolStripMenuItem();
+            this.zxt2ToolStripMenuItem = new System.Windows.Forms.ToolStripMenuItem();
+            this.ZXSpectrumExportSnapshotMenuItemMenuItem = new System.Windows.Forms.ToolStripMenuItem();
+            this.amstradCPCToolStripMenuItem = new System.Windows.Forms.ToolStripMenuItem();
+            this.amstradCPCCoreEmulationSettingsToolStripMenuItem = new System.Windows.Forms.ToolStripMenuItem();
+            this.AmstradCPCAudioSettingsToolStripMenuItem = new System.Windows.Forms.ToolStripMenuItem();
+            this.AmstradCPCPokeMemoryToolStripMenuItem = new System.Windows.Forms.ToolStripMenuItem();
+            this.AmstradCPCMediaToolStripMenuItem = new System.Windows.Forms.ToolStripMenuItem();
+            this.AmstradCPCTapesSubMenu = new System.Windows.Forms.ToolStripMenuItem();
+            this.cpct1ToolStripMenuItem = new System.Windows.Forms.ToolStripMenuItem();
+            this.AmstradCPCDisksSubMenu = new System.Windows.Forms.ToolStripMenuItem();
+            this.cpcd1ToolStripMenuItem = new System.Windows.Forms.ToolStripMenuItem();
+            this.Atari7800HawkCoreMenuItem = new System.Windows.Forms.ToolStripMenuItem();
+            this.MainStatusBar = new StatusStripEx();
+            this.DumpStatusButton = new System.Windows.Forms.ToolStripDropDownButton();
+            this.EmuStatus = new System.Windows.Forms.ToolStripStatusLabel();
+            this.PlayRecordStatusButton = new System.Windows.Forms.ToolStripDropDownButton();
+            this.PauseStatusButton = new System.Windows.Forms.ToolStripDropDownButton();
+            this.RebootStatusBarIcon = new System.Windows.Forms.ToolStripStatusLabel();
+            this.AVIStatusLabel = new System.Windows.Forms.ToolStripStatusLabel();
+            this.LedLightStatusLabel = new System.Windows.Forms.ToolStripStatusLabel();
+            this.SaveSlotsStatusLabel = new System.Windows.Forms.ToolStripStatusLabel();
+            this.Slot1StatusButton = new System.Windows.Forms.ToolStripStatusLabel();
+            this.Slot2StatusButton = new System.Windows.Forms.ToolStripStatusLabel();
+            this.Slot3StatusButton = new System.Windows.Forms.ToolStripStatusLabel();
+            this.Slot4StatusButton = new System.Windows.Forms.ToolStripStatusLabel();
+            this.Slot5StatusButton = new System.Windows.Forms.ToolStripStatusLabel();
+            this.Slot6StatusButton = new System.Windows.Forms.ToolStripStatusLabel();
+            this.Slot7StatusButton = new System.Windows.Forms.ToolStripStatusLabel();
+            this.Slot8StatusButton = new System.Windows.Forms.ToolStripStatusLabel();
+            this.Slot9StatusButton = new System.Windows.Forms.ToolStripStatusLabel();
+            this.Slot0StatusButton = new System.Windows.Forms.ToolStripStatusLabel();
+            this.CheatStatusButton = new System.Windows.Forms.ToolStripStatusLabel();
+            this.KeyPriorityStatusLabel = new System.Windows.Forms.ToolStripStatusLabel();
+            this.CoreNameStatusBarButton = new System.Windows.Forms.ToolStripStatusLabel();
+            this.ProfileFirstBootLabel = new System.Windows.Forms.ToolStripStatusLabel();
+            this.LinkConnectStatusBarButton = new System.Windows.Forms.ToolStripStatusLabel();
+            this.UpdateNotification = new System.Windows.Forms.ToolStripStatusLabel();
+            this.MainFormContextMenu = new System.Windows.Forms.ContextMenuStrip(this.components);
+            this.OpenRomContextMenuItem = new System.Windows.Forms.ToolStripMenuItem();
+            this.LoadLastRomContextMenuItem = new System.Windows.Forms.ToolStripMenuItem();
+            this.StopAVContextMenuItem = new System.Windows.Forms.ToolStripMenuItem();
+            this.ContextSeparator_AfterROM = new System.Windows.Forms.ToolStripSeparator();
+            this.RecordMovieContextMenuItem = new System.Windows.Forms.ToolStripMenuItem();
+            this.PlayMovieContextMenuItem = new System.Windows.Forms.ToolStripMenuItem();
+            this.RestartMovieContextMenuItem = new System.Windows.Forms.ToolStripMenuItem();
+            this.StopMovieContextMenuItem = new System.Windows.Forms.ToolStripMenuItem();
+            this.LoadLastMovieContextMenuItem = new System.Windows.Forms.ToolStripMenuItem();
+            this.BackupMovieContextMenuItem = new System.Windows.Forms.ToolStripMenuItem();
+            this.StopNoSaveContextMenuItem = new System.Windows.Forms.ToolStripMenuItem();
+            this.ViewSubtitlesContextMenuItem = new System.Windows.Forms.ToolStripMenuItem();
+            this.AddSubtitleContextMenuItem = new System.Windows.Forms.ToolStripMenuItem();
+            this.ViewCommentsContextMenuItem = new System.Windows.Forms.ToolStripMenuItem();
+            this.SaveMovieContextMenuItem = new System.Windows.Forms.ToolStripMenuItem();
+            this.SaveMovieAsContextMenuItem = new System.Windows.Forms.ToolStripMenuItem();
+            this.ContextSeparator_AfterMovie = new System.Windows.Forms.ToolStripSeparator();
+            this.UndoSavestateContextMenuItem = new System.Windows.Forms.ToolStripMenuItem();
+            this.ContextSeparator_AfterUndo = new System.Windows.Forms.ToolStripSeparator();
+            this.ConfigContextMenuItem = new System.Windows.Forms.ToolStripMenuItem();
+            this.toolStripMenuItem6 = new System.Windows.Forms.ToolStripMenuItem();
+            this.toolStripMenuItem7 = new System.Windows.Forms.ToolStripMenuItem();
+            this.toolStripMenuItem8 = new System.Windows.Forms.ToolStripMenuItem();
+            this.toolStripMenuItem9 = new System.Windows.Forms.ToolStripMenuItem();
+            this.toolStripMenuItem10 = new System.Windows.Forms.ToolStripMenuItem();
+            this.toolStripMenuItem11 = new System.Windows.Forms.ToolStripMenuItem();
+            this.toolStripMenuItem12 = new System.Windows.Forms.ToolStripMenuItem();
+            this.toolStripMenuItem13 = new System.Windows.Forms.ToolStripMenuItem();
+            this.toolStripMenuItem14 = new System.Windows.Forms.ToolStripMenuItem();
+            this.toolStripMenuItem15 = new System.Windows.Forms.ToolStripMenuItem();
+            this.customizeToolStripMenuItem = new System.Windows.Forms.ToolStripMenuItem();
+            this.toolStripSeparator30 = new System.Windows.Forms.ToolStripSeparator();
+            this.SavestateTypeContextSubMenu = new System.Windows.Forms.ToolStripMenuItem();
+            this.SavestateTypeDefaultContextMenuItem = new System.Windows.Forms.ToolStripMenuItem();
+            this.SavestateBinaryContextMenuItem = new System.Windows.Forms.ToolStripMenuItem();
+            this.SavestateTextContextMenuItem = new System.Windows.Forms.ToolStripMenuItem();
+            this.toolStripSeparator37 = new System.Windows.Forms.ToolStripSeparator();
+            this.toolStripMenuItem66 = new System.Windows.Forms.ToolStripMenuItem();
+            this.toolStripMenuItem67 = new System.Windows.Forms.ToolStripMenuItem();
+            this.ScreenshotContextMenuItem = new System.Windows.Forms.ToolStripMenuItem();
+            this.CloseRomContextMenuItem = new System.Windows.Forms.ToolStripMenuItem();
+            this.ClearSRAMContextMenuItem = new System.Windows.Forms.ToolStripMenuItem();
+            this.ShowMenuContextMenuSeparator = new System.Windows.Forms.ToolStripSeparator();
+            this.ShowMenuContextMenuItem = new System.Windows.Forms.ToolStripMenuItem();
+            this.timerMouseIdle = new System.Windows.Forms.Timer(this.components);
+            this.AmstradCPCNonSyncSettingsToolStripMenuItem = new System.Windows.Forms.ToolStripMenuItem();
+            this.MainformMenu.SuspendLayout();
+            this.MainStatusBar.SuspendLayout();
+            this.MainFormContextMenu.SuspendLayout();
+            this.SuspendLayout();
+            // 
+            // MainformMenu
+            // 
+            this.MainformMenu.ClickThrough = true;
+            this.MainformMenu.Items.AddRange(new System.Windows.Forms.ToolStripItem[] {
+            this.FileSubMenu,
+            this.EmulationSubMenu,
+            this.ViewSubMenu,
+            this.ConfigSubMenu,
+            this.ToolsSubMenu,
+            this.NESSubMenu,
+            this.PCESubMenu,
+            this.SMSSubMenu,
+            this.TI83SubMenu,
+            this.AtariSubMenu,
+            this.A7800SubMenu,
+            this.GBSubMenu,
+            this.GBASubMenu,
+            this.PSXSubMenu,
+            this.SNESSubMenu,
+            this.ColecoSubMenu,
+            this.N64SubMenu,
+            this.SaturnSubMenu,
+            this.DGBSubMenu,
+            this.GenesisSubMenu,
+            this.wonderSwanToolStripMenuItem,
+            this.AppleSubMenu,
+            this.C64SubMenu,
+            this.IntvSubMenu,
+            this.sNESToolStripMenuItem,
+            this.pCFXToolStripMenuItem,
+            this.virtualBoyToolStripMenuItem,
+            this.neoGeoPocketToolStripMenuItem,
+            this.zXSpectrumToolStripMenuItem,
+            this.HelpSubMenu,
+            this.amstradCPCToolStripMenuItem});
+            this.MainformMenu.LayoutStyle = System.Windows.Forms.ToolStripLayoutStyle.Flow;
+            this.MainformMenu.Location = new System.Drawing.Point(0, 0);
+            this.MainformMenu.Name = "MainformMenu";
+            this.MainformMenu.Size = new System.Drawing.Size(470, 80);
+            this.MainformMenu.TabIndex = 0;
+            this.MainformMenu.Text = "menuStrip1";
+            this.MainformMenu.MenuActivate += new System.EventHandler(this.MainformMenu_MenuActivate);
+            this.MainformMenu.MenuDeactivate += new System.EventHandler(this.MainformMenu_MenuDeactivate);
+            this.MainformMenu.Leave += new System.EventHandler(this.MainformMenu_Leave);
+            // 
+            // FileSubMenu
+            // 
+            this.FileSubMenu.DropDownItems.AddRange(new System.Windows.Forms.ToolStripItem[] {
+            this.OpenRomMenuItem,
+            this.RecentRomSubMenu,
+            this.OpenAdvancedMenuItem,
+            this.CloseRomMenuItem,
+            this.toolStripMenuItem1,
+            this.SaveStateSubMenu,
+            this.LoadStateSubMenu,
+            this.SaveSlotSubMenu,
+            this.SaveRAMSubMenu,
+            this.toolStripMenuItem2,
+            this.MovieSubMenu,
+            this.AVSubMenu,
+            this.ScreenshotSubMenu,
+            this.toolStripSeparator4,
+            this.ExitMenuItem});
+            this.FileSubMenu.Name = "FileSubMenu";
+            this.FileSubMenu.Size = new System.Drawing.Size(37, 19);
+            this.FileSubMenu.Text = "&File";
+            this.FileSubMenu.DropDownOpened += new System.EventHandler(this.FileSubMenu_DropDownOpened);
+            // 
+            // OpenRomMenuItem
+            // 
+            this.OpenRomMenuItem.Image = global::BizHawk.Client.EmuHawk.Properties.Resources.OpenFile;
+            this.OpenRomMenuItem.Name = "OpenRomMenuItem";
+            this.OpenRomMenuItem.Size = new System.Drawing.Size(159, 22);
+            this.OpenRomMenuItem.Text = "&Open ROM";
+            this.OpenRomMenuItem.Click += new System.EventHandler(this.OpenRomMenuItem_Click);
+            // 
+            // RecentRomSubMenu
+            // 
+            this.RecentRomSubMenu.DropDownItems.AddRange(new System.Windows.Forms.ToolStripItem[] {
+            this.toolStripSeparator3});
+            this.RecentRomSubMenu.Image = global::BizHawk.Client.EmuHawk.Properties.Resources.Recent;
+            this.RecentRomSubMenu.Name = "RecentRomSubMenu";
+            this.RecentRomSubMenu.Size = new System.Drawing.Size(159, 22);
+            this.RecentRomSubMenu.Text = "&Recent ROM";
+            this.RecentRomSubMenu.DropDownOpened += new System.EventHandler(this.RecentRomMenuItem_DropDownOpened);
+            // 
+            // toolStripSeparator3
+            // 
+            this.toolStripSeparator3.Name = "toolStripSeparator3";
+            this.toolStripSeparator3.Size = new System.Drawing.Size(57, 6);
+            // 
+            // OpenAdvancedMenuItem
+            // 
+            this.OpenAdvancedMenuItem.Name = "OpenAdvancedMenuItem";
+            this.OpenAdvancedMenuItem.Size = new System.Drawing.Size(159, 22);
+            this.OpenAdvancedMenuItem.Text = "Open Ad&vanced";
+            this.OpenAdvancedMenuItem.Click += new System.EventHandler(this.OpenAdvancedMenuItem_Click);
+            // 
+            // CloseRomMenuItem
+            // 
+            this.CloseRomMenuItem.Image = global::BizHawk.Client.EmuHawk.Properties.Resources.Close;
+            this.CloseRomMenuItem.Name = "CloseRomMenuItem";
+            this.CloseRomMenuItem.Size = new System.Drawing.Size(159, 22);
+            this.CloseRomMenuItem.Text = "&Close ROM";
+            this.CloseRomMenuItem.Click += new System.EventHandler(this.CloseRomMenuItem_Click);
+            // 
+            // toolStripMenuItem1
+            // 
+            this.toolStripMenuItem1.Name = "toolStripMenuItem1";
+            this.toolStripMenuItem1.Size = new System.Drawing.Size(156, 6);
+            // 
+            // SaveStateSubMenu
+            // 
+            this.SaveStateSubMenu.DropDownItems.AddRange(new System.Windows.Forms.ToolStripItem[] {
+            this.SaveState1MenuItem,
+            this.SaveState2MenuItem,
+            this.SaveState3MenuItem,
+            this.SaveState4MenuItem,
+            this.SaveState5MenuItem,
+            this.SaveState6MenuItem,
+            this.SaveState7MenuItem,
+            this.SaveState8MenuItem,
+            this.SaveState9MenuItem,
+            this.SaveState0MenuItem,
+            this.toolStripSeparator6,
+            this.SaveNamedStateMenuItem});
+            this.SaveStateSubMenu.Name = "SaveStateSubMenu";
+            this.SaveStateSubMenu.Size = new System.Drawing.Size(159, 22);
+            this.SaveStateSubMenu.Text = "&Save State";
+            this.SaveStateSubMenu.DropDownOpened += new System.EventHandler(this.SaveStateSubMenu_DropDownOpened);
+            // 
+            // SaveState1MenuItem
+            // 
+            this.SaveState1MenuItem.Name = "SaveState1MenuItem";
+            this.SaveState1MenuItem.Size = new System.Drawing.Size(178, 22);
+            this.SaveState1MenuItem.Text = "1";
+            this.SaveState1MenuItem.Click += new System.EventHandler(this.Savestate1MenuItem_Click);
+            // 
+            // SaveState2MenuItem
+            // 
+            this.SaveState2MenuItem.Name = "SaveState2MenuItem";
+            this.SaveState2MenuItem.Size = new System.Drawing.Size(178, 22);
+            this.SaveState2MenuItem.Text = "2";
+            this.SaveState2MenuItem.Click += new System.EventHandler(this.Savestate2MenuItem_Click);
+            // 
+            // SaveState3MenuItem
+            // 
+            this.SaveState3MenuItem.Name = "SaveState3MenuItem";
+            this.SaveState3MenuItem.Size = new System.Drawing.Size(178, 22);
+            this.SaveState3MenuItem.Text = "3";
+            this.SaveState3MenuItem.Click += new System.EventHandler(this.Savestate3MenuItem_Click);
+            // 
+            // SaveState4MenuItem
+            // 
+            this.SaveState4MenuItem.Name = "SaveState4MenuItem";
+            this.SaveState4MenuItem.Size = new System.Drawing.Size(178, 22);
+            this.SaveState4MenuItem.Text = "4";
+            this.SaveState4MenuItem.Click += new System.EventHandler(this.Savestate4MenuItem_Click);
+            // 
+            // SaveState5MenuItem
+            // 
+            this.SaveState5MenuItem.Name = "SaveState5MenuItem";
+            this.SaveState5MenuItem.Size = new System.Drawing.Size(178, 22);
+            this.SaveState5MenuItem.Text = "5";
+            this.SaveState5MenuItem.Click += new System.EventHandler(this.Savestate5MenuItem_Click);
+            // 
+            // SaveState6MenuItem
+            // 
+            this.SaveState6MenuItem.Name = "SaveState6MenuItem";
+            this.SaveState6MenuItem.Size = new System.Drawing.Size(178, 22);
+            this.SaveState6MenuItem.Text = "6";
+            this.SaveState6MenuItem.Click += new System.EventHandler(this.Savestate6MenuItem_Click);
+            // 
+            // SaveState7MenuItem
+            // 
+            this.SaveState7MenuItem.Name = "SaveState7MenuItem";
+            this.SaveState7MenuItem.Size = new System.Drawing.Size(178, 22);
+            this.SaveState7MenuItem.Text = "7";
+            this.SaveState7MenuItem.Click += new System.EventHandler(this.Savestate7MenuItem_Click);
+            // 
+            // SaveState8MenuItem
+            // 
+            this.SaveState8MenuItem.Name = "SaveState8MenuItem";
+            this.SaveState8MenuItem.Size = new System.Drawing.Size(178, 22);
+            this.SaveState8MenuItem.Text = "8";
+            this.SaveState8MenuItem.Click += new System.EventHandler(this.Savestate8MenuItem_Click);
+            // 
+            // SaveState9MenuItem
+            // 
+            this.SaveState9MenuItem.Name = "SaveState9MenuItem";
+            this.SaveState9MenuItem.Size = new System.Drawing.Size(178, 22);
+            this.SaveState9MenuItem.Text = "9";
+            this.SaveState9MenuItem.Click += new System.EventHandler(this.Savestate9MenuItem_Click);
+            // 
+            // SaveState0MenuItem
+            // 
+            this.SaveState0MenuItem.Name = "SaveState0MenuItem";
+            this.SaveState0MenuItem.Size = new System.Drawing.Size(178, 22);
+            this.SaveState0MenuItem.Text = "0";
+            this.SaveState0MenuItem.Click += new System.EventHandler(this.Savestate0MenuItem_Click);
+            // 
+            // toolStripSeparator6
+            // 
+            this.toolStripSeparator6.Name = "toolStripSeparator6";
+            this.toolStripSeparator6.Size = new System.Drawing.Size(175, 6);
+            // 
+            // SaveNamedStateMenuItem
+            // 
+            this.SaveNamedStateMenuItem.Name = "SaveNamedStateMenuItem";
+            this.SaveNamedStateMenuItem.Size = new System.Drawing.Size(178, 22);
+            this.SaveNamedStateMenuItem.Text = "Save Named State...";
+            this.SaveNamedStateMenuItem.Click += new System.EventHandler(this.SaveNamedStateMenuItem_Click);
+            // 
+            // LoadStateSubMenu
+            // 
+            this.LoadStateSubMenu.DropDownItems.AddRange(new System.Windows.Forms.ToolStripItem[] {
+            this.LoadState1MenuItem,
+            this.LoadState2MenuItem,
+            this.LoadState3MenuItem,
+            this.LoadState4MenuItem,
+            this.LoadState5MenuItem,
+            this.LoadState6MenuItem,
+            this.LoadState7MenuItem,
+            this.LoadState8MenuItem,
+            this.LoadState9MenuItem,
+            this.LoadState0MenuItem,
+            this.toolStripSeparator7,
+            this.LoadNamedStateMenuItem,
+            this.toolStripSeparator21,
+            this.AutoloadLastSlotMenuItem});
+            this.LoadStateSubMenu.Name = "LoadStateSubMenu";
+            this.LoadStateSubMenu.Size = new System.Drawing.Size(159, 22);
+            this.LoadStateSubMenu.Text = "&Load State";
+            this.LoadStateSubMenu.DropDownOpened += new System.EventHandler(this.LoadStateSubMenu_DropDownOpened);
+            // 
+            // LoadState1MenuItem
+            // 
+            this.LoadState1MenuItem.Name = "LoadState1MenuItem";
+            this.LoadState1MenuItem.Size = new System.Drawing.Size(180, 22);
+            this.LoadState1MenuItem.Text = "1";
+            this.LoadState1MenuItem.Click += new System.EventHandler(this.Loadstate1MenuItem_Click);
+            // 
+            // LoadState2MenuItem
+            // 
+            this.LoadState2MenuItem.Name = "LoadState2MenuItem";
+            this.LoadState2MenuItem.Size = new System.Drawing.Size(180, 22);
+            this.LoadState2MenuItem.Text = "2";
+            this.LoadState2MenuItem.Click += new System.EventHandler(this.Loadstate2MenuItem_Click);
+            // 
+            // LoadState3MenuItem
+            // 
+            this.LoadState3MenuItem.Name = "LoadState3MenuItem";
+            this.LoadState3MenuItem.Size = new System.Drawing.Size(180, 22);
+            this.LoadState3MenuItem.Text = "3";
+            this.LoadState3MenuItem.Click += new System.EventHandler(this.Loadstate3MenuItem_Click);
+            // 
+            // LoadState4MenuItem
+            // 
+            this.LoadState4MenuItem.Name = "LoadState4MenuItem";
+            this.LoadState4MenuItem.Size = new System.Drawing.Size(180, 22);
+            this.LoadState4MenuItem.Text = "4";
+            this.LoadState4MenuItem.Click += new System.EventHandler(this.Loadstate4MenuItem_Click);
+            // 
+            // LoadState5MenuItem
+            // 
+            this.LoadState5MenuItem.Name = "LoadState5MenuItem";
+            this.LoadState5MenuItem.Size = new System.Drawing.Size(180, 22);
+            this.LoadState5MenuItem.Text = "5";
+            this.LoadState5MenuItem.Click += new System.EventHandler(this.Loadstate5MenuItem_Click);
+            // 
+            // LoadState6MenuItem
+            // 
+            this.LoadState6MenuItem.Name = "LoadState6MenuItem";
+            this.LoadState6MenuItem.Size = new System.Drawing.Size(180, 22);
+            this.LoadState6MenuItem.Text = "6";
+            this.LoadState6MenuItem.Click += new System.EventHandler(this.Loadstate6MenuItem_Click);
+            // 
+            // LoadState7MenuItem
+            // 
+            this.LoadState7MenuItem.Name = "LoadState7MenuItem";
+            this.LoadState7MenuItem.Size = new System.Drawing.Size(180, 22);
+            this.LoadState7MenuItem.Text = "7";
+            this.LoadState7MenuItem.Click += new System.EventHandler(this.Loadstate7MenuItem_Click);
+            // 
+            // LoadState8MenuItem
+            // 
+            this.LoadState8MenuItem.Name = "LoadState8MenuItem";
+            this.LoadState8MenuItem.Size = new System.Drawing.Size(180, 22);
+            this.LoadState8MenuItem.Text = "8";
+            this.LoadState8MenuItem.Click += new System.EventHandler(this.Loadstate8MenuItem_Click);
+            // 
+            // LoadState9MenuItem
+            // 
+            this.LoadState9MenuItem.Name = "LoadState9MenuItem";
+            this.LoadState9MenuItem.Size = new System.Drawing.Size(180, 22);
+            this.LoadState9MenuItem.Text = "9";
+            this.LoadState9MenuItem.Click += new System.EventHandler(this.Loadstate9MenuItem_Click);
+            // 
+            // LoadState0MenuItem
+            // 
+            this.LoadState0MenuItem.Name = "LoadState0MenuItem";
+            this.LoadState0MenuItem.Size = new System.Drawing.Size(180, 22);
+            this.LoadState0MenuItem.Text = "0";
+            this.LoadState0MenuItem.Click += new System.EventHandler(this.Loadstate0MenuItem_Click);
+            // 
+            // toolStripSeparator7
+            // 
+            this.toolStripSeparator7.Name = "toolStripSeparator7";
+            this.toolStripSeparator7.Size = new System.Drawing.Size(177, 6);
+            // 
+            // LoadNamedStateMenuItem
+            // 
+            this.LoadNamedStateMenuItem.Name = "LoadNamedStateMenuItem";
+            this.LoadNamedStateMenuItem.Size = new System.Drawing.Size(180, 22);
+            this.LoadNamedStateMenuItem.Text = "Load Named State...";
+            this.LoadNamedStateMenuItem.Click += new System.EventHandler(this.LoadNamedStateMenuItem_Click);
+            // 
+            // toolStripSeparator21
+            // 
+            this.toolStripSeparator21.Name = "toolStripSeparator21";
+            this.toolStripSeparator21.Size = new System.Drawing.Size(177, 6);
+            // 
+            // AutoloadLastSlotMenuItem
+            // 
+            this.AutoloadLastSlotMenuItem.Name = "AutoloadLastSlotMenuItem";
+            this.AutoloadLastSlotMenuItem.Size = new System.Drawing.Size(180, 22);
+            this.AutoloadLastSlotMenuItem.Text = "Autoload last Slot";
+            this.AutoloadLastSlotMenuItem.Click += new System.EventHandler(this.AutoloadLastSlotMenuItem_Click);
+            // 
+            // SaveSlotSubMenu
+            // 
+            this.SaveSlotSubMenu.DropDownItems.AddRange(new System.Windows.Forms.ToolStripItem[] {
+            this.SelectSlot0MenuItem,
+            this.SelectSlot1MenuItem,
+            this.SelectSlot2MenuItem,
+            this.SelectSlot3MenuItem,
+            this.SelectSlot4MenuItem,
+            this.SelectSlot5MenuItem,
+            this.SelectSlot6MenuItem,
+            this.SelectSlot7MenuItem,
+            this.SelectSlot8MenuItem,
+            this.SelectSlot9MenuItem,
+            this.PreviousSlotMenuItem,
+            this.NextSlotMenuItem,
+            this.toolStripSeparator5,
+            this.SaveToCurrentSlotMenuItem,
+            this.LoadCurrentSlotMenuItem});
+            this.SaveSlotSubMenu.Name = "SaveSlotSubMenu";
+            this.SaveSlotSubMenu.Size = new System.Drawing.Size(159, 22);
+            this.SaveSlotSubMenu.Text = "Save S&lot";
+            this.SaveSlotSubMenu.DropDownOpened += new System.EventHandler(this.SaveSlotSubMenu_DropDownOpened);
+            // 
+            // SelectSlot0MenuItem
+            // 
+            this.SelectSlot0MenuItem.Name = "SelectSlot0MenuItem";
+            this.SelectSlot0MenuItem.Size = new System.Drawing.Size(178, 22);
+            this.SelectSlot0MenuItem.Text = "Select Slot 0";
+            this.SelectSlot0MenuItem.Click += new System.EventHandler(this.SelectSlotMenuItems_Click);
+            // 
+            // SelectSlot1MenuItem
+            // 
+            this.SelectSlot1MenuItem.Name = "SelectSlot1MenuItem";
+            this.SelectSlot1MenuItem.Size = new System.Drawing.Size(178, 22);
+            this.SelectSlot1MenuItem.Text = "Select Slot 1";
+            this.SelectSlot1MenuItem.Click += new System.EventHandler(this.SelectSlotMenuItems_Click);
+            // 
+            // SelectSlot2MenuItem
+            // 
+            this.SelectSlot2MenuItem.Name = "SelectSlot2MenuItem";
+            this.SelectSlot2MenuItem.Size = new System.Drawing.Size(178, 22);
+            this.SelectSlot2MenuItem.Text = "Select Slot 2";
+            this.SelectSlot2MenuItem.Click += new System.EventHandler(this.SelectSlotMenuItems_Click);
+            // 
+            // SelectSlot3MenuItem
+            // 
+            this.SelectSlot3MenuItem.Name = "SelectSlot3MenuItem";
+            this.SelectSlot3MenuItem.Size = new System.Drawing.Size(178, 22);
+            this.SelectSlot3MenuItem.Text = "Select Slot 3";
+            this.SelectSlot3MenuItem.Click += new System.EventHandler(this.SelectSlotMenuItems_Click);
+            // 
+            // SelectSlot4MenuItem
+            // 
+            this.SelectSlot4MenuItem.Name = "SelectSlot4MenuItem";
+            this.SelectSlot4MenuItem.Size = new System.Drawing.Size(178, 22);
+            this.SelectSlot4MenuItem.Text = "Select Slot 4";
+            this.SelectSlot4MenuItem.Click += new System.EventHandler(this.SelectSlotMenuItems_Click);
+            // 
+            // SelectSlot5MenuItem
+            // 
+            this.SelectSlot5MenuItem.Name = "SelectSlot5MenuItem";
+            this.SelectSlot5MenuItem.Size = new System.Drawing.Size(178, 22);
+            this.SelectSlot5MenuItem.Text = "Select Slot 5";
+            this.SelectSlot5MenuItem.Click += new System.EventHandler(this.SelectSlotMenuItems_Click);
+            // 
+            // SelectSlot6MenuItem
+            // 
+            this.SelectSlot6MenuItem.Name = "SelectSlot6MenuItem";
+            this.SelectSlot6MenuItem.Size = new System.Drawing.Size(178, 22);
+            this.SelectSlot6MenuItem.Text = "Select Slot 6";
+            this.SelectSlot6MenuItem.Click += new System.EventHandler(this.SelectSlotMenuItems_Click);
+            // 
+            // SelectSlot7MenuItem
+            // 
+            this.SelectSlot7MenuItem.Name = "SelectSlot7MenuItem";
+            this.SelectSlot7MenuItem.Size = new System.Drawing.Size(178, 22);
+            this.SelectSlot7MenuItem.Text = "Select Slot 7";
+            this.SelectSlot7MenuItem.Click += new System.EventHandler(this.SelectSlotMenuItems_Click);
+            // 
+            // SelectSlot8MenuItem
+            // 
+            this.SelectSlot8MenuItem.Name = "SelectSlot8MenuItem";
+            this.SelectSlot8MenuItem.Size = new System.Drawing.Size(178, 22);
+            this.SelectSlot8MenuItem.Text = "Select Slot 8";
+            this.SelectSlot8MenuItem.Click += new System.EventHandler(this.SelectSlotMenuItems_Click);
+            // 
+            // SelectSlot9MenuItem
+            // 
+            this.SelectSlot9MenuItem.Name = "SelectSlot9MenuItem";
+            this.SelectSlot9MenuItem.Size = new System.Drawing.Size(178, 22);
+            this.SelectSlot9MenuItem.Text = "Select Slot 9";
+            this.SelectSlot9MenuItem.Click += new System.EventHandler(this.SelectSlotMenuItems_Click);
+            // 
+            // PreviousSlotMenuItem
+            // 
+            this.PreviousSlotMenuItem.Image = global::BizHawk.Client.EmuHawk.Properties.Resources.MoveLeft;
+            this.PreviousSlotMenuItem.Name = "PreviousSlotMenuItem";
+            this.PreviousSlotMenuItem.Size = new System.Drawing.Size(178, 22);
+            this.PreviousSlotMenuItem.Text = "Previous Slot";
+            this.PreviousSlotMenuItem.Click += new System.EventHandler(this.PreviousSlotMenuItem_Click);
+            // 
+            // NextSlotMenuItem
+            // 
+            this.NextSlotMenuItem.Image = global::BizHawk.Client.EmuHawk.Properties.Resources.MoveRight;
+            this.NextSlotMenuItem.Name = "NextSlotMenuItem";
+            this.NextSlotMenuItem.Size = new System.Drawing.Size(178, 22);
+            this.NextSlotMenuItem.Text = "Next Slot";
+            this.NextSlotMenuItem.Click += new System.EventHandler(this.NextSlotMenuItem_Click);
+            // 
+            // toolStripSeparator5
+            // 
+            this.toolStripSeparator5.Name = "toolStripSeparator5";
+            this.toolStripSeparator5.Size = new System.Drawing.Size(175, 6);
+            // 
+            // SaveToCurrentSlotMenuItem
+            // 
+            this.SaveToCurrentSlotMenuItem.Name = "SaveToCurrentSlotMenuItem";
+            this.SaveToCurrentSlotMenuItem.Size = new System.Drawing.Size(178, 22);
+            this.SaveToCurrentSlotMenuItem.Text = "Save to Current Slot";
+            this.SaveToCurrentSlotMenuItem.Click += new System.EventHandler(this.SaveToCurrentSlotMenuItem_Click);
+            // 
+            // LoadCurrentSlotMenuItem
+            // 
+            this.LoadCurrentSlotMenuItem.Name = "LoadCurrentSlotMenuItem";
+            this.LoadCurrentSlotMenuItem.Size = new System.Drawing.Size(178, 22);
+            this.LoadCurrentSlotMenuItem.Text = "Load Current Slot";
+            this.LoadCurrentSlotMenuItem.Click += new System.EventHandler(this.LoadCurrentSlotMenuItem_Click);
+            // 
+            // SaveRAMSubMenu
+            // 
+            this.SaveRAMSubMenu.DropDownItems.AddRange(new System.Windows.Forms.ToolStripItem[] {
+            this.FlushSaveRAMMenuItem});
+            this.SaveRAMSubMenu.Name = "SaveRAMSubMenu";
+            this.SaveRAMSubMenu.Size = new System.Drawing.Size(159, 22);
+            this.SaveRAMSubMenu.Text = "Save &RAM";
+            this.SaveRAMSubMenu.DropDownOpened += new System.EventHandler(this.SaveRAMSubMenu_DropDownOpened);
+            // 
+            // FlushSaveRAMMenuItem
+            // 
+            this.FlushSaveRAMMenuItem.Name = "FlushSaveRAMMenuItem";
+            this.FlushSaveRAMMenuItem.Size = new System.Drawing.Size(156, 22);
+            this.FlushSaveRAMMenuItem.Text = "&Flush Save Ram";
+            this.FlushSaveRAMMenuItem.Click += new System.EventHandler(this.FlushSaveRAMMenuItem_Click);
+            // 
+            // toolStripMenuItem2
+            // 
+            this.toolStripMenuItem2.Name = "toolStripMenuItem2";
+            this.toolStripMenuItem2.Size = new System.Drawing.Size(156, 6);
+            // 
+            // MovieSubMenu
+            // 
+            this.MovieSubMenu.DropDownItems.AddRange(new System.Windows.Forms.ToolStripItem[] {
+            this.ReadonlyMenuItem,
+            this.toolStripSeparator15,
+            this.RecentMovieSubMenu,
+            this.RecordMovieMenuItem,
+            this.PlayMovieMenuItem,
+            this.StopMovieMenuItem,
+            this.PlayFromBeginningMenuItem,
+            this.ImportMoviesMenuItem,
+            this.SaveMovieMenuItem,
+            this.SaveMovieAsMenuItem,
+            this.StopMovieWithoutSavingMenuItem,
+            this.toolStripSeparator14,
+            this.AutomaticallyBackupMoviesMenuItem,
+            this.FullMovieLoadstatesMenuItem,
+            this.MovieEndSubMenu});
+            this.MovieSubMenu.Name = "MovieSubMenu";
+            this.MovieSubMenu.Size = new System.Drawing.Size(159, 22);
+            this.MovieSubMenu.Text = "&Movie";
+            this.MovieSubMenu.DropDownOpened += new System.EventHandler(this.MovieSubMenu_DropDownOpened);
+            // 
+            // ReadonlyMenuItem
+            // 
+            this.ReadonlyMenuItem.Image = global::BizHawk.Client.EmuHawk.Properties.Resources.ReadOnly;
+            this.ReadonlyMenuItem.Name = "ReadonlyMenuItem";
+            this.ReadonlyMenuItem.Size = new System.Drawing.Size(231, 22);
+            this.ReadonlyMenuItem.Text = "Read-only";
+            this.ReadonlyMenuItem.Click += new System.EventHandler(this.ReadonlyMenuItem_Click);
+            // 
+            // toolStripSeparator15
+            // 
+            this.toolStripSeparator15.Name = "toolStripSeparator15";
+            this.toolStripSeparator15.Size = new System.Drawing.Size(228, 6);
+            // 
+            // RecentMovieSubMenu
+            // 
+            this.RecentMovieSubMenu.DropDownItems.AddRange(new System.Windows.Forms.ToolStripItem[] {
+            this.toolStripSeparator16});
+            this.RecentMovieSubMenu.Image = global::BizHawk.Client.EmuHawk.Properties.Resources.Recent;
+            this.RecentMovieSubMenu.Name = "RecentMovieSubMenu";
+            this.RecentMovieSubMenu.Size = new System.Drawing.Size(231, 22);
+            this.RecentMovieSubMenu.Text = "Recent";
+            this.RecentMovieSubMenu.DropDownOpened += new System.EventHandler(this.RecentMovieSubMenu_DropDownOpened);
+            // 
+            // toolStripSeparator16
+            // 
+            this.toolStripSeparator16.Name = "toolStripSeparator16";
+            this.toolStripSeparator16.Size = new System.Drawing.Size(57, 6);
+            // 
+            // RecordMovieMenuItem
+            // 
+            this.RecordMovieMenuItem.Image = global::BizHawk.Client.EmuHawk.Properties.Resources.RecordHS;
+            this.RecordMovieMenuItem.Name = "RecordMovieMenuItem";
+            this.RecordMovieMenuItem.Size = new System.Drawing.Size(231, 22);
+            this.RecordMovieMenuItem.Text = "&Record Movie...";
+            this.RecordMovieMenuItem.Click += new System.EventHandler(this.RecordMovieMenuItem_Click);
+            // 
+            // PlayMovieMenuItem
+            // 
+            this.PlayMovieMenuItem.Image = global::BizHawk.Client.EmuHawk.Properties.Resources.Play;
+            this.PlayMovieMenuItem.Name = "PlayMovieMenuItem";
+            this.PlayMovieMenuItem.Size = new System.Drawing.Size(231, 22);
+            this.PlayMovieMenuItem.Text = "&Play Movie...";
+            this.PlayMovieMenuItem.Click += new System.EventHandler(this.PlayMovieMenuItem_Click);
+            // 
+            // StopMovieMenuItem
+            // 
+            this.StopMovieMenuItem.Image = global::BizHawk.Client.EmuHawk.Properties.Resources.Stop;
+            this.StopMovieMenuItem.Name = "StopMovieMenuItem";
+            this.StopMovieMenuItem.Size = new System.Drawing.Size(231, 22);
+            this.StopMovieMenuItem.Text = "Stop Movie";
+            this.StopMovieMenuItem.Click += new System.EventHandler(this.StopMovieMenuItem_Click);
+            // 
+            // PlayFromBeginningMenuItem
+            // 
+            this.PlayFromBeginningMenuItem.Image = global::BizHawk.Client.EmuHawk.Properties.Resources.restart;
+            this.PlayFromBeginningMenuItem.Name = "PlayFromBeginningMenuItem";
+            this.PlayFromBeginningMenuItem.Size = new System.Drawing.Size(231, 22);
+            this.PlayFromBeginningMenuItem.Text = "Play from Beginning";
+            this.PlayFromBeginningMenuItem.Click += new System.EventHandler(this.PlayFromBeginningMenuItem_Click);
+            // 
+            // ImportMoviesMenuItem
+            // 
+            this.ImportMoviesMenuItem.Image = global::BizHawk.Client.EmuHawk.Properties.Resources.Import;
+            this.ImportMoviesMenuItem.Name = "ImportMoviesMenuItem";
+            this.ImportMoviesMenuItem.Size = new System.Drawing.Size(231, 22);
+            this.ImportMoviesMenuItem.Text = "Import Movies...";
+            this.ImportMoviesMenuItem.Click += new System.EventHandler(this.ImportMovieMenuItem_Click);
+            // 
+            // SaveMovieMenuItem
+            // 
+            this.SaveMovieMenuItem.Image = global::BizHawk.Client.EmuHawk.Properties.Resources.SaveAs;
+            this.SaveMovieMenuItem.Name = "SaveMovieMenuItem";
+            this.SaveMovieMenuItem.Size = new System.Drawing.Size(231, 22);
+            this.SaveMovieMenuItem.Text = "&Save Movie";
+            this.SaveMovieMenuItem.Click += new System.EventHandler(this.SaveMovieMenuItem_Click);
+            // 
+            // SaveMovieAsMenuItem
+            // 
+            this.SaveMovieAsMenuItem.Image = global::BizHawk.Client.EmuHawk.Properties.Resources.SaveAs;
+            this.SaveMovieAsMenuItem.Name = "SaveMovieAsMenuItem";
+            this.SaveMovieAsMenuItem.Size = new System.Drawing.Size(231, 22);
+            this.SaveMovieAsMenuItem.Text = "Save Movie As...";
+            this.SaveMovieAsMenuItem.Click += new System.EventHandler(this.SaveMovieAsMenuItem_Click);
+            // 
+            // StopMovieWithoutSavingMenuItem
+            // 
+            this.StopMovieWithoutSavingMenuItem.Image = global::BizHawk.Client.EmuHawk.Properties.Resources.Stop;
+            this.StopMovieWithoutSavingMenuItem.Name = "StopMovieWithoutSavingMenuItem";
+            this.StopMovieWithoutSavingMenuItem.Size = new System.Drawing.Size(231, 22);
+            this.StopMovieWithoutSavingMenuItem.Text = "Stop Movie without Saving";
+            this.StopMovieWithoutSavingMenuItem.Click += new System.EventHandler(this.StopMovieWithoutSavingMenuItem_Click);
+            // 
+            // toolStripSeparator14
+            // 
+            this.toolStripSeparator14.Name = "toolStripSeparator14";
+            this.toolStripSeparator14.Size = new System.Drawing.Size(228, 6);
+            // 
+            // AutomaticallyBackupMoviesMenuItem
+            // 
+            this.AutomaticallyBackupMoviesMenuItem.Name = "AutomaticallyBackupMoviesMenuItem";
+            this.AutomaticallyBackupMoviesMenuItem.Size = new System.Drawing.Size(231, 22);
+            this.AutomaticallyBackupMoviesMenuItem.Text = "Automatically Backup Movies";
+            this.AutomaticallyBackupMoviesMenuItem.Click += new System.EventHandler(this.AutomaticMovieBackupMenuItem_Click);
+            // 
+            // FullMovieLoadstatesMenuItem
+            // 
+            this.FullMovieLoadstatesMenuItem.Name = "FullMovieLoadstatesMenuItem";
+            this.FullMovieLoadstatesMenuItem.Size = new System.Drawing.Size(231, 22);
+            this.FullMovieLoadstatesMenuItem.Text = "Full Movie Loadstates";
+            this.FullMovieLoadstatesMenuItem.Click += new System.EventHandler(this.FullMovieLoadstatesMenuItem_Click);
+            // 
+            // MovieEndSubMenu
+            // 
+            this.MovieEndSubMenu.DropDownItems.AddRange(new System.Windows.Forms.ToolStripItem[] {
+            this.MovieEndFinishMenuItem,
+            this.MovieEndRecordMenuItem,
+            this.MovieEndStopMenuItem,
+            this.MovieEndPauseMenuItem});
+            this.MovieEndSubMenu.Name = "MovieEndSubMenu";
+            this.MovieEndSubMenu.Size = new System.Drawing.Size(231, 22);
+            this.MovieEndSubMenu.Text = "On Movie End";
+            this.MovieEndSubMenu.DropDownOpened += new System.EventHandler(this.MovieEndSubMenu_DropDownOpened);
+            // 
+            // MovieEndFinishMenuItem
+            // 
+            this.MovieEndFinishMenuItem.Name = "MovieEndFinishMenuItem";
+            this.MovieEndFinishMenuItem.Size = new System.Drawing.Size(170, 22);
+            this.MovieEndFinishMenuItem.Text = "Switch to Finished";
+            this.MovieEndFinishMenuItem.Click += new System.EventHandler(this.MovieEndFinishMenuItem_Click);
+            // 
+            // MovieEndRecordMenuItem
+            // 
+            this.MovieEndRecordMenuItem.Name = "MovieEndRecordMenuItem";
+            this.MovieEndRecordMenuItem.Size = new System.Drawing.Size(170, 22);
+            this.MovieEndRecordMenuItem.Text = "Switch To Record";
+            this.MovieEndRecordMenuItem.Click += new System.EventHandler(this.MovieEndRecordMenuItem_Click);
+            // 
+            // MovieEndStopMenuItem
+            // 
+            this.MovieEndStopMenuItem.Name = "MovieEndStopMenuItem";
+            this.MovieEndStopMenuItem.Size = new System.Drawing.Size(170, 22);
+            this.MovieEndStopMenuItem.Text = "Stop";
+            this.MovieEndStopMenuItem.Click += new System.EventHandler(this.MovieEndStopMenuItem_Click);
+            // 
+            // MovieEndPauseMenuItem
+            // 
+            this.MovieEndPauseMenuItem.Name = "MovieEndPauseMenuItem";
+            this.MovieEndPauseMenuItem.Size = new System.Drawing.Size(170, 22);
+            this.MovieEndPauseMenuItem.Text = "Pause";
+            this.MovieEndPauseMenuItem.Click += new System.EventHandler(this.MovieEndPauseMenuItem_Click);
+            // 
+            // AVSubMenu
+            // 
+            this.AVSubMenu.DropDownItems.AddRange(new System.Windows.Forms.ToolStripItem[] {
+            this.RecordAVMenuItem,
+            this.ConfigAndRecordAVMenuItem,
+            this.StopAVIMenuItem,
+            this.toolStripSeparator19,
+            this.CaptureOSDMenuItem,
+            this.SynclessRecordingMenuItem});
+            this.AVSubMenu.Name = "AVSubMenu";
+            this.AVSubMenu.Size = new System.Drawing.Size(159, 22);
+            this.AVSubMenu.Text = "&AVI/WAV";
+            this.AVSubMenu.DropDownOpened += new System.EventHandler(this.AVSubMenu_DropDownOpened);
+            // 
+            // RecordAVMenuItem
+            // 
+            this.RecordAVMenuItem.Image = global::BizHawk.Client.EmuHawk.Properties.Resources.RecordHS;
+            this.RecordAVMenuItem.Name = "RecordAVMenuItem";
+            this.RecordAVMenuItem.Size = new System.Drawing.Size(225, 22);
+            this.RecordAVMenuItem.Text = "&Record AVI/WAV";
+            this.RecordAVMenuItem.Click += new System.EventHandler(this.RecordAVMenuItem_Click);
+            // 
+            // ConfigAndRecordAVMenuItem
+            // 
+            this.ConfigAndRecordAVMenuItem.Image = global::BizHawk.Client.EmuHawk.Properties.Resources.AVI;
+            this.ConfigAndRecordAVMenuItem.Name = "ConfigAndRecordAVMenuItem";
+            this.ConfigAndRecordAVMenuItem.Size = new System.Drawing.Size(225, 22);
+            this.ConfigAndRecordAVMenuItem.Text = "Config and Record AVI/WAV";
+            this.ConfigAndRecordAVMenuItem.Click += new System.EventHandler(this.ConfigAndRecordAVMenuItem_Click);
+            // 
+            // StopAVIMenuItem
+            // 
+            this.StopAVIMenuItem.Image = global::BizHawk.Client.EmuHawk.Properties.Resources.Stop;
+            this.StopAVIMenuItem.Name = "StopAVIMenuItem";
+            this.StopAVIMenuItem.Size = new System.Drawing.Size(225, 22);
+            this.StopAVIMenuItem.Text = "&Stop AVI/WAV";
+            this.StopAVIMenuItem.Click += new System.EventHandler(this.StopAVMenuItem_Click);
+            // 
+            // toolStripSeparator19
+            // 
+            this.toolStripSeparator19.Name = "toolStripSeparator19";
+            this.toolStripSeparator19.Size = new System.Drawing.Size(222, 6);
+            // 
+            // CaptureOSDMenuItem
+            // 
+            this.CaptureOSDMenuItem.Name = "CaptureOSDMenuItem";
+            this.CaptureOSDMenuItem.Size = new System.Drawing.Size(225, 22);
+            this.CaptureOSDMenuItem.Text = "Capture OSD";
+            this.CaptureOSDMenuItem.Click += new System.EventHandler(this.CaptureOSDMenuItem_Click);
+            // 
+            // SynclessRecordingMenuItem
+            // 
+            this.SynclessRecordingMenuItem.Name = "SynclessRecordingMenuItem";
+            this.SynclessRecordingMenuItem.Size = new System.Drawing.Size(225, 22);
+            this.SynclessRecordingMenuItem.Text = "S&yncless Recording Tools";
+            this.SynclessRecordingMenuItem.Click += new System.EventHandler(this.SynclessRecordingMenuItem_Click);
+            // 
+            // ScreenshotSubMenu
+            // 
+            this.ScreenshotSubMenu.DropDownItems.AddRange(new System.Windows.Forms.ToolStripItem[] {
+            this.ScreenshotMenuItem,
+            this.ScreenshotAsMenuItem,
+            this.ScreenshotClipboardMenuItem,
+            this.ScreenshotClientClipboardMenuItem,
+            this.toolStripSeparator20,
+            this.ScreenshotCaptureOSDMenuItem1});
+            this.ScreenshotSubMenu.Name = "ScreenshotSubMenu";
+            this.ScreenshotSubMenu.Size = new System.Drawing.Size(159, 22);
+            this.ScreenshotSubMenu.Text = "Scree&nshot";
+            this.ScreenshotSubMenu.DropDownOpening += new System.EventHandler(this.ScreenshotSubMenu_DropDownOpening);
+            // 
+            // ScreenshotMenuItem
+            // 
+            this.ScreenshotMenuItem.Image = global::BizHawk.Client.EmuHawk.Properties.Resources.camera;
+            this.ScreenshotMenuItem.Name = "ScreenshotMenuItem";
+            this.ScreenshotMenuItem.Size = new System.Drawing.Size(243, 22);
+            this.ScreenshotMenuItem.Text = "Screenshot";
+            this.ScreenshotMenuItem.Click += new System.EventHandler(this.ScreenshotMenuItem_Click);
+            // 
+            // ScreenshotAsMenuItem
+            // 
+            this.ScreenshotAsMenuItem.Name = "ScreenshotAsMenuItem";
+            this.ScreenshotAsMenuItem.Size = new System.Drawing.Size(243, 22);
+            this.ScreenshotAsMenuItem.Text = "Screenshot As...";
+            this.ScreenshotAsMenuItem.Click += new System.EventHandler(this.ScreenshotAsMenuItem_Click);
+            // 
+            // ScreenshotClipboardMenuItem
+            // 
+            this.ScreenshotClipboardMenuItem.Name = "ScreenshotClipboardMenuItem";
+            this.ScreenshotClipboardMenuItem.Size = new System.Drawing.Size(243, 22);
+            this.ScreenshotClipboardMenuItem.Text = "Screenshot (raw) -> Clipboard";
+            this.ScreenshotClipboardMenuItem.Click += new System.EventHandler(this.ScreenshotClipboardMenuItem_Click);
+            // 
+            // ScreenshotClientClipboardMenuItem
+            // 
+            this.ScreenshotClientClipboardMenuItem.Name = "ScreenshotClientClipboardMenuItem";
+            this.ScreenshotClientClipboardMenuItem.Size = new System.Drawing.Size(243, 22);
+            this.ScreenshotClientClipboardMenuItem.Text = "Screenshot (client) -> Clipboard";
+            this.ScreenshotClientClipboardMenuItem.Click += new System.EventHandler(this.ScreenshotClientClipboardMenuItem_Click);
+            // 
+            // toolStripSeparator20
+            // 
+            this.toolStripSeparator20.Name = "toolStripSeparator20";
+            this.toolStripSeparator20.Size = new System.Drawing.Size(240, 6);
+            // 
+            // ScreenshotCaptureOSDMenuItem1
+            // 
+            this.ScreenshotCaptureOSDMenuItem1.Name = "ScreenshotCaptureOSDMenuItem1";
+            this.ScreenshotCaptureOSDMenuItem1.Size = new System.Drawing.Size(243, 22);
+            this.ScreenshotCaptureOSDMenuItem1.Text = "Capture OSD";
+            this.ScreenshotCaptureOSDMenuItem1.Click += new System.EventHandler(this.ScreenshotCaptureOSDMenuItem_Click);
+            // 
+            // toolStripSeparator4
+            // 
+            this.toolStripSeparator4.Name = "toolStripSeparator4";
+            this.toolStripSeparator4.Size = new System.Drawing.Size(156, 6);
+            // 
+            // ExitMenuItem
+            // 
+            this.ExitMenuItem.Name = "ExitMenuItem";
+            this.ExitMenuItem.ShortcutKeys = ((System.Windows.Forms.Keys)((System.Windows.Forms.Keys.Alt | System.Windows.Forms.Keys.F4)));
+            this.ExitMenuItem.Size = new System.Drawing.Size(159, 22);
+            this.ExitMenuItem.Text = "E&xit";
+            this.ExitMenuItem.Click += new System.EventHandler(this.ExitMenuItem_Click);
+            // 
+            // EmulationSubMenu
+            // 
+            this.EmulationSubMenu.DropDownItems.AddRange(new System.Windows.Forms.ToolStripItem[] {
+            this.PauseMenuItem,
+            this.RebootCoreMenuItem,
+            this.toolStripSeparator1,
+            this.SoftResetMenuItem,
+            this.HardResetMenuItem});
+            this.EmulationSubMenu.Name = "EmulationSubMenu";
+            this.EmulationSubMenu.Size = new System.Drawing.Size(73, 19);
+            this.EmulationSubMenu.Text = "&Emulation";
+            this.EmulationSubMenu.DropDownOpened += new System.EventHandler(this.EmulationMenuItem_DropDownOpened);
+            // 
+            // PauseMenuItem
+            // 
+            this.PauseMenuItem.Image = global::BizHawk.Client.EmuHawk.Properties.Resources.Pause;
+            this.PauseMenuItem.Name = "PauseMenuItem";
+            this.PauseMenuItem.Size = new System.Drawing.Size(140, 22);
+            this.PauseMenuItem.Text = "&Pause";
+            this.PauseMenuItem.Click += new System.EventHandler(this.PauseMenuItem_Click);
+            // 
+            // RebootCoreMenuItem
+            // 
+            this.RebootCoreMenuItem.Image = global::BizHawk.Client.EmuHawk.Properties.Resources.reboot;
+            this.RebootCoreMenuItem.Name = "RebootCoreMenuItem";
+            this.RebootCoreMenuItem.Size = new System.Drawing.Size(140, 22);
+            this.RebootCoreMenuItem.Text = "&Reboot Core";
+            this.RebootCoreMenuItem.Click += new System.EventHandler(this.PowerMenuItem_Click);
+            // 
+            // toolStripSeparator1
+            // 
+            this.toolStripSeparator1.Name = "toolStripSeparator1";
+            this.toolStripSeparator1.Size = new System.Drawing.Size(137, 6);
+            // 
+            // SoftResetMenuItem
+            // 
+            this.SoftResetMenuItem.Name = "SoftResetMenuItem";
+            this.SoftResetMenuItem.Size = new System.Drawing.Size(140, 22);
+            this.SoftResetMenuItem.Text = "&Soft Reset";
+            this.SoftResetMenuItem.Click += new System.EventHandler(this.SoftResetMenuItem_Click);
+            // 
+            // HardResetMenuItem
+            // 
+            this.HardResetMenuItem.Name = "HardResetMenuItem";
+            this.HardResetMenuItem.Size = new System.Drawing.Size(140, 22);
+            this.HardResetMenuItem.Text = "&Hard Reset";
+            this.HardResetMenuItem.Click += new System.EventHandler(this.HardResetMenuItem_Click);
+            // 
+            // ViewSubMenu
+            // 
+            this.ViewSubMenu.DropDownItems.AddRange(new System.Windows.Forms.ToolStripItem[] {
+            this.WindowSizeSubMenu,
+            this.SwitchToFullscreenMenuItem,
+            this.toolStripSeparator2,
+            this.DisplayFPSMenuItem,
+            this.DisplayFrameCounterMenuItem,
+            this.DisplayLagCounterMenuItem,
+            this.DisplayInputMenuItem,
+            this.DisplayRerecordCountMenuItem,
+            this.DisplaySubtitlesMenuItem,
+            this.toolStripMenuItem4,
+            this.DisplayStatusBarMenuItem,
+            this.DisplayMessagesMenuItem,
+            this.DisplayLogWindowMenuItem});
+            this.ViewSubMenu.Name = "ViewSubMenu";
+            this.ViewSubMenu.Size = new System.Drawing.Size(44, 19);
+            this.ViewSubMenu.Text = "&View";
+            this.ViewSubMenu.DropDownOpened += new System.EventHandler(this.ViewSubMenu_DropDownOpened);
+            // 
+            // WindowSizeSubMenu
+            // 
+            this.WindowSizeSubMenu.DropDownItems.AddRange(new System.Windows.Forms.ToolStripItem[] {
+            this.x1MenuItem,
+            this.x2MenuItem,
+            this.x3MenuItem,
+            this.x4MenuItem,
+            this.x5MenuItem,
+            this.mzMenuItem});
+            this.WindowSizeSubMenu.Name = "WindowSizeSubMenu";
+            this.WindowSizeSubMenu.Size = new System.Drawing.Size(198, 22);
+            this.WindowSizeSubMenu.Text = "&Window Size";
+            this.WindowSizeSubMenu.DropDownOpened += new System.EventHandler(this.WindowSizeSubMenu_DropDownOpened);
+            // 
+            // x1MenuItem
+            // 
+            this.x1MenuItem.Name = "x1MenuItem";
+            this.x1MenuItem.Size = new System.Drawing.Size(96, 22);
+            this.x1MenuItem.Text = "&1x";
+            this.x1MenuItem.Click += new System.EventHandler(this.WindowSize_Click);
+            // 
+            // x2MenuItem
+            // 
+            this.x2MenuItem.Name = "x2MenuItem";
+            this.x2MenuItem.Size = new System.Drawing.Size(96, 22);
+            this.x2MenuItem.Text = "&2x";
+            this.x2MenuItem.Click += new System.EventHandler(this.WindowSize_Click);
+            // 
+            // x3MenuItem
+            // 
+            this.x3MenuItem.Name = "x3MenuItem";
+            this.x3MenuItem.Size = new System.Drawing.Size(96, 22);
+            this.x3MenuItem.Text = "&3x";
+            this.x3MenuItem.Click += new System.EventHandler(this.WindowSize_Click);
+            // 
+            // x4MenuItem
+            // 
+            this.x4MenuItem.Name = "x4MenuItem";
+            this.x4MenuItem.Size = new System.Drawing.Size(96, 22);
+            this.x4MenuItem.Text = "&4x";
+            this.x4MenuItem.Click += new System.EventHandler(this.WindowSize_Click);
+            // 
+            // x5MenuItem
+            // 
+            this.x5MenuItem.Name = "x5MenuItem";
+            this.x5MenuItem.Size = new System.Drawing.Size(96, 22);
+            this.x5MenuItem.Text = "&5x";
+            this.x5MenuItem.Click += new System.EventHandler(this.WindowSize_Click);
+            // 
+            // mzMenuItem
+            // 
+            this.mzMenuItem.Name = "mzMenuItem";
+            this.mzMenuItem.Size = new System.Drawing.Size(96, 22);
+            this.mzMenuItem.Text = "&Max";
+            this.mzMenuItem.Click += new System.EventHandler(this.WindowSize_Click);
+            // 
+            // SwitchToFullscreenMenuItem
+            // 
+            this.SwitchToFullscreenMenuItem.Image = global::BizHawk.Client.EmuHawk.Properties.Resources.Fullscreen;
+            this.SwitchToFullscreenMenuItem.Name = "SwitchToFullscreenMenuItem";
+            this.SwitchToFullscreenMenuItem.Size = new System.Drawing.Size(198, 22);
+            this.SwitchToFullscreenMenuItem.Text = "Switch to Fullscreen";
+            this.SwitchToFullscreenMenuItem.Click += new System.EventHandler(this.SwitchToFullscreenMenuItem_Click);
+            // 
+            // toolStripSeparator2
+            // 
+            this.toolStripSeparator2.Name = "toolStripSeparator2";
+            this.toolStripSeparator2.Size = new System.Drawing.Size(195, 6);
+            // 
+            // DisplayFPSMenuItem
+            // 
+            this.DisplayFPSMenuItem.Name = "DisplayFPSMenuItem";
+            this.DisplayFPSMenuItem.Size = new System.Drawing.Size(198, 22);
+            this.DisplayFPSMenuItem.Text = "Display FPS";
+            this.DisplayFPSMenuItem.Click += new System.EventHandler(this.DisplayFpsMenuItem_Click);
+            // 
+            // DisplayFrameCounterMenuItem
+            // 
+            this.DisplayFrameCounterMenuItem.Name = "DisplayFrameCounterMenuItem";
+            this.DisplayFrameCounterMenuItem.Size = new System.Drawing.Size(198, 22);
+            this.DisplayFrameCounterMenuItem.Text = "Display FrameCounter";
+            this.DisplayFrameCounterMenuItem.Click += new System.EventHandler(this.DisplayFrameCounterMenuItem_Click);
+            // 
+            // DisplayLagCounterMenuItem
+            // 
+            this.DisplayLagCounterMenuItem.Name = "DisplayLagCounterMenuItem";
+            this.DisplayLagCounterMenuItem.Size = new System.Drawing.Size(198, 22);
+            this.DisplayLagCounterMenuItem.Text = "Display Lag Counter";
+            this.DisplayLagCounterMenuItem.Click += new System.EventHandler(this.DisplayLagCounterMenuItem_Click);
+            // 
+            // DisplayInputMenuItem
+            // 
+            this.DisplayInputMenuItem.Name = "DisplayInputMenuItem";
+            this.DisplayInputMenuItem.Size = new System.Drawing.Size(198, 22);
+            this.DisplayInputMenuItem.Text = "Display Input";
+            this.DisplayInputMenuItem.Click += new System.EventHandler(this.DisplayInputMenuItem_Click);
+            // 
+            // DisplayRerecordCountMenuItem
+            // 
+            this.DisplayRerecordCountMenuItem.Name = "DisplayRerecordCountMenuItem";
+            this.DisplayRerecordCountMenuItem.Size = new System.Drawing.Size(198, 22);
+            this.DisplayRerecordCountMenuItem.Text = "Display Rerecord Count";
+            this.DisplayRerecordCountMenuItem.Click += new System.EventHandler(this.DisplayRerecordsMenuItem_Click);
+            // 
+            // DisplaySubtitlesMenuItem
+            // 
+            this.DisplaySubtitlesMenuItem.Name = "DisplaySubtitlesMenuItem";
+            this.DisplaySubtitlesMenuItem.Size = new System.Drawing.Size(198, 22);
+            this.DisplaySubtitlesMenuItem.Text = "Display Subtitles";
+            this.DisplaySubtitlesMenuItem.Click += new System.EventHandler(this.DisplaySubtitlesMenuItem_Click);
+            // 
+            // toolStripMenuItem4
+            // 
+            this.toolStripMenuItem4.Name = "toolStripMenuItem4";
+            this.toolStripMenuItem4.Size = new System.Drawing.Size(195, 6);
+            // 
+            // DisplayStatusBarMenuItem
+            // 
+            this.DisplayStatusBarMenuItem.Name = "DisplayStatusBarMenuItem";
+            this.DisplayStatusBarMenuItem.Size = new System.Drawing.Size(198, 22);
+            this.DisplayStatusBarMenuItem.Text = "Display Status Bar";
+            this.DisplayStatusBarMenuItem.Click += new System.EventHandler(this.DisplayStatusBarMenuItem_Click);
+            // 
+            // DisplayMessagesMenuItem
+            // 
+            this.DisplayMessagesMenuItem.Name = "DisplayMessagesMenuItem";
+            this.DisplayMessagesMenuItem.Size = new System.Drawing.Size(198, 22);
+            this.DisplayMessagesMenuItem.Text = "Display Messages";
+            this.DisplayMessagesMenuItem.Click += new System.EventHandler(this.DisplayMessagesMenuItem_Click);
+            // 
+            // DisplayLogWindowMenuItem
+            // 
+            this.DisplayLogWindowMenuItem.Name = "DisplayLogWindowMenuItem";
+            this.DisplayLogWindowMenuItem.Size = new System.Drawing.Size(198, 22);
+            this.DisplayLogWindowMenuItem.Text = "Display Log Window";
+            this.DisplayLogWindowMenuItem.Click += new System.EventHandler(this.DisplayLogWindowMenuItem_Click);
+            // 
+            // ConfigSubMenu
+            // 
+            this.ConfigSubMenu.DropDownItems.AddRange(new System.Windows.Forms.ToolStripItem[] {
+            this.ControllersMenuItem,
+            this.HotkeysMenuItem,
+            this.DisplayConfigMenuItem,
+            this.SoundMenuItem,
+            this.PathsMenuItem,
+            this.FirmwaresMenuItem,
+            this.MessagesMenuItem,
+            this.AutofireMenuItem,
+            this.RewindOptionsMenuItem,
+            this.extensionsToolStripMenuItem,
+            this.ClientOptionsMenuItem,
+            this.ProfilesMenuItem,
+            this.toolStripSeparator9,
+            this.SpeedSkipSubMenu,
+            this.KeyPrioritySubMenu,
+            this.CoresSubMenu,
+            this.toolStripSeparator10,
+            this.SaveConfigMenuItem,
+            this.SaveConfigAsMenuItem,
+            this.LoadConfigMenuItem,
+            this.LoadConfigFromMenuItem});
+            this.ConfigSubMenu.Name = "ConfigSubMenu";
+            this.ConfigSubMenu.Size = new System.Drawing.Size(55, 19);
+            this.ConfigSubMenu.Text = "&Config";
+            this.ConfigSubMenu.DropDownOpened += new System.EventHandler(this.ConfigSubMenu_DropDownOpened);
+            // 
+            // ControllersMenuItem
+            // 
+            this.ControllersMenuItem.Image = global::BizHawk.Client.EmuHawk.Properties.Resources.GameController;
+            this.ControllersMenuItem.Name = "ControllersMenuItem";
+            this.ControllersMenuItem.Size = new System.Drawing.Size(179, 22);
+            this.ControllersMenuItem.Text = "&Controllers...";
+            this.ControllersMenuItem.Click += new System.EventHandler(this.ControllersMenuItem_Click);
+            // 
+            // HotkeysMenuItem
+            // 
+            this.HotkeysMenuItem.Image = global::BizHawk.Client.EmuHawk.Properties.Resources.HotKeys;
+            this.HotkeysMenuItem.Name = "HotkeysMenuItem";
+            this.HotkeysMenuItem.Size = new System.Drawing.Size(179, 22);
+            this.HotkeysMenuItem.Text = "&Hotkeys...";
+            this.HotkeysMenuItem.Click += new System.EventHandler(this.HotkeysMenuItem_Click);
+            // 
+            // DisplayConfigMenuItem
+            // 
+            this.DisplayConfigMenuItem.Image = ((System.Drawing.Image)(resources.GetObject("DisplayConfigMenuItem.Image")));
+            this.DisplayConfigMenuItem.Name = "DisplayConfigMenuItem";
+            this.DisplayConfigMenuItem.Size = new System.Drawing.Size(179, 22);
+            this.DisplayConfigMenuItem.Text = "Display...";
+            this.DisplayConfigMenuItem.Click += new System.EventHandler(this.DisplayConfigMenuItem_Click);
+            // 
+            // SoundMenuItem
+            // 
+            this.SoundMenuItem.Image = global::BizHawk.Client.EmuHawk.Properties.Resources.AudioHS;
+            this.SoundMenuItem.Name = "SoundMenuItem";
+            this.SoundMenuItem.Size = new System.Drawing.Size(179, 22);
+            this.SoundMenuItem.Text = "&Sound...";
+            this.SoundMenuItem.Click += new System.EventHandler(this.SoundMenuItem_Click);
+            // 
+            // PathsMenuItem
+            // 
+            this.PathsMenuItem.Image = global::BizHawk.Client.EmuHawk.Properties.Resources.CopyFolderHS;
+            this.PathsMenuItem.Name = "PathsMenuItem";
+            this.PathsMenuItem.Size = new System.Drawing.Size(179, 22);
+            this.PathsMenuItem.Text = "Paths...";
+            this.PathsMenuItem.Click += new System.EventHandler(this.PathsMenuItem_Click);
+            // 
+            // FirmwaresMenuItem
+            // 
+            this.FirmwaresMenuItem.Image = ((System.Drawing.Image)(resources.GetObject("FirmwaresMenuItem.Image")));
+            this.FirmwaresMenuItem.Name = "FirmwaresMenuItem";
+            this.FirmwaresMenuItem.Size = new System.Drawing.Size(179, 22);
+            this.FirmwaresMenuItem.Text = "&Firmwares...";
+            this.FirmwaresMenuItem.Click += new System.EventHandler(this.FirmwaresMenuItem_Click);
+            // 
+            // MessagesMenuItem
+            // 
+            this.MessagesMenuItem.Image = global::BizHawk.Client.EmuHawk.Properties.Resources.MessageConfig;
+            this.MessagesMenuItem.Name = "MessagesMenuItem";
+            this.MessagesMenuItem.Size = new System.Drawing.Size(179, 22);
+            this.MessagesMenuItem.Text = "&Messages...";
+            this.MessagesMenuItem.Click += new System.EventHandler(this.MessagesMenuItem_Click);
+            // 
+            // AutofireMenuItem
+            // 
+            this.AutofireMenuItem.Image = global::BizHawk.Client.EmuHawk.Properties.Resources.Lightning;
+            this.AutofireMenuItem.Name = "AutofireMenuItem";
+            this.AutofireMenuItem.Size = new System.Drawing.Size(179, 22);
+            this.AutofireMenuItem.Text = "&Autofire...";
+            this.AutofireMenuItem.Click += new System.EventHandler(this.AutofireMenuItem_Click);
+            // 
+            // RewindOptionsMenuItem
+            // 
+            this.RewindOptionsMenuItem.Image = global::BizHawk.Client.EmuHawk.Properties.Resources.Previous;
+            this.RewindOptionsMenuItem.Name = "RewindOptionsMenuItem";
+            this.RewindOptionsMenuItem.Size = new System.Drawing.Size(179, 22);
+            this.RewindOptionsMenuItem.Text = "&Rewind && States...";
+            this.RewindOptionsMenuItem.Click += new System.EventHandler(this.RewindOptionsMenuItem_Click);
+            // 
+            // extensionsToolStripMenuItem
+            // 
+            this.extensionsToolStripMenuItem.Name = "extensionsToolStripMenuItem";
+            this.extensionsToolStripMenuItem.Size = new System.Drawing.Size(179, 22);
+            this.extensionsToolStripMenuItem.Text = "File Extensions...";
+            this.extensionsToolStripMenuItem.Click += new System.EventHandler(this.FileExtensionsMenuItem_Click);
+            // 
+            // ClientOptionsMenuItem
+            // 
+            this.ClientOptionsMenuItem.Name = "ClientOptionsMenuItem";
+            this.ClientOptionsMenuItem.Size = new System.Drawing.Size(179, 22);
+            this.ClientOptionsMenuItem.Text = "&Customize...";
+            this.ClientOptionsMenuItem.Click += new System.EventHandler(this.CustomizeMenuItem_Click);
+            // 
+            // ProfilesMenuItem
+            // 
+            this.ProfilesMenuItem.Image = global::BizHawk.Client.EmuHawk.Properties.Resources.user_blue_small;
+            this.ProfilesMenuItem.Name = "ProfilesMenuItem";
+            this.ProfilesMenuItem.Size = new System.Drawing.Size(179, 22);
+            this.ProfilesMenuItem.Text = "&Profiles...";
+            this.ProfilesMenuItem.Click += new System.EventHandler(this.ProfilesMenuItem_Click);
+            // 
+            // toolStripSeparator9
+            // 
+            this.toolStripSeparator9.Name = "toolStripSeparator9";
+            this.toolStripSeparator9.Size = new System.Drawing.Size(176, 6);
+            // 
+            // SpeedSkipSubMenu
+            // 
+            this.SpeedSkipSubMenu.DropDownItems.AddRange(new System.Windows.Forms.ToolStripItem[] {
+            this.ClockThrottleMenuItem,
+            this.AudioThrottleMenuItem,
+            this.VsyncThrottleMenuItem,
+            this.toolStripSeparator27,
+            this.VsyncEnabledMenuItem,
+            this.toolStripMenuItem3,
+            this.miUnthrottled,
+            this.MinimizeSkippingMenuItem,
+            this.NeverSkipMenuItem,
+            this.toolStripMenuItem17,
+            this.toolStripMenuItem5,
+            this.Speed50MenuItem,
+            this.Speed75MenuItem,
+            this.Speed100MenuItem,
+            this.Speed150MenuItem,
+            this.Speed200MenuItem,
+            this.Speed400MenuItem});
+            this.SpeedSkipSubMenu.Name = "SpeedSkipSubMenu";
+            this.SpeedSkipSubMenu.Size = new System.Drawing.Size(179, 22);
+            this.SpeedSkipSubMenu.Text = "Speed/Skip";
+            this.SpeedSkipSubMenu.DropDownOpened += new System.EventHandler(this.FrameSkipMenuItem_DropDownOpened);
+            // 
+            // ClockThrottleMenuItem
+            // 
+            this.ClockThrottleMenuItem.Name = "ClockThrottleMenuItem";
+            this.ClockThrottleMenuItem.Size = new System.Drawing.Size(202, 22);
+            this.ClockThrottleMenuItem.Text = "Clock Throttle";
+            this.ClockThrottleMenuItem.Click += new System.EventHandler(this.ClockThrottleMenuItem_Click);
+            // 
+            // AudioThrottleMenuItem
+            // 
+            this.AudioThrottleMenuItem.Name = "AudioThrottleMenuItem";
+            this.AudioThrottleMenuItem.Size = new System.Drawing.Size(202, 22);
+            this.AudioThrottleMenuItem.Text = "Audio Throttle";
+            this.AudioThrottleMenuItem.Click += new System.EventHandler(this.AudioThrottleMenuItem_Click);
+            // 
+            // VsyncThrottleMenuItem
+            // 
+            this.VsyncThrottleMenuItem.Name = "VsyncThrottleMenuItem";
+            this.VsyncThrottleMenuItem.Size = new System.Drawing.Size(202, 22);
+            this.VsyncThrottleMenuItem.Text = "VSync Throttle";
+            this.VsyncThrottleMenuItem.Click += new System.EventHandler(this.VsyncThrottleMenuItem_Click);
+            // 
+            // toolStripSeparator27
+            // 
+            this.toolStripSeparator27.Name = "toolStripSeparator27";
+            this.toolStripSeparator27.Size = new System.Drawing.Size(199, 6);
+            // 
+            // VsyncEnabledMenuItem
+            // 
+            this.VsyncEnabledMenuItem.Name = "VsyncEnabledMenuItem";
+            this.VsyncEnabledMenuItem.Size = new System.Drawing.Size(202, 22);
+            this.VsyncEnabledMenuItem.Text = "VSync Enabled";
+            this.VsyncEnabledMenuItem.Click += new System.EventHandler(this.VsyncEnabledMenuItem_Click);
+            // 
+            // toolStripMenuItem3
+            // 
+            this.toolStripMenuItem3.Name = "toolStripMenuItem3";
+            this.toolStripMenuItem3.Size = new System.Drawing.Size(199, 6);
+            // 
+            // miUnthrottled
+            // 
+            this.miUnthrottled.Name = "miUnthrottled";
+            this.miUnthrottled.Size = new System.Drawing.Size(202, 22);
+            this.miUnthrottled.Text = "Unthrottled";
+            this.miUnthrottled.Click += new System.EventHandler(this.UnthrottledMenuItem_Click);
+            // 
+            // MinimizeSkippingMenuItem
+            // 
+            this.MinimizeSkippingMenuItem.Name = "MinimizeSkippingMenuItem";
+            this.MinimizeSkippingMenuItem.Size = new System.Drawing.Size(202, 22);
+            this.MinimizeSkippingMenuItem.Text = "Auto-minimize skipping";
+            this.MinimizeSkippingMenuItem.Click += new System.EventHandler(this.MinimizeSkippingMenuItem_Click);
+            // 
+            // NeverSkipMenuItem
+            // 
+            this.NeverSkipMenuItem.Name = "NeverSkipMenuItem";
+            this.NeverSkipMenuItem.Size = new System.Drawing.Size(202, 22);
+            this.NeverSkipMenuItem.Text = "Skip 0 (never)";
+            this.NeverSkipMenuItem.Click += new System.EventHandler(this.NeverSkipMenuItem_Click);
+            // 
+            // toolStripMenuItem17
+            // 
+            this.toolStripMenuItem17.DropDownItems.AddRange(new System.Windows.Forms.ToolStripItem[] {
+            this.Frameskip1MenuItem,
+            this.Frameskip2MenuItem,
+            this.Frameskip3MenuItem,
+            this.Frameskip4MenuItem,
+            this.Frameskip5MenuItem,
+            this.Frameskip6MenuItem,
+            this.Frameskip7MenuItem,
+            this.Frameskip8MenuItem,
+            this.Frameskip9MenuItem});
+            this.toolStripMenuItem17.Name = "toolStripMenuItem17";
+            this.toolStripMenuItem17.Size = new System.Drawing.Size(202, 22);
+            this.toolStripMenuItem17.Text = "Skip 1..9";
+            // 
+            // Frameskip1MenuItem
+            // 
+            this.Frameskip1MenuItem.Name = "Frameskip1MenuItem";
+            this.Frameskip1MenuItem.Size = new System.Drawing.Size(80, 22);
+            this.Frameskip1MenuItem.Text = "1";
+            this.Frameskip1MenuItem.Click += new System.EventHandler(this.Frameskip1MenuItem_Click);
+            // 
+            // Frameskip2MenuItem
+            // 
+            this.Frameskip2MenuItem.Name = "Frameskip2MenuItem";
+            this.Frameskip2MenuItem.Size = new System.Drawing.Size(80, 22);
+            this.Frameskip2MenuItem.Text = "2";
+            this.Frameskip2MenuItem.Click += new System.EventHandler(this.Frameskip2MenuItem_Click);
+            // 
+            // Frameskip3MenuItem
+            // 
+            this.Frameskip3MenuItem.Name = "Frameskip3MenuItem";
+            this.Frameskip3MenuItem.Size = new System.Drawing.Size(80, 22);
+            this.Frameskip3MenuItem.Text = "3";
+            this.Frameskip3MenuItem.Click += new System.EventHandler(this.Frameskip3MenuItem_Click);
+            // 
+            // Frameskip4MenuItem
+            // 
+            this.Frameskip4MenuItem.Name = "Frameskip4MenuItem";
+            this.Frameskip4MenuItem.Size = new System.Drawing.Size(80, 22);
+            this.Frameskip4MenuItem.Text = "4";
+            this.Frameskip4MenuItem.Click += new System.EventHandler(this.Frameskip4MenuItem_Click);
+            // 
+            // Frameskip5MenuItem
+            // 
+            this.Frameskip5MenuItem.Name = "Frameskip5MenuItem";
+            this.Frameskip5MenuItem.Size = new System.Drawing.Size(80, 22);
+            this.Frameskip5MenuItem.Text = "5";
+            this.Frameskip5MenuItem.Click += new System.EventHandler(this.Frameskip5MenuItem_Click);
+            // 
+            // Frameskip6MenuItem
+            // 
+            this.Frameskip6MenuItem.Name = "Frameskip6MenuItem";
+            this.Frameskip6MenuItem.Size = new System.Drawing.Size(80, 22);
+            this.Frameskip6MenuItem.Text = "6";
+            this.Frameskip6MenuItem.Click += new System.EventHandler(this.Frameskip6MenuItem_Click);
+            // 
+            // Frameskip7MenuItem
+            // 
+            this.Frameskip7MenuItem.Name = "Frameskip7MenuItem";
+            this.Frameskip7MenuItem.Size = new System.Drawing.Size(80, 22);
+            this.Frameskip7MenuItem.Text = "7";
+            this.Frameskip7MenuItem.Click += new System.EventHandler(this.Frameskip7MenuItem_Click);
+            // 
+            // Frameskip8MenuItem
+            // 
+            this.Frameskip8MenuItem.Name = "Frameskip8MenuItem";
+            this.Frameskip8MenuItem.Size = new System.Drawing.Size(80, 22);
+            this.Frameskip8MenuItem.Text = "8";
+            this.Frameskip8MenuItem.Click += new System.EventHandler(this.Frameskip8MenuItem_Click);
+            // 
+            // Frameskip9MenuItem
+            // 
+            this.Frameskip9MenuItem.Name = "Frameskip9MenuItem";
+            this.Frameskip9MenuItem.Size = new System.Drawing.Size(80, 22);
+            this.Frameskip9MenuItem.Text = "9";
+            this.Frameskip9MenuItem.Click += new System.EventHandler(this.Frameskip9MenuItem_Click);
+            // 
+            // toolStripMenuItem5
+            // 
+            this.toolStripMenuItem5.Name = "toolStripMenuItem5";
+            this.toolStripMenuItem5.Size = new System.Drawing.Size(199, 6);
+            // 
+            // Speed50MenuItem
+            // 
+            this.Speed50MenuItem.Name = "Speed50MenuItem";
+            this.Speed50MenuItem.Size = new System.Drawing.Size(202, 22);
+            this.Speed50MenuItem.Text = "Speed 50%";
+            this.Speed50MenuItem.Click += new System.EventHandler(this.Speed50MenuItem_Click);
+            // 
+            // Speed75MenuItem
+            // 
+            this.Speed75MenuItem.Name = "Speed75MenuItem";
+            this.Speed75MenuItem.Size = new System.Drawing.Size(202, 22);
+            this.Speed75MenuItem.Text = "Speed 75%";
+            this.Speed75MenuItem.Click += new System.EventHandler(this.Speed75MenuItem_Click);
+            // 
+            // Speed100MenuItem
+            // 
+            this.Speed100MenuItem.Name = "Speed100MenuItem";
+            this.Speed100MenuItem.Size = new System.Drawing.Size(202, 22);
+            this.Speed100MenuItem.Text = "Speed 100%";
+            this.Speed100MenuItem.Click += new System.EventHandler(this.Speed100MenuItem_Click);
+            // 
+            // Speed150MenuItem
+            // 
+            this.Speed150MenuItem.Name = "Speed150MenuItem";
+            this.Speed150MenuItem.Size = new System.Drawing.Size(202, 22);
+            this.Speed150MenuItem.Text = "Speed 150%";
+            this.Speed150MenuItem.Click += new System.EventHandler(this.Speed150MenuItem_Click);
+            // 
+            // Speed200MenuItem
+            // 
+            this.Speed200MenuItem.Name = "Speed200MenuItem";
+            this.Speed200MenuItem.Size = new System.Drawing.Size(202, 22);
+            this.Speed200MenuItem.Text = "Speed 200%";
+            this.Speed200MenuItem.Click += new System.EventHandler(this.Speed200MenuItem_Click);
+            // 
+            // Speed400MenuItem
+            // 
+            this.Speed400MenuItem.Name = "Speed400MenuItem";
+            this.Speed400MenuItem.Size = new System.Drawing.Size(202, 22);
+            this.Speed400MenuItem.Text = "Speed 400%";
+            this.Speed400MenuItem.Click += new System.EventHandler(this.Speed400MenuItem_Click);
+            // 
+            // KeyPrioritySubMenu
+            // 
+            this.KeyPrioritySubMenu.DropDownItems.AddRange(new System.Windows.Forms.ToolStripItem[] {
+            this.BothHkAndControllerMenuItem,
+            this.InputOverHkMenuItem,
+            this.HkOverInputMenuItem});
+            this.KeyPrioritySubMenu.Name = "KeyPrioritySubMenu";
+            this.KeyPrioritySubMenu.Size = new System.Drawing.Size(179, 22);
+            this.KeyPrioritySubMenu.Text = "Key Priority";
+            this.KeyPrioritySubMenu.DropDownOpened += new System.EventHandler(this.KeyPriorityMenuItem_DropDownOpened);
+            // 
+            // BothHkAndControllerMenuItem
+            // 
+            this.BothHkAndControllerMenuItem.Name = "BothHkAndControllerMenuItem";
+            this.BothHkAndControllerMenuItem.Size = new System.Drawing.Size(229, 22);
+            this.BothHkAndControllerMenuItem.Text = "Both Hotkeys and Controllers";
+            this.BothHkAndControllerMenuItem.Click += new System.EventHandler(this.BothHkAndControllerMenuItem_Click);
+            // 
+            // InputOverHkMenuItem
+            // 
+            this.InputOverHkMenuItem.Name = "InputOverHkMenuItem";
+            this.InputOverHkMenuItem.Size = new System.Drawing.Size(229, 22);
+            this.InputOverHkMenuItem.Text = "Input overrides Hotkeys";
+            this.InputOverHkMenuItem.Click += new System.EventHandler(this.InputOverHkMenuItem_Click);
+            // 
+            // HkOverInputMenuItem
+            // 
+            this.HkOverInputMenuItem.Name = "HkOverInputMenuItem";
+            this.HkOverInputMenuItem.Size = new System.Drawing.Size(229, 22);
+            this.HkOverInputMenuItem.Text = "Hotkeys override Input";
+            this.HkOverInputMenuItem.Click += new System.EventHandler(this.HkOverInputMenuItem_Click);
+            // 
+            // CoresSubMenu
+            // 
+            this.CoresSubMenu.DropDownItems.AddRange(new System.Windows.Forms.ToolStripItem[] {
+            this.NesCoreSubMenu,
+            this.CoreSNESSubMenu,
+            this.GbaCoreSubMenu,
+            this.SGBCoreSubmenu,
+            this.GBCoreSubmenu,
+            this.GBInSGBMenuItem,
+            this.toolStripMenuItem16,
+            this.allowGameDBCoreOverridesToolStripMenuItem,
+            this.toolStripSeparator8,
+            this.N64VideoPluginSettingsMenuItem,
+            this.setLibretroCoreToolStripMenuItem});
+            this.CoresSubMenu.Name = "CoresSubMenu";
+            this.CoresSubMenu.Size = new System.Drawing.Size(179, 22);
+            this.CoresSubMenu.Text = "Cores";
+            this.CoresSubMenu.DropDownOpened += new System.EventHandler(this.CoresSubMenu_DropDownOpened);
+            // 
+            // NesCoreSubMenu
+            // 
+            this.NesCoreSubMenu.DropDownItems.AddRange(new System.Windows.Forms.ToolStripItem[] {
+            this.QuicknesCoreMenuItem,
+            this.NesCoreMenuItem});
+            this.NesCoreSubMenu.Name = "NesCoreSubMenu";
+            this.NesCoreSubMenu.Size = new System.Drawing.Size(239, 22);
+            this.NesCoreSubMenu.Text = "NES";
+            this.NesCoreSubMenu.DropDownOpened += new System.EventHandler(this.NesCoreSubMenu_DropDownOpened);
+            // 
+            // QuicknesCoreMenuItem
+            // 
+            this.QuicknesCoreMenuItem.Name = "QuicknesCoreMenuItem";
+            this.QuicknesCoreMenuItem.Size = new System.Drawing.Size(126, 22);
+            this.QuicknesCoreMenuItem.Text = "QuickNES";
+            this.QuicknesCoreMenuItem.Click += new System.EventHandler(this.NesCorePick_Click);
+            // 
+            // NesCoreMenuItem
+            // 
+            this.NesCoreMenuItem.Name = "NesCoreMenuItem";
+            this.NesCoreMenuItem.Size = new System.Drawing.Size(126, 22);
+            this.NesCoreMenuItem.Text = "NesHawk";
+            this.NesCoreMenuItem.Click += new System.EventHandler(this.NesCorePick_Click);
+            // 
+            // CoreSNESSubMenu
+            // 
+            this.CoreSNESSubMenu.DropDownItems.AddRange(new System.Windows.Forms.ToolStripItem[] {
+            this.Coresnes9xMenuItem,
+            this.CorebsnesMenuItem});
+            this.CoreSNESSubMenu.Name = "CoreSNESSubMenu";
+            this.CoreSNESSubMenu.Size = new System.Drawing.Size(239, 22);
+            this.CoreSNESSubMenu.Text = "SNES";
+            this.CoreSNESSubMenu.DropDownOpened += new System.EventHandler(this.CoreSNESSubMenu_DropDownOpened);
+            // 
+            // Coresnes9xMenuItem
+            // 
+            this.Coresnes9xMenuItem.Name = "Coresnes9xMenuItem";
+            this.Coresnes9xMenuItem.Size = new System.Drawing.Size(109, 22);
+            this.Coresnes9xMenuItem.Text = "Snes9x";
+            this.Coresnes9xMenuItem.Click += new System.EventHandler(this.CoreSnesToggle_Click);
+            // 
+            // CorebsnesMenuItem
+            // 
+            this.CorebsnesMenuItem.Name = "CorebsnesMenuItem";
+            this.CorebsnesMenuItem.Size = new System.Drawing.Size(109, 22);
+            this.CorebsnesMenuItem.Text = "BSNES";
+            this.CorebsnesMenuItem.Click += new System.EventHandler(this.CoreSnesToggle_Click);
+            // 
+            // GbaCoreSubMenu
+            // 
+            this.GbaCoreSubMenu.DropDownItems.AddRange(new System.Windows.Forms.ToolStripItem[] {
+            this.VbaNextCoreMenuItem,
+            this.MgbaCoreMenuItem});
+            this.GbaCoreSubMenu.Name = "GbaCoreSubMenu";
+            this.GbaCoreSubMenu.Size = new System.Drawing.Size(239, 22);
+            this.GbaCoreSubMenu.Text = "GBA";
+            this.GbaCoreSubMenu.DropDownOpened += new System.EventHandler(this.GbaCoreSubMenu_DropDownOpened);
+            // 
+            // VbaNextCoreMenuItem
+            // 
+            this.VbaNextCoreMenuItem.Name = "VbaNextCoreMenuItem";
+            this.VbaNextCoreMenuItem.Size = new System.Drawing.Size(125, 22);
+            this.VbaNextCoreMenuItem.Text = "VBA-Next";
+            this.VbaNextCoreMenuItem.Click += new System.EventHandler(this.GbaCorePick_Click);
+            // 
+            // MgbaCoreMenuItem
+            // 
+            this.MgbaCoreMenuItem.Name = "MgbaCoreMenuItem";
+            this.MgbaCoreMenuItem.Size = new System.Drawing.Size(125, 22);
+            this.MgbaCoreMenuItem.Text = "mGBA";
+            this.MgbaCoreMenuItem.Click += new System.EventHandler(this.GbaCorePick_Click);
+            // 
+            // SGBCoreSubmenu
+            // 
+            this.SGBCoreSubmenu.DropDownItems.AddRange(new System.Windows.Forms.ToolStripItem[] {
+            this.SgbBsnesMenuItem,
+            this.SgbSameBoyMenuItem});
+            this.SGBCoreSubmenu.Name = "SGBCoreSubmenu";
+            this.SGBCoreSubmenu.Size = new System.Drawing.Size(239, 22);
+            this.SGBCoreSubmenu.Text = "SGB";
+            this.SGBCoreSubmenu.DropDownOpened += new System.EventHandler(this.SGBCoreSubmenu_DropDownOpened);
+            // 
+            // SgbBsnesMenuItem
+            // 
+            this.SgbBsnesMenuItem.Name = "SgbBsnesMenuItem";
+            this.SgbBsnesMenuItem.Size = new System.Drawing.Size(123, 22);
+            this.SgbBsnesMenuItem.Text = "BSNES";
+            this.SgbBsnesMenuItem.Click += new System.EventHandler(this.SgbCorePick_Click);
+            // 
+            // SgbSameBoyMenuItem
+            // 
+            this.SgbSameBoyMenuItem.Name = "SgbSameBoyMenuItem";
+            this.SgbSameBoyMenuItem.Size = new System.Drawing.Size(123, 22);
+            this.SgbSameBoyMenuItem.Text = "SameBoy";
+            this.SgbSameBoyMenuItem.Click += new System.EventHandler(this.SgbCorePick_Click);
+            // 
+            // GBCoreSubmenu
+            // 
+            this.GBCoreSubmenu.DropDownItems.AddRange(new System.Windows.Forms.ToolStripItem[] {
+            this.GBGambatteMenuItem,
+            this.GBGBHawkMenuItem});
+            this.GBCoreSubmenu.Name = "GBCoreSubmenu";
+            this.GBCoreSubmenu.Size = new System.Drawing.Size(239, 22);
+            this.GBCoreSubmenu.Text = "GB";
+            this.GBCoreSubmenu.DropDownOpened += new System.EventHandler(this.GBCoreSubmenu_DropDownOpened);
+            // 
+            // GBGambatteMenuItem
+            // 
+            this.GBGambatteMenuItem.Name = "GBGambatteMenuItem";
+            this.GBGambatteMenuItem.Size = new System.Drawing.Size(126, 22);
+            this.GBGambatteMenuItem.Text = "Gambatte";
+            this.GBGambatteMenuItem.Click += new System.EventHandler(this.GBCorePick_Click);
+            // 
+            // GBGBHawkMenuItem
+            // 
+            this.GBGBHawkMenuItem.Name = "GBGBHawkMenuItem";
+            this.GBGBHawkMenuItem.Size = new System.Drawing.Size(126, 22);
+            this.GBGBHawkMenuItem.Text = "GBHawk";
+            this.GBGBHawkMenuItem.Click += new System.EventHandler(this.GBCorePick_Click);
+            // 
+            // GBInSGBMenuItem
+            // 
+            this.GBInSGBMenuItem.Name = "GBInSGBMenuItem";
+            this.GBInSGBMenuItem.Size = new System.Drawing.Size(239, 22);
+            this.GBInSGBMenuItem.Text = "GB in SGB";
+            this.GBInSGBMenuItem.Click += new System.EventHandler(this.GbInSgbMenuItem_Click);
+            // 
+            // toolStripMenuItem16
+            // 
+            this.toolStripMenuItem16.Name = "toolStripMenuItem16";
+            this.toolStripMenuItem16.Size = new System.Drawing.Size(236, 6);
+            // 
+            // allowGameDBCoreOverridesToolStripMenuItem
+            // 
+            this.allowGameDBCoreOverridesToolStripMenuItem.Name = "allowGameDBCoreOverridesToolStripMenuItem";
+            this.allowGameDBCoreOverridesToolStripMenuItem.Size = new System.Drawing.Size(239, 22);
+            this.allowGameDBCoreOverridesToolStripMenuItem.Text = "Follow GameDB Core Overrides";
+            this.allowGameDBCoreOverridesToolStripMenuItem.Click += new System.EventHandler(this.AllowGameDBCoreOverridesToolStripMenuItem_Click);
+            // 
+            // toolStripSeparator8
+            // 
+            this.toolStripSeparator8.Name = "toolStripSeparator8";
+            this.toolStripSeparator8.Size = new System.Drawing.Size(236, 6);
+            // 
+            // N64VideoPluginSettingsMenuItem
+            // 
+            this.N64VideoPluginSettingsMenuItem.Image = global::BizHawk.Client.EmuHawk.Properties.Resources.monitor;
+            this.N64VideoPluginSettingsMenuItem.Name = "N64VideoPluginSettingsMenuItem";
+            this.N64VideoPluginSettingsMenuItem.Size = new System.Drawing.Size(239, 22);
+            this.N64VideoPluginSettingsMenuItem.Text = "N64 Video Plugin Settings";
+            this.N64VideoPluginSettingsMenuItem.Click += new System.EventHandler(this.N64VideoPluginSettingsMenuItem_Click);
+            // 
+            // setLibretroCoreToolStripMenuItem
+            // 
+            this.setLibretroCoreToolStripMenuItem.Name = "setLibretroCoreToolStripMenuItem";
+            this.setLibretroCoreToolStripMenuItem.Size = new System.Drawing.Size(239, 22);
+            this.setLibretroCoreToolStripMenuItem.Text = "Set Libretro Core";
+            this.setLibretroCoreToolStripMenuItem.Click += new System.EventHandler(this.SetLibretroCoreMenuItem_Click);
+            // 
+            // toolStripSeparator10
+            // 
+            this.toolStripSeparator10.Name = "toolStripSeparator10";
+            this.toolStripSeparator10.Size = new System.Drawing.Size(176, 6);
+            // 
+            // SaveConfigMenuItem
+            // 
+            this.SaveConfigMenuItem.Image = global::BizHawk.Client.EmuHawk.Properties.Resources.Save;
+            this.SaveConfigMenuItem.Name = "SaveConfigMenuItem";
+            this.SaveConfigMenuItem.Size = new System.Drawing.Size(179, 22);
+            this.SaveConfigMenuItem.Text = "Save Config";
+            this.SaveConfigMenuItem.Click += new System.EventHandler(this.SaveConfigMenuItem_Click);
+            // 
+            // SaveConfigAsMenuItem
+            // 
+            this.SaveConfigAsMenuItem.Name = "SaveConfigAsMenuItem";
+            this.SaveConfigAsMenuItem.Size = new System.Drawing.Size(179, 22);
+            this.SaveConfigAsMenuItem.Text = "Save Config As...";
+            this.SaveConfigAsMenuItem.Click += new System.EventHandler(this.SaveConfigAsMenuItem_Click);
+            // 
+            // LoadConfigMenuItem
+            // 
+            this.LoadConfigMenuItem.Image = global::BizHawk.Client.EmuHawk.Properties.Resources.LoadConfig;
+            this.LoadConfigMenuItem.Name = "LoadConfigMenuItem";
+            this.LoadConfigMenuItem.Size = new System.Drawing.Size(179, 22);
+            this.LoadConfigMenuItem.Text = "Load Config";
+            this.LoadConfigMenuItem.Click += new System.EventHandler(this.LoadConfigMenuItem_Click);
+            // 
+            // LoadConfigFromMenuItem
+            // 
+            this.LoadConfigFromMenuItem.Name = "LoadConfigFromMenuItem";
+            this.LoadConfigFromMenuItem.Size = new System.Drawing.Size(179, 22);
+            this.LoadConfigFromMenuItem.Text = "Load Config From...";
+            this.LoadConfigFromMenuItem.Click += new System.EventHandler(this.LoadConfigFromMenuItem_Click);
+            // 
+            // ToolsSubMenu
+            // 
+            this.ToolsSubMenu.DropDownItems.AddRange(new System.Windows.Forms.ToolStripItem[] {
+            this.ToolBoxMenuItem,
+            this.toolStripSeparator12,
+            this.RamWatchMenuItem,
+            this.RamSearchMenuItem,
+            this.LuaConsoleMenuItem,
+            this.TAStudioMenuItem,
+            this.HexEditorMenuItem,
+            this.TraceLoggerMenuItem,
+            this.DebuggerMenuItem,
+            this.CodeDataLoggerMenuItem,
+            this.MacroToolMenuItem,
+            this.VirtualPadMenuItem,
+            this.BasicBotMenuItem,
+            this.toolStripSeparator11,
+            this.CheatsMenuItem,
+            this.gameSharkConverterToolStripMenuItem,
+            this.toolStripSeparator29,
+            this.MultiDiskBundlerFileMenuItem,
+            this.externalToolToolStripMenuItem,
+            this.batchRunnerToolStripMenuItem,
+            this.ExperimentalToolsSubMenu});
+            this.ToolsSubMenu.Name = "ToolsSubMenu";
+            this.ToolsSubMenu.Size = new System.Drawing.Size(48, 19);
+            this.ToolsSubMenu.Text = "&Tools";
+            this.ToolsSubMenu.DropDownOpened += new System.EventHandler(this.ToolsSubMenu_DropDownOpened);
+            // 
+            // ToolBoxMenuItem
+            // 
+            this.ToolBoxMenuItem.Image = global::BizHawk.Client.EmuHawk.Properties.Resources.ToolBox;
+            this.ToolBoxMenuItem.Name = "ToolBoxMenuItem";
+            this.ToolBoxMenuItem.Size = new System.Drawing.Size(191, 22);
+            this.ToolBoxMenuItem.Text = "&Tool Box";
+            this.ToolBoxMenuItem.Click += new System.EventHandler(this.ToolBoxMenuItem_Click);
+            // 
+            // toolStripSeparator12
+            // 
+            this.toolStripSeparator12.Name = "toolStripSeparator12";
+            this.toolStripSeparator12.Size = new System.Drawing.Size(188, 6);
+            // 
+            // RamWatchMenuItem
+            // 
+            this.RamWatchMenuItem.Image = global::BizHawk.Client.EmuHawk.Properties.Resources.watch;
+            this.RamWatchMenuItem.Name = "RamWatchMenuItem";
+            this.RamWatchMenuItem.Size = new System.Drawing.Size(191, 22);
+            this.RamWatchMenuItem.Text = "RAM &Watch";
+            this.RamWatchMenuItem.Click += new System.EventHandler(this.RamWatchMenuItem_Click);
+            // 
+            // RamSearchMenuItem
+            // 
+            this.RamSearchMenuItem.Image = global::BizHawk.Client.EmuHawk.Properties.Resources.search;
+            this.RamSearchMenuItem.Name = "RamSearchMenuItem";
+            this.RamSearchMenuItem.Size = new System.Drawing.Size(191, 22);
+            this.RamSearchMenuItem.Text = "RAM &Search";
+            this.RamSearchMenuItem.Click += new System.EventHandler(this.RamSearchMenuItem_Click);
+            // 
+            // LuaConsoleMenuItem
+            // 
+            this.LuaConsoleMenuItem.Image = global::BizHawk.Client.EmuHawk.Properties.Resources.Lua;
+            this.LuaConsoleMenuItem.Name = "LuaConsoleMenuItem";
+            this.LuaConsoleMenuItem.Size = new System.Drawing.Size(191, 22);
+            this.LuaConsoleMenuItem.Text = "Lua Console";
+            this.LuaConsoleMenuItem.Click += new System.EventHandler(this.LuaConsoleMenuItem_Click);
+            // 
+            // TAStudioMenuItem
+            // 
+            this.TAStudioMenuItem.Image = global::BizHawk.Client.EmuHawk.Properties.Resources.TAStudio;
+            this.TAStudioMenuItem.Name = "TAStudioMenuItem";
+            this.TAStudioMenuItem.Size = new System.Drawing.Size(191, 22);
+            this.TAStudioMenuItem.Text = "&TAStudio";
+            this.TAStudioMenuItem.Click += new System.EventHandler(this.TAStudioMenuItem_Click);
+            // 
+            // HexEditorMenuItem
+            // 
+            this.HexEditorMenuItem.Image = global::BizHawk.Client.EmuHawk.Properties.Resources.poke;
+            this.HexEditorMenuItem.Name = "HexEditorMenuItem";
+            this.HexEditorMenuItem.Size = new System.Drawing.Size(191, 22);
+            this.HexEditorMenuItem.Text = "&Hex Editor";
+            this.HexEditorMenuItem.Click += new System.EventHandler(this.HexEditorMenuItem_Click);
+            // 
+            // TraceLoggerMenuItem
+            // 
+            this.TraceLoggerMenuItem.Image = global::BizHawk.Client.EmuHawk.Properties.Resources.pencil;
+            this.TraceLoggerMenuItem.Name = "TraceLoggerMenuItem";
+            this.TraceLoggerMenuItem.Size = new System.Drawing.Size(191, 22);
+            this.TraceLoggerMenuItem.Text = "Trace &Logger";
+            this.TraceLoggerMenuItem.Click += new System.EventHandler(this.TraceLoggerMenuItem_Click);
+            // 
+            // DebuggerMenuItem
+            // 
+            this.DebuggerMenuItem.Image = global::BizHawk.Client.EmuHawk.Properties.Resources.Bug;
+            this.DebuggerMenuItem.Name = "DebuggerMenuItem";
+            this.DebuggerMenuItem.Size = new System.Drawing.Size(191, 22);
+            this.DebuggerMenuItem.Text = "&Debugger";
+            this.DebuggerMenuItem.Click += new System.EventHandler(this.DebuggerMenuItem_Click);
+            // 
+            // CodeDataLoggerMenuItem
+            // 
+            this.CodeDataLoggerMenuItem.Image = global::BizHawk.Client.EmuHawk.Properties.Resources.cdlogger;
+            this.CodeDataLoggerMenuItem.Name = "CodeDataLoggerMenuItem";
+            this.CodeDataLoggerMenuItem.Size = new System.Drawing.Size(191, 22);
+            this.CodeDataLoggerMenuItem.Text = "Code-Data Logger";
+            this.CodeDataLoggerMenuItem.Click += new System.EventHandler(this.CodeDataLoggerMenuItem_Click);
+            // 
+            // MacroToolMenuItem
+            // 
+            this.MacroToolMenuItem.Name = "MacroToolMenuItem";
+            this.MacroToolMenuItem.Size = new System.Drawing.Size(191, 22);
+            this.MacroToolMenuItem.Text = "&Macro Tool";
+            this.MacroToolMenuItem.Click += new System.EventHandler(this.MacroToolMenuItem_Click);
+            // 
+            // VirtualPadMenuItem
+            // 
+            this.VirtualPadMenuItem.Image = global::BizHawk.Client.EmuHawk.Properties.Resources.GameController;
+            this.VirtualPadMenuItem.Name = "VirtualPadMenuItem";
+            this.VirtualPadMenuItem.Size = new System.Drawing.Size(191, 22);
+            this.VirtualPadMenuItem.Text = "Virtual Pad";
+            this.VirtualPadMenuItem.Click += new System.EventHandler(this.VirtualPadMenuItem_Click);
+            // 
+            // BasicBotMenuItem
+            // 
+            this.BasicBotMenuItem.Name = "BasicBotMenuItem";
+            this.BasicBotMenuItem.Size = new System.Drawing.Size(191, 22);
+            this.BasicBotMenuItem.Text = "Basic Bot";
+            this.BasicBotMenuItem.Click += new System.EventHandler(this.BasicBotMenuItem_Click);
+            // 
+            // toolStripSeparator11
+            // 
+            this.toolStripSeparator11.Name = "toolStripSeparator11";
+            this.toolStripSeparator11.Size = new System.Drawing.Size(188, 6);
+            // 
+            // CheatsMenuItem
+            // 
+            this.CheatsMenuItem.Image = global::BizHawk.Client.EmuHawk.Properties.Resources.Freeze;
+            this.CheatsMenuItem.Name = "CheatsMenuItem";
+            this.CheatsMenuItem.Size = new System.Drawing.Size(191, 22);
+            this.CheatsMenuItem.Text = "Cheats";
+            this.CheatsMenuItem.Click += new System.EventHandler(this.CheatsMenuItem_Click);
+            // 
+            // gameSharkConverterToolStripMenuItem
+            // 
+            this.gameSharkConverterToolStripMenuItem.Image = global::BizHawk.Client.EmuHawk.Properties.Resources.Shark;
+            this.gameSharkConverterToolStripMenuItem.Name = "gameSharkConverterToolStripMenuItem";
+            this.gameSharkConverterToolStripMenuItem.Size = new System.Drawing.Size(191, 22);
+            this.gameSharkConverterToolStripMenuItem.Text = "Cheat Code Converter";
+            this.gameSharkConverterToolStripMenuItem.Click += new System.EventHandler(this.CheatCodeConverterMenuItem_Click);
+            // 
+            // toolStripSeparator29
+            // 
+            this.toolStripSeparator29.Name = "toolStripSeparator29";
+            this.toolStripSeparator29.Size = new System.Drawing.Size(188, 6);
+            // 
+            // MultiDiskBundlerFileMenuItem
+            // 
+            this.MultiDiskBundlerFileMenuItem.Image = global::BizHawk.Client.EmuHawk.Properties.Resources.SaveConfig;
+            this.MultiDiskBundlerFileMenuItem.Name = "MultiDiskBundlerFileMenuItem";
+            this.MultiDiskBundlerFileMenuItem.Size = new System.Drawing.Size(191, 22);
+            this.MultiDiskBundlerFileMenuItem.Text = "Multi-disk Bundler";
+            this.MultiDiskBundlerFileMenuItem.Click += new System.EventHandler(this.MultidiskBundlerMenuItem_Click);
+            // 
+            // externalToolToolStripMenuItem
+            // 
+            this.externalToolToolStripMenuItem.DropDownItems.AddRange(new System.Windows.Forms.ToolStripItem[] {
+            this.dummyExternalTool});
+            this.externalToolToolStripMenuItem.Name = "externalToolToolStripMenuItem";
+            this.externalToolToolStripMenuItem.Size = new System.Drawing.Size(191, 22);
+            this.externalToolToolStripMenuItem.Text = "External Tool";
+            this.externalToolToolStripMenuItem.DropDownOpening += new System.EventHandler(this.ExternalToolToolStripMenuItem_DropDownOpening);
+            // 
+            // dummyExternalTool
+            // 
+            this.dummyExternalTool.Name = "dummyExternalTool";
+            this.dummyExternalTool.Size = new System.Drawing.Size(103, 22);
+            this.dummyExternalTool.Text = "None";
+            // 
+            // batchRunnerToolStripMenuItem
+            // 
+            this.batchRunnerToolStripMenuItem.Name = "batchRunnerToolStripMenuItem";
+            this.batchRunnerToolStripMenuItem.Size = new System.Drawing.Size(191, 22);
+            this.batchRunnerToolStripMenuItem.Text = "Batch Runner";
+            this.batchRunnerToolStripMenuItem.Visible = false;
+            this.batchRunnerToolStripMenuItem.Click += new System.EventHandler(this.BatchRunnerToolStripMenuItem_Click);
+            // 
+            // ExperimentalToolsSubMenu
+            // 
+            this.ExperimentalToolsSubMenu.DropDownItems.AddRange(new System.Windows.Forms.ToolStripItem[] {
+            this.AutoHawkMenuItem,
+            this.NewHexEditorMenuItem});
+            this.ExperimentalToolsSubMenu.Name = "ExperimentalToolsSubMenu";
+            this.ExperimentalToolsSubMenu.Size = new System.Drawing.Size(191, 22);
+            this.ExperimentalToolsSubMenu.Text = "Experimental Tools";
+            this.ExperimentalToolsSubMenu.DropDownOpened += new System.EventHandler(this.ExperimentalToolsSubMenu_DropDownOpened);
+            // 
+            // AutoHawkMenuItem
+            // 
+            this.AutoHawkMenuItem.Name = "AutoHawkMenuItem";
+            this.AutoHawkMenuItem.Size = new System.Drawing.Size(155, 22);
+            this.AutoHawkMenuItem.Text = "AutoHawk";
+            this.AutoHawkMenuItem.Click += new System.EventHandler(this.AutoHawkMenuItem_Click);
+            // 
+            // NewHexEditorMenuItem
+            // 
+            this.NewHexEditorMenuItem.Name = "NewHexEditorMenuItem";
+            this.NewHexEditorMenuItem.Size = new System.Drawing.Size(155, 22);
+            this.NewHexEditorMenuItem.Text = "New Hex Editor";
+            this.NewHexEditorMenuItem.Click += new System.EventHandler(this.NewHexEditorMenuItem_Click);
+            // 
+            // NESSubMenu
+            // 
+            this.NESSubMenu.DropDownItems.AddRange(new System.Windows.Forms.ToolStripItem[] {
+            this.coreToolStripMenuItem,
+            this.toolStripSeparator34,
+            this.NESPPUViewerMenuItem,
+            this.NESNametableViewerMenuItem,
+            this.NESGameGenieCodesMenuItem,
+            this.musicRipperToolStripMenuItem,
+            this.toolStripSeparator17,
+            this.NesControllerSettingsMenuItem,
+            this.NESGraphicSettingsMenuItem,
+            this.NESSoundChannelsMenuItem,
+            this.VSSettingsMenuItem,
+            this.MovieSettingsMenuItem,
+            this.toolStripSeparator22,
+            this.FDSControlsMenuItem,
+            this.VSControlsMenuItem,
+            this.barcodeReaderToolStripMenuItem});
+            this.NESSubMenu.Name = "NESSubMenu";
+            this.NESSubMenu.Size = new System.Drawing.Size(40, 19);
+            this.NESSubMenu.Text = "&NES";
+            this.NESSubMenu.DropDownOpened += new System.EventHandler(this.NESSubMenu_DropDownOpened);
+            // 
+            // coreToolStripMenuItem
+            // 
+            this.coreToolStripMenuItem.DropDownItems.AddRange(new System.Windows.Forms.ToolStripItem[] {
+            this.quickNESToolStripMenuItem,
+            this.nesHawkToolStripMenuItem});
+            this.coreToolStripMenuItem.Name = "coreToolStripMenuItem";
+            this.coreToolStripMenuItem.Size = new System.Drawing.Size(233, 22);
+            this.coreToolStripMenuItem.Text = "&Core";
+            this.coreToolStripMenuItem.DropDownOpened += new System.EventHandler(this.CoreToolStripMenuItem_DropDownOpened);
+            // 
+            // quickNESToolStripMenuItem
+            // 
+            this.quickNESToolStripMenuItem.Name = "quickNESToolStripMenuItem";
+            this.quickNESToolStripMenuItem.Size = new System.Drawing.Size(125, 22);
+            this.quickNESToolStripMenuItem.Text = "&QuickNes";
+            this.quickNESToolStripMenuItem.Click += new System.EventHandler(this.QuickNesToolStripMenuItem_Click);
+            // 
+            // nesHawkToolStripMenuItem
+            // 
+            this.nesHawkToolStripMenuItem.Name = "nesHawkToolStripMenuItem";
+            this.nesHawkToolStripMenuItem.Size = new System.Drawing.Size(125, 22);
+            this.nesHawkToolStripMenuItem.Text = "&NesHawk";
+            this.nesHawkToolStripMenuItem.Click += new System.EventHandler(this.NesHawkToolStripMenuItem_Click);
+            // 
+            // toolStripSeparator34
+            // 
+            this.toolStripSeparator34.Name = "toolStripSeparator34";
+            this.toolStripSeparator34.Size = new System.Drawing.Size(230, 6);
+            // 
+            // NESPPUViewerMenuItem
+            // 
+            this.NESPPUViewerMenuItem.Name = "NESPPUViewerMenuItem";
+            this.NESPPUViewerMenuItem.Size = new System.Drawing.Size(233, 22);
+            this.NESPPUViewerMenuItem.Text = "&PPU Viewer";
+            this.NESPPUViewerMenuItem.Click += new System.EventHandler(this.NesPPUViewerMenuItem_Click);
+            // 
+            // NESNametableViewerMenuItem
+            // 
+            this.NESNametableViewerMenuItem.Name = "NESNametableViewerMenuItem";
+            this.NESNametableViewerMenuItem.Size = new System.Drawing.Size(233, 22);
+            this.NESNametableViewerMenuItem.Text = "&Nametable Viewer";
+            this.NESNametableViewerMenuItem.Click += new System.EventHandler(this.NESNametableViewerMenuItem_Click);
+            // 
+            // NESGameGenieCodesMenuItem
+            // 
+            this.NESGameGenieCodesMenuItem.Name = "NESGameGenieCodesMenuItem";
+            this.NESGameGenieCodesMenuItem.Size = new System.Drawing.Size(233, 22);
+            this.NESGameGenieCodesMenuItem.Text = "&Game Genie Encoder/Decoder";
+            this.NESGameGenieCodesMenuItem.Click += new System.EventHandler(this.NESGameGenieCodesMenuItem_Click);
+            // 
+            // musicRipperToolStripMenuItem
+            // 
+            this.musicRipperToolStripMenuItem.Name = "musicRipperToolStripMenuItem";
+            this.musicRipperToolStripMenuItem.Size = new System.Drawing.Size(233, 22);
+            this.musicRipperToolStripMenuItem.Text = "Music Ripper";
+            this.musicRipperToolStripMenuItem.Click += new System.EventHandler(this.MusicRipperMenuItem_Click);
+            // 
+            // toolStripSeparator17
+            // 
+            this.toolStripSeparator17.Name = "toolStripSeparator17";
+            this.toolStripSeparator17.Size = new System.Drawing.Size(230, 6);
+            // 
+            // NesControllerSettingsMenuItem
+            // 
+            this.NesControllerSettingsMenuItem.Image = global::BizHawk.Client.EmuHawk.Properties.Resources.GameController;
+            this.NesControllerSettingsMenuItem.Name = "NesControllerSettingsMenuItem";
+            this.NesControllerSettingsMenuItem.Size = new System.Drawing.Size(233, 22);
+            this.NesControllerSettingsMenuItem.Text = "Controller Settings...";
+            this.NesControllerSettingsMenuItem.Click += new System.EventHandler(this.NesControllerSettingsMenuItem_Click);
+            // 
+            // NESGraphicSettingsMenuItem
+            // 
+            this.NESGraphicSettingsMenuItem.Image = global::BizHawk.Client.EmuHawk.Properties.Resources.tvIcon;
+            this.NESGraphicSettingsMenuItem.Name = "NESGraphicSettingsMenuItem";
+            this.NESGraphicSettingsMenuItem.Size = new System.Drawing.Size(233, 22);
+            this.NESGraphicSettingsMenuItem.Text = "Graphics Settings...";
+            this.NESGraphicSettingsMenuItem.Click += new System.EventHandler(this.NESGraphicSettingsMenuItem_Click);
+            // 
+            // NESSoundChannelsMenuItem
+            // 
+            this.NESSoundChannelsMenuItem.Image = global::BizHawk.Client.EmuHawk.Properties.Resources.AudioHS;
+            this.NESSoundChannelsMenuItem.Name = "NESSoundChannelsMenuItem";
+            this.NESSoundChannelsMenuItem.Size = new System.Drawing.Size(233, 22);
+            this.NESSoundChannelsMenuItem.Text = "Sound Channels...";
+            this.NESSoundChannelsMenuItem.Click += new System.EventHandler(this.NESSoundChannelsMenuItem_Click);
+            // 
+            // VSSettingsMenuItem
+            // 
+            this.VSSettingsMenuItem.Name = "VSSettingsMenuItem";
+            this.VSSettingsMenuItem.Size = new System.Drawing.Size(233, 22);
+            this.VSSettingsMenuItem.Text = "VS Settings...";
+            this.VSSettingsMenuItem.Click += new System.EventHandler(this.VsSettingsMenuItem_Click);
+            // 
+            // MovieSettingsMenuItem
+            // 
+            this.MovieSettingsMenuItem.Name = "MovieSettingsMenuItem";
+            this.MovieSettingsMenuItem.Size = new System.Drawing.Size(233, 22);
+            this.MovieSettingsMenuItem.Text = "Advanced Settings...";
+            this.MovieSettingsMenuItem.Click += new System.EventHandler(this.MovieSettingsMenuItem_Click);
+            // 
+            // toolStripSeparator22
+            // 
+            this.toolStripSeparator22.Name = "toolStripSeparator22";
+            this.toolStripSeparator22.Size = new System.Drawing.Size(230, 6);
+            // 
+            // FDSControlsMenuItem
+            // 
+            this.FDSControlsMenuItem.DropDownItems.AddRange(new System.Windows.Forms.ToolStripItem[] {
+            this.FdsEjectDiskMenuItem});
+            this.FDSControlsMenuItem.Name = "FDSControlsMenuItem";
+            this.FDSControlsMenuItem.Size = new System.Drawing.Size(233, 22);
+            this.FDSControlsMenuItem.Text = "FDS Controls";
+            this.FDSControlsMenuItem.DropDownOpened += new System.EventHandler(this.FdsControlsMenuItem_DropDownOpened);
+            // 
+            // FdsEjectDiskMenuItem
+            // 
+            this.FdsEjectDiskMenuItem.Name = "FdsEjectDiskMenuItem";
+            this.FdsEjectDiskMenuItem.Size = new System.Drawing.Size(124, 22);
+            this.FdsEjectDiskMenuItem.Text = "&Eject Disk";
+            this.FdsEjectDiskMenuItem.Click += new System.EventHandler(this.FdsEjectDiskMenuItem_Click);
+            // 
+            // VSControlsMenuItem
+            // 
+            this.VSControlsMenuItem.DropDownItems.AddRange(new System.Windows.Forms.ToolStripItem[] {
+            this.VSInsertCoinP1MenuItem,
+            this.VSInsertCoinP2MenuItem,
+            this.VSServiceSwitchMenuItem});
+            this.VSControlsMenuItem.Name = "VSControlsMenuItem";
+            this.VSControlsMenuItem.Size = new System.Drawing.Size(233, 22);
+            this.VSControlsMenuItem.Text = "VS Controls";
+            // 
+            // VSInsertCoinP1MenuItem
+            // 
+            this.VSInsertCoinP1MenuItem.Name = "VSInsertCoinP1MenuItem";
+            this.VSInsertCoinP1MenuItem.Size = new System.Drawing.Size(149, 22);
+            this.VSInsertCoinP1MenuItem.Text = "Insert Coin P1";
+            this.VSInsertCoinP1MenuItem.Click += new System.EventHandler(this.VsInsertCoinP1MenuItem_Click);
+            // 
+            // VSInsertCoinP2MenuItem
+            // 
+            this.VSInsertCoinP2MenuItem.Name = "VSInsertCoinP2MenuItem";
+            this.VSInsertCoinP2MenuItem.Size = new System.Drawing.Size(149, 22);
+            this.VSInsertCoinP2MenuItem.Text = "Insert Coin P2";
+            this.VSInsertCoinP2MenuItem.Click += new System.EventHandler(this.VsInsertCoinP2MenuItem_Click);
+            // 
+            // VSServiceSwitchMenuItem
+            // 
+            this.VSServiceSwitchMenuItem.Name = "VSServiceSwitchMenuItem";
+            this.VSServiceSwitchMenuItem.Size = new System.Drawing.Size(149, 22);
+            this.VSServiceSwitchMenuItem.Text = "Service Switch";
+            this.VSServiceSwitchMenuItem.Click += new System.EventHandler(this.VsServiceSwitchMenuItem_Click);
+            // 
+            // barcodeReaderToolStripMenuItem
+            // 
+            this.barcodeReaderToolStripMenuItem.Name = "barcodeReaderToolStripMenuItem";
+            this.barcodeReaderToolStripMenuItem.Size = new System.Drawing.Size(233, 22);
+            this.barcodeReaderToolStripMenuItem.Text = "Barcode Reader";
+            this.barcodeReaderToolStripMenuItem.Click += new System.EventHandler(this.BarcodeReaderMenuItem_Click);
+            // 
+            // PCESubMenu
+            // 
+            this.PCESubMenu.DropDownItems.AddRange(new System.Windows.Forms.ToolStripItem[] {
+            this.PceControllerSettingsMenuItem,
+            this.PCEGraphicsSettingsMenuItem,
+            this.toolStripSeparator32,
+            this.PCEBGViewerMenuItem,
+            this.PCEtileViewerToolStripMenuItem,
+            this.PceSoundDebuggerToolStripMenuItem,
+            this.toolStripSeparator25,
+            this.PCEAlwaysPerformSpriteLimitMenuItem,
+            this.PCEAlwaysEqualizeVolumesMenuItem,
+            this.PCEArcadeCardRewindEnableMenuItem});
+            this.PCESubMenu.Name = "PCESubMenu";
+            this.PCESubMenu.Size = new System.Drawing.Size(40, 19);
+            this.PCESubMenu.Text = "&PCE";
+            this.PCESubMenu.DropDownOpened += new System.EventHandler(this.PCESubMenu_DropDownOpened);
+            // 
+            // PceControllerSettingsMenuItem
+            // 
+            this.PceControllerSettingsMenuItem.Image = global::BizHawk.Client.EmuHawk.Properties.Resources.GameController;
+            this.PceControllerSettingsMenuItem.Name = "PceControllerSettingsMenuItem";
+            this.PceControllerSettingsMenuItem.Size = new System.Drawing.Size(259, 22);
+            this.PceControllerSettingsMenuItem.Text = "Controller Settings";
+            this.PceControllerSettingsMenuItem.Click += new System.EventHandler(this.PceControllerSettingsMenuItem_Click);
+            // 
+            // PCEGraphicsSettingsMenuItem
+            // 
+            this.PCEGraphicsSettingsMenuItem.Image = global::BizHawk.Client.EmuHawk.Properties.Resources.tvIcon;
+            this.PCEGraphicsSettingsMenuItem.Name = "PCEGraphicsSettingsMenuItem";
+            this.PCEGraphicsSettingsMenuItem.Size = new System.Drawing.Size(259, 22);
+            this.PCEGraphicsSettingsMenuItem.Text = "Graphics Settings";
+            this.PCEGraphicsSettingsMenuItem.Click += new System.EventHandler(this.PceGraphicsSettingsMenuItem_Click);
+            // 
+            // toolStripSeparator32
+            // 
+            this.toolStripSeparator32.Name = "toolStripSeparator32";
+            this.toolStripSeparator32.Size = new System.Drawing.Size(256, 6);
+            // 
+            // PCEBGViewerMenuItem
+            // 
+            this.PCEBGViewerMenuItem.Name = "PCEBGViewerMenuItem";
+            this.PCEBGViewerMenuItem.Size = new System.Drawing.Size(259, 22);
+            this.PCEBGViewerMenuItem.Text = "&BG Viewer";
+            this.PCEBGViewerMenuItem.Click += new System.EventHandler(this.PceBgViewerMenuItem_Click);
+            // 
+            // PCEtileViewerToolStripMenuItem
+            // 
+            this.PCEtileViewerToolStripMenuItem.Name = "PCEtileViewerToolStripMenuItem";
+            this.PCEtileViewerToolStripMenuItem.Size = new System.Drawing.Size(259, 22);
+            this.PCEtileViewerToolStripMenuItem.Text = "&Tile Viewer";
+            this.PCEtileViewerToolStripMenuItem.Click += new System.EventHandler(this.PceTileViewerMenuItem_Click);
+            // 
+            // PceSoundDebuggerToolStripMenuItem
+            // 
+            this.PceSoundDebuggerToolStripMenuItem.Name = "PceSoundDebuggerToolStripMenuItem";
+            this.PceSoundDebuggerToolStripMenuItem.Size = new System.Drawing.Size(259, 22);
+            this.PceSoundDebuggerToolStripMenuItem.Text = "&Sound Debugger";
+            this.PceSoundDebuggerToolStripMenuItem.Click += new System.EventHandler(this.PceSoundDebuggerMenuItem_Click);
+            // 
+            // toolStripSeparator25
+            // 
+            this.toolStripSeparator25.Name = "toolStripSeparator25";
+            this.toolStripSeparator25.Size = new System.Drawing.Size(256, 6);
+            // 
+            // PCEAlwaysPerformSpriteLimitMenuItem
+            // 
+            this.PCEAlwaysPerformSpriteLimitMenuItem.Name = "PCEAlwaysPerformSpriteLimitMenuItem";
+            this.PCEAlwaysPerformSpriteLimitMenuItem.Size = new System.Drawing.Size(259, 22);
+            this.PCEAlwaysPerformSpriteLimitMenuItem.Text = "Always Perform Sprite Limit";
+            this.PCEAlwaysPerformSpriteLimitMenuItem.Click += new System.EventHandler(this.PCEAlwaysPerformSpriteLimitMenuItem_Click);
+            // 
+            // PCEAlwaysEqualizeVolumesMenuItem
+            // 
+            this.PCEAlwaysEqualizeVolumesMenuItem.Name = "PCEAlwaysEqualizeVolumesMenuItem";
+            this.PCEAlwaysEqualizeVolumesMenuItem.Size = new System.Drawing.Size(259, 22);
+            this.PCEAlwaysEqualizeVolumesMenuItem.Text = "Always Equalize Volumes (PCE-CD)";
+            this.PCEAlwaysEqualizeVolumesMenuItem.Click += new System.EventHandler(this.PCEAlwaysEqualizeVolumesMenuItem_Click);
+            // 
+            // PCEArcadeCardRewindEnableMenuItem
+            // 
+            this.PCEArcadeCardRewindEnableMenuItem.Name = "PCEArcadeCardRewindEnableMenuItem";
+            this.PCEArcadeCardRewindEnableMenuItem.Size = new System.Drawing.Size(259, 22);
+            this.PCEArcadeCardRewindEnableMenuItem.Text = "Arcade Card Rewind-Enable Hack";
+            this.PCEArcadeCardRewindEnableMenuItem.Click += new System.EventHandler(this.PCEArcadeCardRewindEnableMenuItem_Click);
+            // 
+            // SMSSubMenu
+            // 
+            this.SMSSubMenu.DropDownItems.AddRange(new System.Windows.Forms.ToolStripItem[] {
+            this.SMSregionToolStripMenuItem,
+            this.SMSdisplayToolStripMenuItem,
+            this.SMSControllerToolStripMenuItem,
+            this.SMStoolStripMenuItem2,
+            this.SMSenableBIOSToolStripMenuItem,
+            this.SMSEnableFMChipMenuItem,
+            this.SMSOverclockMenuItem,
+            this.SMSForceStereoMenuItem,
+            this.SMSSpriteLimitMenuItem,
+            this.SMSDisplayOverscanMenuItem,
+            this.SMSFix3DGameDisplayToolStripMenuItem,
+            this.ShowClippedRegionsMenuItem,
+            this.HighlightActiveDisplayRegionMenuItem,
+            this.SMSGraphicsSettingsMenuItem,
+            this.toolStripSeparator24,
+            this.SMSVDPViewerToolStripMenuItem,
+            this.GGGameGenieMenuItem});
+            this.SMSSubMenu.Name = "SMSSubMenu";
+            this.SMSSubMenu.Size = new System.Drawing.Size(42, 19);
+            this.SMSSubMenu.Text = "&SMS";
+            this.SMSSubMenu.DropDownOpened += new System.EventHandler(this.SMSSubMenu_DropDownOpened);
+            // 
+            // SMSregionToolStripMenuItem
+            // 
+            this.SMSregionToolStripMenuItem.DropDownItems.AddRange(new System.Windows.Forms.ToolStripItem[] {
+            this.SMSregionExportToolStripMenuItem,
+            this.SMSregionJapanToolStripMenuItem,
+            this.SMSregionKoreaToolStripMenuItem,
+            this.SMSregionAutoToolStripMenuItem});
+            this.SMSregionToolStripMenuItem.Name = "SMSregionToolStripMenuItem";
+            this.SMSregionToolStripMenuItem.Size = new System.Drawing.Size(278, 22);
+            this.SMSregionToolStripMenuItem.Text = "Region";
+            // 
+            // SMSregionExportToolStripMenuItem
+            // 
+            this.SMSregionExportToolStripMenuItem.Name = "SMSregionExportToolStripMenuItem";
+            this.SMSregionExportToolStripMenuItem.Size = new System.Drawing.Size(107, 22);
+            this.SMSregionExportToolStripMenuItem.Text = "Export";
+            this.SMSregionExportToolStripMenuItem.Click += new System.EventHandler(this.SMS_RegionExport_Click);
+            // 
+            // SMSregionJapanToolStripMenuItem
+            // 
+            this.SMSregionJapanToolStripMenuItem.Name = "SMSregionJapanToolStripMenuItem";
+            this.SMSregionJapanToolStripMenuItem.Size = new System.Drawing.Size(107, 22);
+            this.SMSregionJapanToolStripMenuItem.Text = "Japan";
+            this.SMSregionJapanToolStripMenuItem.Click += new System.EventHandler(this.SMS_RegionJapan_Click);
+            // 
+            // SMSregionKoreaToolStripMenuItem
+            // 
+            this.SMSregionKoreaToolStripMenuItem.Name = "SMSregionKoreaToolStripMenuItem";
+            this.SMSregionKoreaToolStripMenuItem.Size = new System.Drawing.Size(107, 22);
+            this.SMSregionKoreaToolStripMenuItem.Text = "Korea";
+            this.SMSregionKoreaToolStripMenuItem.Click += new System.EventHandler(this.SMS_RegionKorea_Click);
+            // 
+            // SMSregionAutoToolStripMenuItem
+            // 
+            this.SMSregionAutoToolStripMenuItem.Name = "SMSregionAutoToolStripMenuItem";
+            this.SMSregionAutoToolStripMenuItem.Size = new System.Drawing.Size(107, 22);
+            this.SMSregionAutoToolStripMenuItem.Text = "Auto";
+            this.SMSregionAutoToolStripMenuItem.Click += new System.EventHandler(this.SMS_RegionAuto_Click);
+            // 
+            // SMSdisplayToolStripMenuItem
+            // 
+            this.SMSdisplayToolStripMenuItem.DropDownItems.AddRange(new System.Windows.Forms.ToolStripItem[] {
+            this.SMSdisplayNtscToolStripMenuItem,
+            this.SMSdisplayPalToolStripMenuItem,
+            this.SMSdisplayAutoToolStripMenuItem});
+            this.SMSdisplayToolStripMenuItem.Name = "SMSdisplayToolStripMenuItem";
+            this.SMSdisplayToolStripMenuItem.Size = new System.Drawing.Size(278, 22);
+            this.SMSdisplayToolStripMenuItem.Text = "Display Type";
+            // 
+            // SMSdisplayNtscToolStripMenuItem
+            // 
+            this.SMSdisplayNtscToolStripMenuItem.Name = "SMSdisplayNtscToolStripMenuItem";
+            this.SMSdisplayNtscToolStripMenuItem.Size = new System.Drawing.Size(104, 22);
+            this.SMSdisplayNtscToolStripMenuItem.Text = "NTSC";
+            this.SMSdisplayNtscToolStripMenuItem.Click += new System.EventHandler(this.SMS_DisplayNTSC_Click);
+            // 
+            // SMSdisplayPalToolStripMenuItem
+            // 
+            this.SMSdisplayPalToolStripMenuItem.Name = "SMSdisplayPalToolStripMenuItem";
+            this.SMSdisplayPalToolStripMenuItem.Size = new System.Drawing.Size(104, 22);
+            this.SMSdisplayPalToolStripMenuItem.Text = "PAL";
+            this.SMSdisplayPalToolStripMenuItem.Click += new System.EventHandler(this.SMS_DisplayPAL_Click);
+            // 
+            // SMSdisplayAutoToolStripMenuItem
+            // 
+            this.SMSdisplayAutoToolStripMenuItem.Name = "SMSdisplayAutoToolStripMenuItem";
+            this.SMSdisplayAutoToolStripMenuItem.Size = new System.Drawing.Size(104, 22);
+            this.SMSdisplayAutoToolStripMenuItem.Text = "Auto";
+            this.SMSdisplayAutoToolStripMenuItem.Click += new System.EventHandler(this.SMS_DisplayAuto_Click);
+            // 
+            // SMSControllerToolStripMenuItem
+            // 
+            this.SMSControllerToolStripMenuItem.DropDownItems.AddRange(new System.Windows.Forms.ToolStripItem[] {
+            this.SMSControllerStandardToolStripMenuItem,
+            this.SMSControllerPaddleToolStripMenuItem,
+            this.SMSControllerLightPhaserToolStripMenuItem,
+            this.SMSControllerSportsPadToolStripMenuItem,
+            this.SMSControllerKeyboardToolStripMenuItem});
+            this.SMSControllerToolStripMenuItem.Name = "SMSControllerToolStripMenuItem";
+            this.SMSControllerToolStripMenuItem.Size = new System.Drawing.Size(278, 22);
+            this.SMSControllerToolStripMenuItem.Text = "&Controller Type";
+            // 
+            // SMSControllerStandardToolStripMenuItem
+            // 
+            this.SMSControllerStandardToolStripMenuItem.Name = "SMSControllerStandardToolStripMenuItem";
+            this.SMSControllerStandardToolStripMenuItem.Size = new System.Drawing.Size(139, 22);
+            this.SMSControllerStandardToolStripMenuItem.Text = "Standard";
+            this.SMSControllerStandardToolStripMenuItem.Click += new System.EventHandler(this.SMSControllerStandardToolStripMenuItem_Click);
+            // 
+            // SMSControllerPaddleToolStripMenuItem
+            // 
+            this.SMSControllerPaddleToolStripMenuItem.Name = "SMSControllerPaddleToolStripMenuItem";
+            this.SMSControllerPaddleToolStripMenuItem.Size = new System.Drawing.Size(139, 22);
+            this.SMSControllerPaddleToolStripMenuItem.Text = "Paddle";
+            this.SMSControllerPaddleToolStripMenuItem.Click += new System.EventHandler(this.SMSControllerPaddleToolStripMenuItem_Click);
+            // 
+            // SMSControllerLightPhaserToolStripMenuItem
+            // 
+            this.SMSControllerLightPhaserToolStripMenuItem.Name = "SMSControllerLightPhaserToolStripMenuItem";
+            this.SMSControllerLightPhaserToolStripMenuItem.Size = new System.Drawing.Size(139, 22);
+            this.SMSControllerLightPhaserToolStripMenuItem.Text = "Light Phaser";
+            this.SMSControllerLightPhaserToolStripMenuItem.Click += new System.EventHandler(this.SMSControllerLightPhaserToolStripMenuItem_Click);
+            // 
+            // SMSControllerSportsPadToolStripMenuItem
+            // 
+            this.SMSControllerSportsPadToolStripMenuItem.Name = "SMSControllerSportsPadToolStripMenuItem";
+            this.SMSControllerSportsPadToolStripMenuItem.Size = new System.Drawing.Size(139, 22);
+            this.SMSControllerSportsPadToolStripMenuItem.Text = "Sports Pad";
+            this.SMSControllerSportsPadToolStripMenuItem.Click += new System.EventHandler(this.SMSControllerSportsPadToolStripMenuItem_Click);
+            // 
+            // SMSControllerKeyboardToolStripMenuItem
+            // 
+            this.SMSControllerKeyboardToolStripMenuItem.Name = "SMSControllerKeyboardToolStripMenuItem";
+            this.SMSControllerKeyboardToolStripMenuItem.Size = new System.Drawing.Size(139, 22);
+            this.SMSControllerKeyboardToolStripMenuItem.Text = "Keyboard";
+            this.SMSControllerKeyboardToolStripMenuItem.Click += new System.EventHandler(this.SMSControllerKeyboardToolStripMenuItem_Click);
+            // 
+            // SMStoolStripMenuItem2
+            // 
+            this.SMStoolStripMenuItem2.Name = "SMStoolStripMenuItem2";
+            this.SMStoolStripMenuItem2.Size = new System.Drawing.Size(275, 6);
+            // 
+            // SMSenableBIOSToolStripMenuItem
+            // 
+            this.SMSenableBIOSToolStripMenuItem.Name = "SMSenableBIOSToolStripMenuItem";
+            this.SMSenableBIOSToolStripMenuItem.Size = new System.Drawing.Size(278, 22);
+            this.SMSenableBIOSToolStripMenuItem.Text = "Enable BIOS (Must be Enabled for TAS)";
+            this.SMSenableBIOSToolStripMenuItem.Click += new System.EventHandler(this.SmsBiosMenuItem_Click);
+            // 
+            // SMSEnableFMChipMenuItem
+            // 
+            this.SMSEnableFMChipMenuItem.Name = "SMSEnableFMChipMenuItem";
+            this.SMSEnableFMChipMenuItem.Size = new System.Drawing.Size(278, 22);
+            this.SMSEnableFMChipMenuItem.Text = "&Enable FM Chip";
+            this.SMSEnableFMChipMenuItem.Click += new System.EventHandler(this.SmsEnableFmChipMenuItem_Click);
+            // 
+            // SMSOverclockMenuItem
+            // 
+            this.SMSOverclockMenuItem.Name = "SMSOverclockMenuItem";
+            this.SMSOverclockMenuItem.Size = new System.Drawing.Size(278, 22);
+            this.SMSOverclockMenuItem.Text = "&Overclock when Known Safe";
+            this.SMSOverclockMenuItem.Click += new System.EventHandler(this.SMSOverclockMenuItem_Click);
+            // 
+            // SMSForceStereoMenuItem
+            // 
+            this.SMSForceStereoMenuItem.Name = "SMSForceStereoMenuItem";
+            this.SMSForceStereoMenuItem.Size = new System.Drawing.Size(278, 22);
+            this.SMSForceStereoMenuItem.Text = "&Force Stereo Separation";
+            this.SMSForceStereoMenuItem.Click += new System.EventHandler(this.SMSForceStereoMenuItem_Click);
+            // 
+            // SMSSpriteLimitMenuItem
+            // 
+            this.SMSSpriteLimitMenuItem.Name = "SMSSpriteLimitMenuItem";
+            this.SMSSpriteLimitMenuItem.Size = new System.Drawing.Size(278, 22);
+            this.SMSSpriteLimitMenuItem.Text = "Sprite &Limit";
+            this.SMSSpriteLimitMenuItem.Click += new System.EventHandler(this.SMSSpriteLimitMenuItem_Click);
+            // 
+            // SMSDisplayOverscanMenuItem
+            // 
+            this.SMSDisplayOverscanMenuItem.Name = "SMSDisplayOverscanMenuItem";
+            this.SMSDisplayOverscanMenuItem.Size = new System.Drawing.Size(278, 22);
+            this.SMSDisplayOverscanMenuItem.Text = "Display Overscan";
+            this.SMSDisplayOverscanMenuItem.Click += new System.EventHandler(this.SMSDisplayOverscanMenuItem_Click);
+            // 
+            // SMSFix3DGameDisplayToolStripMenuItem
+            // 
+            this.SMSFix3DGameDisplayToolStripMenuItem.Name = "SMSFix3DGameDisplayToolStripMenuItem";
+            this.SMSFix3DGameDisplayToolStripMenuItem.Size = new System.Drawing.Size(278, 22);
+            this.SMSFix3DGameDisplayToolStripMenuItem.Text = "Fix 3D Game Display";
+            this.SMSFix3DGameDisplayToolStripMenuItem.Click += new System.EventHandler(this.SMSFix3DDisplayMenuItem_Click);
+            // 
+            // ShowClippedRegionsMenuItem
+            // 
+            this.ShowClippedRegionsMenuItem.Name = "ShowClippedRegionsMenuItem";
+            this.ShowClippedRegionsMenuItem.Size = new System.Drawing.Size(278, 22);
+            this.ShowClippedRegionsMenuItem.Text = "&Show Clipped Regions";
+            this.ShowClippedRegionsMenuItem.Click += new System.EventHandler(this.ShowClippedRegionsMenuItem_Click);
+            // 
+            // HighlightActiveDisplayRegionMenuItem
+            // 
+            this.HighlightActiveDisplayRegionMenuItem.Name = "HighlightActiveDisplayRegionMenuItem";
+            this.HighlightActiveDisplayRegionMenuItem.Size = new System.Drawing.Size(278, 22);
+            this.HighlightActiveDisplayRegionMenuItem.Text = "&Highlight Active Display Region";
+            this.HighlightActiveDisplayRegionMenuItem.Click += new System.EventHandler(this.HighlightActiveDisplayRegionMenuItem_Click);
+            // 
+            // SMSGraphicsSettingsMenuItem
+            // 
+            this.SMSGraphicsSettingsMenuItem.Name = "SMSGraphicsSettingsMenuItem";
+            this.SMSGraphicsSettingsMenuItem.Size = new System.Drawing.Size(278, 22);
+            this.SMSGraphicsSettingsMenuItem.Text = "&Graphics Settings...";
+            this.SMSGraphicsSettingsMenuItem.Click += new System.EventHandler(this.SMSGraphicsSettingsMenuItem_Click);
+            // 
+            // toolStripSeparator24
+            // 
+            this.toolStripSeparator24.Name = "toolStripSeparator24";
+            this.toolStripSeparator24.Size = new System.Drawing.Size(275, 6);
+            // 
+            // SMSVDPViewerToolStripMenuItem
+            // 
+            this.SMSVDPViewerToolStripMenuItem.Name = "SMSVDPViewerToolStripMenuItem";
+            this.SMSVDPViewerToolStripMenuItem.Size = new System.Drawing.Size(278, 22);
+            this.SMSVDPViewerToolStripMenuItem.Text = "&VDP Viewer";
+            this.SMSVDPViewerToolStripMenuItem.Click += new System.EventHandler(this.SmsVdpViewerMenuItem_Click);
+            // 
+            // GGGameGenieMenuItem
+            // 
+            this.GGGameGenieMenuItem.Name = "GGGameGenieMenuItem";
+            this.GGGameGenieMenuItem.Size = new System.Drawing.Size(278, 22);
+            this.GGGameGenieMenuItem.Text = "&Game Genie Encoder/Decoder";
+            this.GGGameGenieMenuItem.Click += new System.EventHandler(this.GGGameGenieMenuItem_Click);
+            // 
+            // TI83SubMenu
+            // 
+            this.TI83SubMenu.DropDownItems.AddRange(new System.Windows.Forms.ToolStripItem[] {
+            this.KeypadMenuItem,
+            this.LoadTIFileMenuItem,
+            this.toolStripSeparator13,
+            this.AutoloadKeypadMenuItem,
+            this.paletteToolStripMenuItem});
+            this.TI83SubMenu.Name = "TI83SubMenu";
+            this.TI83SubMenu.Size = new System.Drawing.Size(41, 19);
+            this.TI83SubMenu.Text = "TI83";
+            this.TI83SubMenu.DropDownOpened += new System.EventHandler(this.TI83SubMenu_DropDownOpened);
+            // 
+            // KeypadMenuItem
+            // 
+            this.KeypadMenuItem.Image = global::BizHawk.Client.EmuHawk.Properties.Resources.calculator;
+            this.KeypadMenuItem.Name = "KeypadMenuItem";
+            this.KeypadMenuItem.Size = new System.Drawing.Size(165, 22);
+            this.KeypadMenuItem.Text = "Keypad";
+            this.KeypadMenuItem.Click += new System.EventHandler(this.KeypadMenuItem_Click);
+            // 
+            // LoadTIFileMenuItem
+            // 
+            this.LoadTIFileMenuItem.Name = "LoadTIFileMenuItem";
+            this.LoadTIFileMenuItem.Size = new System.Drawing.Size(165, 22);
+            this.LoadTIFileMenuItem.Text = "Load TI-83 File...";
+            this.LoadTIFileMenuItem.Click += new System.EventHandler(this.LoadTIFileMenuItem_Click);
+            // 
+            // toolStripSeparator13
+            // 
+            this.toolStripSeparator13.Name = "toolStripSeparator13";
+            this.toolStripSeparator13.Size = new System.Drawing.Size(162, 6);
+            // 
+            // AutoloadKeypadMenuItem
+            // 
+            this.AutoloadKeypadMenuItem.Checked = true;
+            this.AutoloadKeypadMenuItem.CheckState = System.Windows.Forms.CheckState.Checked;
+            this.AutoloadKeypadMenuItem.Name = "AutoloadKeypadMenuItem";
+            this.AutoloadKeypadMenuItem.Size = new System.Drawing.Size(165, 22);
+            this.AutoloadKeypadMenuItem.Text = "Autoload Keypad";
+            this.AutoloadKeypadMenuItem.Click += new System.EventHandler(this.AutoloadKeypadMenuItem_Click);
+            // 
+            // paletteToolStripMenuItem
+            // 
+            this.paletteToolStripMenuItem.Name = "paletteToolStripMenuItem";
+            this.paletteToolStripMenuItem.Size = new System.Drawing.Size(165, 22);
+            this.paletteToolStripMenuItem.Text = "Palette...";
+            this.paletteToolStripMenuItem.Click += new System.EventHandler(this.TI83PaletteMenuItem_Click);
+            // 
+            // AtariSubMenu
+            // 
+            this.AtariSubMenu.DropDownItems.AddRange(new System.Windows.Forms.ToolStripItem[] {
+            this.AtariSettingsToolStripMenuItem});
+            this.AtariSubMenu.Name = "AtariSubMenu";
+            this.AtariSubMenu.Size = new System.Drawing.Size(44, 19);
+            this.AtariSubMenu.Text = "&Atari";
+            // 
+            // AtariSettingsToolStripMenuItem
+            // 
+            this.AtariSettingsToolStripMenuItem.Name = "AtariSettingsToolStripMenuItem";
+            this.AtariSettingsToolStripMenuItem.Size = new System.Drawing.Size(125, 22);
+            this.AtariSettingsToolStripMenuItem.Text = "Settings...";
+            this.AtariSettingsToolStripMenuItem.Click += new System.EventHandler(this.AtariSettingsToolStripMenuItem_Click);
+            // 
+            // A7800SubMenu
+            // 
+            this.A7800SubMenu.DropDownItems.AddRange(new System.Windows.Forms.ToolStripItem[] {
+            this.A7800ControllerSettingsMenuItem,
+            this.A7800FilterSettingsMenuItem});
+            this.A7800SubMenu.Name = "A7800SubMenu";
+            this.A7800SubMenu.Size = new System.Drawing.Size(51, 19);
+            this.A7800SubMenu.Text = "&A7800";
+            this.A7800SubMenu.DropDownOpened += new System.EventHandler(this.A7800SubMenu_DropDownOpened);
+            // 
+            // A7800ControllerSettingsMenuItem
+            // 
+            this.A7800ControllerSettingsMenuItem.Name = "A7800ControllerSettingsMenuItem";
+            this.A7800ControllerSettingsMenuItem.Size = new System.Drawing.Size(172, 22);
+            this.A7800ControllerSettingsMenuItem.Text = "Controller Settings";
+            this.A7800ControllerSettingsMenuItem.Click += new System.EventHandler(this.A7800ControllerSettingsToolStripMenuItem_Click);
+            // 
+            // A7800FilterSettingsMenuItem
+            // 
+            this.A7800FilterSettingsMenuItem.Name = "A7800FilterSettingsMenuItem";
+            this.A7800FilterSettingsMenuItem.Size = new System.Drawing.Size(172, 22);
+            this.A7800FilterSettingsMenuItem.Text = "Filter Settings";
+            this.A7800FilterSettingsMenuItem.Click += new System.EventHandler(this.A7800FilterSettingsToolStripMenuItem_Click);
+            // 
+            // GBSubMenu
+            // 
+            this.GBSubMenu.DropDownItems.AddRange(new System.Windows.Forms.ToolStripItem[] {
+            this.GBcoreSettingsToolStripMenuItem,
+            this.LoadGBInSGBMenuItem,
+            this.toolStripSeparator28,
+            this.GBGPUViewerMenuItem,
+            this.GBGameGenieMenuItem,
+            this.GBPrinterViewerMenuItem});
+            this.GBSubMenu.Name = "GBSubMenu";
+            this.GBSubMenu.Size = new System.Drawing.Size(34, 19);
+            this.GBSubMenu.Text = "&GB";
+            this.GBSubMenu.DropDownOpened += new System.EventHandler(this.GBSubMenu_DropDownOpened);
+            // 
+            // GBcoreSettingsToolStripMenuItem
+            // 
+            this.GBcoreSettingsToolStripMenuItem.Name = "GBcoreSettingsToolStripMenuItem";
+            this.GBcoreSettingsToolStripMenuItem.Size = new System.Drawing.Size(233, 22);
+            this.GBcoreSettingsToolStripMenuItem.Text = "Settings...";
+            this.GBcoreSettingsToolStripMenuItem.Click += new System.EventHandler(this.GBCoreSettingsMenuItem_Click);
+            // 
+            // LoadGBInSGBMenuItem
+            // 
+            this.LoadGBInSGBMenuItem.Name = "LoadGBInSGBMenuItem";
+            this.LoadGBInSGBMenuItem.Size = new System.Drawing.Size(233, 22);
+            this.LoadGBInSGBMenuItem.Text = "Load GB in SGB";
+            this.LoadGBInSGBMenuItem.Click += new System.EventHandler(this.LoadGbInSgbMenuItem_Click);
+            // 
+            // toolStripSeparator28
+            // 
+            this.toolStripSeparator28.Name = "toolStripSeparator28";
+            this.toolStripSeparator28.Size = new System.Drawing.Size(230, 6);
+            // 
+            // GBGPUViewerMenuItem
+            // 
+            this.GBGPUViewerMenuItem.Name = "GBGPUViewerMenuItem";
+            this.GBGPUViewerMenuItem.Size = new System.Drawing.Size(233, 22);
+            this.GBGPUViewerMenuItem.Text = "GPU Viewer";
+            this.GBGPUViewerMenuItem.Click += new System.EventHandler(this.GbGpuViewerMenuItem_Click);
+            // 
+            // GBGameGenieMenuItem
+            // 
+            this.GBGameGenieMenuItem.Name = "GBGameGenieMenuItem";
+            this.GBGameGenieMenuItem.Size = new System.Drawing.Size(233, 22);
+            this.GBGameGenieMenuItem.Text = "&Game Genie Encoder/Decoder";
+            this.GBGameGenieMenuItem.Click += new System.EventHandler(this.GBGameGenieMenuItem_Click);
+            // 
+            // GBPrinterViewerMenuItem
+            // 
+            this.GBPrinterViewerMenuItem.Name = "GBPrinterViewerMenuItem";
+            this.GBPrinterViewerMenuItem.Size = new System.Drawing.Size(233, 22);
+            this.GBPrinterViewerMenuItem.Text = "&Printer Viewer";
+            this.GBPrinterViewerMenuItem.Click += new System.EventHandler(this.GBPrinterViewerMenuItem_Click);
+            // 
+            // GBASubMenu
+            // 
+            this.GBASubMenu.DropDownItems.AddRange(new System.Windows.Forms.ToolStripItem[] {
+            this.GBACoreSelectionSubMenu,
+            this.GBAcoresettingsToolStripMenuItem1,
+            this.toolStripSeparator33,
+            this.GbaGpuViewerMenuItem});
+            this.GBASubMenu.Name = "GBASubMenu";
+            this.GBASubMenu.Size = new System.Drawing.Size(42, 19);
+            this.GBASubMenu.Text = "GBA";
+            // 
+            // GBACoreSelectionSubMenu
+            // 
+            this.GBACoreSelectionSubMenu.DropDownItems.AddRange(new System.Windows.Forms.ToolStripItem[] {
+            this.GBAmGBAMenuItem,
+            this.GBAVBANextMenuItem});
+            this.GBACoreSelectionSubMenu.Name = "GBACoreSelectionSubMenu";
+            this.GBACoreSelectionSubMenu.Size = new System.Drawing.Size(135, 22);
+            this.GBACoreSelectionSubMenu.Text = "&Core";
+            this.GBACoreSelectionSubMenu.DropDownOpened += new System.EventHandler(this.GBACoreSelectionSubMenu_DropDownOpened);
+            // 
+            // GBAmGBAMenuItem
+            // 
+            this.GBAmGBAMenuItem.Name = "GBAmGBAMenuItem";
+            this.GBAmGBAMenuItem.Size = new System.Drawing.Size(125, 22);
+            this.GBAmGBAMenuItem.Text = "mGBA";
+            this.GBAmGBAMenuItem.Click += new System.EventHandler(this.UsemGBAMenuItem_Click);
+            // 
+            // GBAVBANextMenuItem
+            // 
+            this.GBAVBANextMenuItem.Name = "GBAVBANextMenuItem";
+            this.GBAVBANextMenuItem.Size = new System.Drawing.Size(125, 22);
+            this.GBAVBANextMenuItem.Text = "&VBA-Next";
+            this.GBAVBANextMenuItem.Click += new System.EventHandler(this.UseVbaNextMenuItem_Click);
+            // 
+            // GBAcoresettingsToolStripMenuItem1
+            // 
+            this.GBAcoresettingsToolStripMenuItem1.Name = "GBAcoresettingsToolStripMenuItem1";
+            this.GBAcoresettingsToolStripMenuItem1.Size = new System.Drawing.Size(135, 22);
+            this.GBAcoresettingsToolStripMenuItem1.Text = "&Settings...";
+            this.GBAcoresettingsToolStripMenuItem1.Click += new System.EventHandler(this.GBAcoresettingsToolStripMenuItem1_Click);
+            // 
+            // toolStripSeparator33
+            // 
+            this.toolStripSeparator33.Name = "toolStripSeparator33";
+            this.toolStripSeparator33.Size = new System.Drawing.Size(132, 6);
+            // 
+            // GbaGpuViewerMenuItem
+            // 
+            this.GbaGpuViewerMenuItem.Name = "GbaGpuViewerMenuItem";
+            this.GbaGpuViewerMenuItem.Size = new System.Drawing.Size(135, 22);
+            this.GbaGpuViewerMenuItem.Text = "GPU Viewer";
+            this.GbaGpuViewerMenuItem.Click += new System.EventHandler(this.GbaGpuViewerMenuItem_Click);
+            // 
+            // PSXSubMenu
+            // 
+            this.PSXSubMenu.DropDownItems.AddRange(new System.Windows.Forms.ToolStripItem[] {
+            this.PSXControllerSettingsMenuItem,
+            this.PSXOptionsMenuItem,
+            this.PSXDiscControlsMenuItem,
+            this.PSXHashDiscsToolStripMenuItem});
+            this.PSXSubMenu.Name = "PSXSubMenu";
+            this.PSXSubMenu.Size = new System.Drawing.Size(39, 19);
+            this.PSXSubMenu.Text = "PSX";
+            this.PSXSubMenu.DropDownOpened += new System.EventHandler(this.PSXSubMenu_DropDownOpened);
+            // 
+            // PSXControllerSettingsMenuItem
+            // 
+            this.PSXControllerSettingsMenuItem.Image = global::BizHawk.Client.EmuHawk.Properties.Resources.GameController;
+            this.PSXControllerSettingsMenuItem.Name = "PSXControllerSettingsMenuItem";
+            this.PSXControllerSettingsMenuItem.Size = new System.Drawing.Size(234, 22);
+            this.PSXControllerSettingsMenuItem.Text = "Controller / Memcard Settings";
+            this.PSXControllerSettingsMenuItem.Click += new System.EventHandler(this.PSXControllerSettingsMenuItem_Click);
+            // 
+            // PSXOptionsMenuItem
+            // 
+            this.PSXOptionsMenuItem.Name = "PSXOptionsMenuItem";
+            this.PSXOptionsMenuItem.Size = new System.Drawing.Size(234, 22);
+            this.PSXOptionsMenuItem.Text = "&Options";
+            this.PSXOptionsMenuItem.Click += new System.EventHandler(this.PSXOptionsMenuItem_Click);
+            // 
+            // PSXDiscControlsMenuItem
+            // 
+            this.PSXDiscControlsMenuItem.Name = "PSXDiscControlsMenuItem";
+            this.PSXDiscControlsMenuItem.Size = new System.Drawing.Size(234, 22);
+            this.PSXDiscControlsMenuItem.Text = "&Disc Controls";
+            this.PSXDiscControlsMenuItem.Click += new System.EventHandler(this.PSXDiscControlsMenuItem_Click);
+            // 
+            // PSXHashDiscsToolStripMenuItem
+            // 
+            this.PSXHashDiscsToolStripMenuItem.Name = "PSXHashDiscsToolStripMenuItem";
+            this.PSXHashDiscsToolStripMenuItem.Size = new System.Drawing.Size(234, 22);
+            this.PSXHashDiscsToolStripMenuItem.Text = "&Hash Discs";
+            this.PSXHashDiscsToolStripMenuItem.Click += new System.EventHandler(this.PSXHashDiscsToolStripMenuItem_Click);
+            // 
+            // SNESSubMenu
+            // 
+            this.SNESSubMenu.DropDownItems.AddRange(new System.Windows.Forms.ToolStripItem[] {
+            this.SNESControllerConfigurationMenuItem,
+            this.toolStripSeparator18,
+            this.SnesGfxDebuggerMenuItem,
+            this.SnesGBInSGBMenuItem,
+            this.SnesGameGenieMenuItem,
+            this.SnesOptionsMenuItem});
+            this.SNESSubMenu.Name = "SNESSubMenu";
+            this.SNESSubMenu.Size = new System.Drawing.Size(46, 19);
+            this.SNESSubMenu.Text = "&SNES";
+            this.SNESSubMenu.DropDownOpened += new System.EventHandler(this.SNESSubMenu_DropDownOpened);
+            // 
+            // SNESControllerConfigurationMenuItem
+            // 
+            this.SNESControllerConfigurationMenuItem.Image = global::BizHawk.Client.EmuHawk.Properties.Resources.GameController;
+            this.SNESControllerConfigurationMenuItem.Name = "SNESControllerConfigurationMenuItem";
+            this.SNESControllerConfigurationMenuItem.Size = new System.Drawing.Size(233, 22);
+            this.SNESControllerConfigurationMenuItem.Text = "Controller Configuration";
+            this.SNESControllerConfigurationMenuItem.Click += new System.EventHandler(this.SNESControllerConfigurationMenuItem_Click);
+            // 
+            // toolStripSeparator18
+            // 
+            this.toolStripSeparator18.Name = "toolStripSeparator18";
+            this.toolStripSeparator18.Size = new System.Drawing.Size(230, 6);
+            // 
+            // SnesGfxDebuggerMenuItem
+            // 
+            this.SnesGfxDebuggerMenuItem.Image = global::BizHawk.Client.EmuHawk.Properties.Resources.Bug;
+            this.SnesGfxDebuggerMenuItem.Name = "SnesGfxDebuggerMenuItem";
+            this.SnesGfxDebuggerMenuItem.Size = new System.Drawing.Size(233, 22);
+            this.SnesGfxDebuggerMenuItem.Text = "Graphics Debugger";
+            this.SnesGfxDebuggerMenuItem.Click += new System.EventHandler(this.SnesGfxDebuggerMenuItem_Click);
+            // 
+            // SnesGBInSGBMenuItem
+            // 
+            this.SnesGBInSGBMenuItem.Name = "SnesGBInSGBMenuItem";
+            this.SnesGBInSGBMenuItem.Size = new System.Drawing.Size(233, 22);
+            this.SnesGBInSGBMenuItem.Text = "Load GB in SGB";
+            this.SnesGBInSGBMenuItem.Click += new System.EventHandler(this.SnesGbInSgbMenuItem_Click);
+            // 
+            // SnesGameGenieMenuItem
+            // 
+            this.SnesGameGenieMenuItem.Name = "SnesGameGenieMenuItem";
+            this.SnesGameGenieMenuItem.Size = new System.Drawing.Size(233, 22);
+            this.SnesGameGenieMenuItem.Text = "&Game Genie Encoder/Decoder";
+            this.SnesGameGenieMenuItem.Click += new System.EventHandler(this.SnesGameGenieMenuItem_Click);
+            // 
+            // SnesOptionsMenuItem
+            // 
+            this.SnesOptionsMenuItem.Name = "SnesOptionsMenuItem";
+            this.SnesOptionsMenuItem.Size = new System.Drawing.Size(233, 22);
+            this.SnesOptionsMenuItem.Text = "&Options";
+            this.SnesOptionsMenuItem.Click += new System.EventHandler(this.SnesOptionsMenuItem_Click);
+            // 
+            // ColecoSubMenu
+            // 
+            this.ColecoSubMenu.DropDownItems.AddRange(new System.Windows.Forms.ToolStripItem[] {
+            this.ColecoControllerSettingsMenuItem,
+            this.toolStripSeparator35,
+            this.ColecoSkipBiosMenuItem,
+            this.ColecoUseSGMMenuItem});
+            this.ColecoSubMenu.Name = "ColecoSubMenu";
+            this.ColecoSubMenu.Size = new System.Drawing.Size(56, 19);
+            this.ColecoSubMenu.Text = "&Coleco";
+            this.ColecoSubMenu.DropDownOpened += new System.EventHandler(this.ColecoSubMenu_DropDownOpened);
+            // 
+            // ColecoControllerSettingsMenuItem
+            // 
+            this.ColecoControllerSettingsMenuItem.Image = global::BizHawk.Client.EmuHawk.Properties.Resources.GameController;
+            this.ColecoControllerSettingsMenuItem.Name = "ColecoControllerSettingsMenuItem";
+            this.ColecoControllerSettingsMenuItem.Size = new System.Drawing.Size(253, 22);
+            this.ColecoControllerSettingsMenuItem.Text = "&Controller Settings...";
+            this.ColecoControllerSettingsMenuItem.Click += new System.EventHandler(this.ColecoControllerSettingsMenuItem_Click);
+            // 
+            // toolStripSeparator35
+            // 
+            this.toolStripSeparator35.Name = "toolStripSeparator35";
+            this.toolStripSeparator35.Size = new System.Drawing.Size(250, 6);
+            // 
+            // ColecoSkipBiosMenuItem
+            // 
+            this.ColecoSkipBiosMenuItem.Name = "ColecoSkipBiosMenuItem";
+            this.ColecoSkipBiosMenuItem.Size = new System.Drawing.Size(253, 22);
+            this.ColecoSkipBiosMenuItem.Text = "&Skip BIOS intro (When Applicable)";
+            this.ColecoSkipBiosMenuItem.Click += new System.EventHandler(this.ColecoSkipBiosMenuItem_Click);
+            // 
+            // ColecoUseSGMMenuItem
+            // 
+            this.ColecoUseSGMMenuItem.Name = "ColecoUseSGMMenuItem";
+            this.ColecoUseSGMMenuItem.Size = new System.Drawing.Size(253, 22);
+            this.ColecoUseSGMMenuItem.Text = "&Use the Super Game Module";
+            this.ColecoUseSGMMenuItem.Click += new System.EventHandler(this.ColecoUseSGMMenuItem_Click);
+            // 
+            // N64SubMenu
+            // 
+            this.N64SubMenu.DropDownItems.AddRange(new System.Windows.Forms.ToolStripItem[] {
+            this.N64PluginSettingsMenuItem,
+            this.N64ControllerSettingsMenuItem,
+            this.toolStripSeparator23,
+            this.N64CircularAnalogRangeMenuItem,
+            this.MupenStyleLagMenuItem,
+            this.N64ExpansionSlotMenuItem});
+            this.N64SubMenu.Name = "N64SubMenu";
+            this.N64SubMenu.Size = new System.Drawing.Size(40, 19);
+            this.N64SubMenu.Text = "N64";
+            this.N64SubMenu.DropDownOpened += new System.EventHandler(this.N64SubMenu_DropDownOpened);
+            // 
+            // N64PluginSettingsMenuItem
+            // 
+            this.N64PluginSettingsMenuItem.Image = ((System.Drawing.Image)(resources.GetObject("N64PluginSettingsMenuItem.Image")));
+            this.N64PluginSettingsMenuItem.Name = "N64PluginSettingsMenuItem";
+            this.N64PluginSettingsMenuItem.Size = new System.Drawing.Size(192, 22);
+            this.N64PluginSettingsMenuItem.Text = "Plugins";
+            this.N64PluginSettingsMenuItem.Click += new System.EventHandler(this.N64PluginSettingsMenuItem_Click);
+            // 
+            // N64ControllerSettingsMenuItem
+            // 
+            this.N64ControllerSettingsMenuItem.Image = global::BizHawk.Client.EmuHawk.Properties.Resources.GameController;
+            this.N64ControllerSettingsMenuItem.Name = "N64ControllerSettingsMenuItem";
+            this.N64ControllerSettingsMenuItem.Size = new System.Drawing.Size(192, 22);
+            this.N64ControllerSettingsMenuItem.Text = "Controller Settings...";
+            this.N64ControllerSettingsMenuItem.Click += new System.EventHandler(this.N64ControllerSettingsMenuItem_Click);
+            // 
+            // toolStripSeparator23
+            // 
+            this.toolStripSeparator23.Name = "toolStripSeparator23";
+            this.toolStripSeparator23.Size = new System.Drawing.Size(189, 6);
+            // 
+            // N64CircularAnalogRangeMenuItem
+            // 
+            this.N64CircularAnalogRangeMenuItem.Name = "N64CircularAnalogRangeMenuItem";
+            this.N64CircularAnalogRangeMenuItem.Size = new System.Drawing.Size(192, 22);
+            this.N64CircularAnalogRangeMenuItem.Text = "Circular Analog Range";
+            this.N64CircularAnalogRangeMenuItem.Click += new System.EventHandler(this.N64CircularAnalogRangeMenuItem_Click);
+            // 
+            // MupenStyleLagMenuItem
+            // 
+            this.MupenStyleLagMenuItem.Name = "MupenStyleLagMenuItem";
+            this.MupenStyleLagMenuItem.Size = new System.Drawing.Size(192, 22);
+            this.MupenStyleLagMenuItem.Text = "&Non-VI Lag Frames";
+            this.MupenStyleLagMenuItem.Click += new System.EventHandler(this.MupenStyleLagMenuItem_Click);
+            // 
+            // N64ExpansionSlotMenuItem
+            // 
+            this.N64ExpansionSlotMenuItem.Name = "N64ExpansionSlotMenuItem";
+            this.N64ExpansionSlotMenuItem.Size = new System.Drawing.Size(192, 22);
+            this.N64ExpansionSlotMenuItem.Text = "&Use Expansion Slot";
+            this.N64ExpansionSlotMenuItem.Click += new System.EventHandler(this.N64ExpansionSlotMenuItem_Click);
+            // 
+            // SaturnSubMenu
+            // 
+            this.SaturnSubMenu.DropDownItems.AddRange(new System.Windows.Forms.ToolStripItem[] {
+            this.SaturnPreferencesMenuItem});
+            this.SaturnSubMenu.Name = "SaturnSubMenu";
+            this.SaturnSubMenu.Size = new System.Drawing.Size(53, 19);
+            this.SaturnSubMenu.Text = "&Saturn";
+            // 
+            // SaturnPreferencesMenuItem
+            // 
+            this.SaturnPreferencesMenuItem.Name = "SaturnPreferencesMenuItem";
+            this.SaturnPreferencesMenuItem.Size = new System.Drawing.Size(144, 22);
+            this.SaturnPreferencesMenuItem.Text = "Preferences...";
+            this.SaturnPreferencesMenuItem.Click += new System.EventHandler(this.SaturnPreferencesMenuItem_Click);
+            // 
+            // DGBSubMenu
+            // 
+            this.DGBSubMenu.DropDownItems.AddRange(new System.Windows.Forms.ToolStripItem[] {
+            this.DGBsettingsToolStripMenuItem});
+            this.DGBSubMenu.Name = "DGBSubMenu";
+            this.DGBSubMenu.Size = new System.Drawing.Size(59, 19);
+            this.DGBSubMenu.Text = "&GB Link";
+            // 
+            // DGBsettingsToolStripMenuItem
+            // 
+            this.DGBsettingsToolStripMenuItem.Name = "DGBsettingsToolStripMenuItem";
+            this.DGBsettingsToolStripMenuItem.Size = new System.Drawing.Size(152, 22);
+            this.DGBsettingsToolStripMenuItem.Text = "Settings...";
+            this.DGBsettingsToolStripMenuItem.Click += new System.EventHandler(this.DgbSettingsMenuItem_Click);
+            // 
+            // GenesisSubMenu
+            // 
+            this.GenesisSubMenu.DropDownItems.AddRange(new System.Windows.Forms.ToolStripItem[] {
+            this.vDPViewerToolStripMenuItem,
+            this.GenesisGameGenieECDC,
+            this.toolStripSeparator26,
+            this.GenesisSettingsToolStripMenuItem});
+            this.GenesisSubMenu.Name = "GenesisSubMenu";
+            this.GenesisSubMenu.Size = new System.Drawing.Size(59, 19);
+            this.GenesisSubMenu.Text = "&Genesis";
+            // 
+            // vDPViewerToolStripMenuItem
+            // 
+            this.vDPViewerToolStripMenuItem.Name = "vDPViewerToolStripMenuItem";
+            this.vDPViewerToolStripMenuItem.Size = new System.Drawing.Size(233, 22);
+            this.vDPViewerToolStripMenuItem.Text = "&VDP Viewer";
+            this.vDPViewerToolStripMenuItem.Click += new System.EventHandler(this.GenVdpViewerMenuItem_Click);
+            // 
+            // GenesisGameGenieECDC
+            // 
+            this.GenesisGameGenieECDC.Name = "GenesisGameGenieECDC";
+            this.GenesisGameGenieECDC.Size = new System.Drawing.Size(233, 22);
+            this.GenesisGameGenieECDC.Text = "&Game Genie Encoder/Decoder";
+            this.GenesisGameGenieECDC.Click += new System.EventHandler(this.GenesisGameGenieEcDc_Click);
+            // 
+            // toolStripSeparator26
+            // 
+            this.toolStripSeparator26.Name = "toolStripSeparator26";
+            this.toolStripSeparator26.Size = new System.Drawing.Size(230, 6);
+            // 
+            // GenesisSettingsToolStripMenuItem
+            // 
+            this.GenesisSettingsToolStripMenuItem.Name = "GenesisSettingsToolStripMenuItem";
+            this.GenesisSettingsToolStripMenuItem.Size = new System.Drawing.Size(233, 22);
+            this.GenesisSettingsToolStripMenuItem.Text = "&Settings...";
+            this.GenesisSettingsToolStripMenuItem.Click += new System.EventHandler(this.GenesisSettingsMenuItem_Click);
+            // 
+            // wonderSwanToolStripMenuItem
+            // 
+            this.wonderSwanToolStripMenuItem.DropDownItems.AddRange(new System.Windows.Forms.ToolStripItem[] {
+            this.settingsToolStripMenuItem});
+            this.wonderSwanToolStripMenuItem.Name = "wonderSwanToolStripMenuItem";
+            this.wonderSwanToolStripMenuItem.Size = new System.Drawing.Size(89, 19);
+            this.wonderSwanToolStripMenuItem.Text = "&WonderSwan";
+            // 
+            // settingsToolStripMenuItem
+            // 
+            this.settingsToolStripMenuItem.Name = "settingsToolStripMenuItem";
+            this.settingsToolStripMenuItem.Size = new System.Drawing.Size(125, 22);
+            this.settingsToolStripMenuItem.Text = "&Settings...";
+            this.settingsToolStripMenuItem.Click += new System.EventHandler(this.WondersawnSettingsMenuItem_Click);
+            // 
+            // AppleSubMenu
+            // 
+            this.AppleSubMenu.DropDownItems.AddRange(new System.Windows.Forms.ToolStripItem[] {
+            this.AppleDisksSubMenu,
+            this.settingsToolStripMenuItem1});
+            this.AppleSubMenu.Name = "AppleSubMenu";
+            this.AppleSubMenu.Size = new System.Drawing.Size(50, 19);
+            this.AppleSubMenu.Text = "Apple";
+            this.AppleSubMenu.DropDownOpened += new System.EventHandler(this.AppleSubMenu_DropDownOpened);
+            // 
+            // AppleDisksSubMenu
+            // 
+            this.AppleDisksSubMenu.DropDownItems.AddRange(new System.Windows.Forms.ToolStripItem[] {
+            this.toolStripSeparator31});
+            this.AppleDisksSubMenu.Name = "AppleDisksSubMenu";
+            this.AppleDisksSubMenu.Size = new System.Drawing.Size(125, 22);
+            this.AppleDisksSubMenu.Text = "Disks";
+            this.AppleDisksSubMenu.DropDownOpened += new System.EventHandler(this.AppleDisksSubMenu_DropDownOpened);
+            // 
+            // toolStripSeparator31
+            // 
+            this.toolStripSeparator31.Name = "toolStripSeparator31";
+            this.toolStripSeparator31.Size = new System.Drawing.Size(57, 6);
+            // 
+            // settingsToolStripMenuItem1
+            // 
+            this.settingsToolStripMenuItem1.Name = "settingsToolStripMenuItem1";
+            this.settingsToolStripMenuItem1.Size = new System.Drawing.Size(125, 22);
+            this.settingsToolStripMenuItem1.Text = "&Settings...";
+            this.settingsToolStripMenuItem1.Click += new System.EventHandler(this.AppleIISettingsMenuItem_Click);
+            // 
+            // C64SubMenu
+            // 
+            this.C64SubMenu.DropDownItems.AddRange(new System.Windows.Forms.ToolStripItem[] {
+            this.C64DisksSubMenu,
+            this.C64SettingsMenuItem});
+            this.C64SubMenu.Name = "C64SubMenu";
+            this.C64SubMenu.Size = new System.Drawing.Size(39, 19);
+            this.C64SubMenu.Text = "&C64";
+            this.C64SubMenu.DropDownOpened += new System.EventHandler(this.C64SubMenu_DropDownOpened);
+            // 
+            // C64DisksSubMenu
+            // 
+            this.C64DisksSubMenu.DropDownItems.AddRange(new System.Windows.Forms.ToolStripItem[] {
+            this.toolStripSeparator36});
+            this.C64DisksSubMenu.Name = "C64DisksSubMenu";
+            this.C64DisksSubMenu.Size = new System.Drawing.Size(125, 22);
+            this.C64DisksSubMenu.Text = "Disks";
+            this.C64DisksSubMenu.DropDownOpened += new System.EventHandler(this.C64DisksSubMenu_DropDownOpened);
+            // 
+            // toolStripSeparator36
+            // 
+            this.toolStripSeparator36.Name = "toolStripSeparator36";
+            this.toolStripSeparator36.Size = new System.Drawing.Size(57, 6);
+            // 
+            // C64SettingsMenuItem
+            // 
+            this.C64SettingsMenuItem.Name = "C64SettingsMenuItem";
+            this.C64SettingsMenuItem.Size = new System.Drawing.Size(125, 22);
+            this.C64SettingsMenuItem.Text = "&Settings...";
+            this.C64SettingsMenuItem.Click += new System.EventHandler(this.C64SettingsMenuItem_Click);
+            // 
+            // IntvSubMenu
+            // 
+            this.IntvSubMenu.DropDownItems.AddRange(new System.Windows.Forms.ToolStripItem[] {
+            this.IntVControllerSettingsMenuItem});
+            this.IntvSubMenu.Name = "IntvSubMenu";
+            this.IntvSubMenu.Size = new System.Drawing.Size(39, 19);
+            this.IntvSubMenu.Text = "&Intv";
+            this.IntvSubMenu.DropDownOpened += new System.EventHandler(this.IntvSubMenu_DropDownOpened);
+            // 
+            // IntVControllerSettingsMenuItem
+            // 
+            this.IntVControllerSettingsMenuItem.Image = global::BizHawk.Client.EmuHawk.Properties.Resources.GameController;
+            this.IntVControllerSettingsMenuItem.Name = "IntVControllerSettingsMenuItem";
+            this.IntVControllerSettingsMenuItem.Size = new System.Drawing.Size(181, 22);
+            this.IntVControllerSettingsMenuItem.Text = "Controller Settings...";
+            this.IntVControllerSettingsMenuItem.Click += new System.EventHandler(this.IntVControllerSettingsMenuItem_Click);
+            // 
+            // sNESToolStripMenuItem
+            // 
+            this.sNESToolStripMenuItem.DropDownItems.AddRange(new System.Windows.Forms.ToolStripItem[] {
+            this.preferencesToolStripMenuItem});
+            this.sNESToolStripMenuItem.Name = "sNESToolStripMenuItem";
+            this.sNESToolStripMenuItem.Size = new System.Drawing.Size(46, 19);
+            this.sNESToolStripMenuItem.Text = "&SNES";
+            // 
+            // preferencesToolStripMenuItem
+            // 
+            this.preferencesToolStripMenuItem.Name = "preferencesToolStripMenuItem";
+            this.preferencesToolStripMenuItem.Size = new System.Drawing.Size(144, 22);
+            this.preferencesToolStripMenuItem.Text = "Preferences...";
+            this.preferencesToolStripMenuItem.Click += new System.EventHandler(this.preferencesToolStripMenuItem_Click);
+            // 
+            // pCFXToolStripMenuItem
+            // 
+            this.pCFXToolStripMenuItem.DropDownItems.AddRange(new System.Windows.Forms.ToolStripItem[] {
+            this.preferencesToolStripMenuItem3});
+            this.pCFXToolStripMenuItem.Name = "pCFXToolStripMenuItem";
+            this.pCFXToolStripMenuItem.Size = new System.Drawing.Size(52, 19);
+            this.pCFXToolStripMenuItem.Text = "&PC-FX";
+            // 
+            // preferencesToolStripMenuItem3
+            // 
+            this.preferencesToolStripMenuItem3.Name = "preferencesToolStripMenuItem3";
+            this.preferencesToolStripMenuItem3.Size = new System.Drawing.Size(144, 22);
+            this.preferencesToolStripMenuItem3.Text = "Preferences...";
+            this.preferencesToolStripMenuItem3.Click += new System.EventHandler(this.preferencesToolStripMenuItem3_Click);
+            // 
+            // virtualBoyToolStripMenuItem
+            // 
+            this.virtualBoyToolStripMenuItem.DropDownItems.AddRange(new System.Windows.Forms.ToolStripItem[] {
+            this.preferencesToolStripMenuItem1});
+            this.virtualBoyToolStripMenuItem.Name = "virtualBoyToolStripMenuItem";
+            this.virtualBoyToolStripMenuItem.Size = new System.Drawing.Size(73, 19);
+            this.virtualBoyToolStripMenuItem.Text = "&VirtualBoy";
+            // 
+            // preferencesToolStripMenuItem1
+            // 
+            this.preferencesToolStripMenuItem1.Name = "preferencesToolStripMenuItem1";
+            this.preferencesToolStripMenuItem1.Size = new System.Drawing.Size(144, 22);
+            this.preferencesToolStripMenuItem1.Text = "Preferences...";
+            this.preferencesToolStripMenuItem1.Click += new System.EventHandler(this.preferencesToolStripMenuItem1_Click);
+            // 
+            // neoGeoPocketToolStripMenuItem
+            // 
+            this.neoGeoPocketToolStripMenuItem.DropDownItems.AddRange(new System.Windows.Forms.ToolStripItem[] {
+            this.preferencesToolStripMenuItem2});
+            this.neoGeoPocketToolStripMenuItem.Name = "neoGeoPocketToolStripMenuItem";
+            this.neoGeoPocketToolStripMenuItem.Size = new System.Drawing.Size(101, 19);
+            this.neoGeoPocketToolStripMenuItem.Text = "&NeoGeo Pocket";
+            // 
+            // preferencesToolStripMenuItem2
+            // 
+            this.preferencesToolStripMenuItem2.Name = "preferencesToolStripMenuItem2";
+            this.preferencesToolStripMenuItem2.Size = new System.Drawing.Size(144, 22);
+            this.preferencesToolStripMenuItem2.Text = "Preferences...";
+            this.preferencesToolStripMenuItem2.Click += new System.EventHandler(this.preferencesToolStripMenuItem2_Click);
+            // 
+            // HelpSubMenu
+            // 
+            this.HelpSubMenu.DropDownItems.AddRange(new System.Windows.Forms.ToolStripItem[] {
+            this.OnlineHelpMenuItem,
+            this.ForumsMenuItem,
+            this.FeaturesMenuItem,
+            this.AboutMenuItem});
+            this.HelpSubMenu.Name = "HelpSubMenu";
+            this.HelpSubMenu.Size = new System.Drawing.Size(44, 19);
+            this.HelpSubMenu.Text = "&Help";
+            this.HelpSubMenu.DropDownOpened += new System.EventHandler(this.HelpSubMenu_DropDownOpened);
+            // 
+            // OnlineHelpMenuItem
+            // 
+            this.OnlineHelpMenuItem.Image = global::BizHawk.Client.EmuHawk.Properties.Resources.Help;
+            this.OnlineHelpMenuItem.Name = "OnlineHelpMenuItem";
+            this.OnlineHelpMenuItem.Size = new System.Drawing.Size(146, 22);
+            this.OnlineHelpMenuItem.Text = "&Online Help...";
+            this.OnlineHelpMenuItem.Click += new System.EventHandler(this.OnlineHelpMenuItem_Click);
+            // 
+            // ForumsMenuItem
+            // 
+            this.ForumsMenuItem.Image = global::BizHawk.Client.EmuHawk.Properties.Resources.TAStudio;
+            this.ForumsMenuItem.Name = "ForumsMenuItem";
+            this.ForumsMenuItem.Size = new System.Drawing.Size(146, 22);
+            this.ForumsMenuItem.Text = "Forums...";
+            this.ForumsMenuItem.Click += new System.EventHandler(this.ForumsMenuItem_Click);
+            // 
+            // FeaturesMenuItem
+            // 
+            this.FeaturesMenuItem.Image = global::BizHawk.Client.EmuHawk.Properties.Resources.kitchensink;
+            this.FeaturesMenuItem.Name = "FeaturesMenuItem";
+            this.FeaturesMenuItem.Size = new System.Drawing.Size(146, 22);
+            this.FeaturesMenuItem.Text = "&Features";
+            this.FeaturesMenuItem.Click += new System.EventHandler(this.FeaturesMenuItem_Click);
+            // 
+            // AboutMenuItem
+            // 
+            this.AboutMenuItem.Image = global::BizHawk.Client.EmuHawk.Properties.Resources.CorpHawkSmall;
+            this.AboutMenuItem.Name = "AboutMenuItem";
+            this.AboutMenuItem.Size = new System.Drawing.Size(146, 22);
+            this.AboutMenuItem.Text = "&About";
+            this.AboutMenuItem.Click += new System.EventHandler(this.AboutMenuItem_Click);
+            // 
+            // zXSpectrumToolStripMenuItem
+            // 
+            this.zXSpectrumToolStripMenuItem.DropDownItems.AddRange(new System.Windows.Forms.ToolStripItem[] {
+            this.ZXSpectrumCoreEmulationSettingsMenuItem,
+            this.ZXSpectrumControllerConfigurationMenuItem,
+            this.ZXSpectrumAudioSettingsMenuItem,
+            this.ZXSpectrumNonSyncSettingsMenuItem,
+            this.ZXSpectrumPokeMemoryMenuItem,
+            this.ZXSpectrumMediaMenuItem});
+            this.zXSpectrumToolStripMenuItem.Name = "zXSpectrumToolStripMenuItem";
+            this.zXSpectrumToolStripMenuItem.Size = new System.Drawing.Size(87, 19);
+            this.zXSpectrumToolStripMenuItem.Text = "ZX Spectrum";
+            this.zXSpectrumToolStripMenuItem.DropDownOpened += new System.EventHandler(this.zXSpectrumToolStripMenuItem_DropDownOpened);
+            // 
+            // ZXSpectrumCoreEmulationSettingsMenuItem
+            // 
+            this.ZXSpectrumCoreEmulationSettingsMenuItem.Name = "ZXSpectrumCoreEmulationSettingsMenuItem";
+            this.ZXSpectrumCoreEmulationSettingsMenuItem.Size = new System.Drawing.Size(201, 22);
+            this.ZXSpectrumCoreEmulationSettingsMenuItem.Text = "Core Emulation Settings";
+            this.ZXSpectrumCoreEmulationSettingsMenuItem.Click += new System.EventHandler(this.ZXSpectrumCoreEmulationSettingsMenuItem_Click);
+            // 
+            // ZXSpectrumControllerConfigurationMenuItem
+            // 
+            this.ZXSpectrumControllerConfigurationMenuItem.Name = "ZXSpectrumControllerConfigurationMenuItem";
+            this.ZXSpectrumControllerConfigurationMenuItem.Size = new System.Drawing.Size(201, 22);
+            this.ZXSpectrumControllerConfigurationMenuItem.Text = "Joystick Configuration";
+            this.ZXSpectrumControllerConfigurationMenuItem.Click += new System.EventHandler(this.ZXSpectrumControllerConfigurationMenuItem_Click);
+            // 
+            // ZXSpectrumAudioSettingsMenuItem
+            // 
+            this.ZXSpectrumAudioSettingsMenuItem.Name = "ZXSpectrumAudioSettingsMenuItem";
+            this.ZXSpectrumAudioSettingsMenuItem.Size = new System.Drawing.Size(201, 22);
+            this.ZXSpectrumAudioSettingsMenuItem.Text = "Audio Settings";
+            this.ZXSpectrumAudioSettingsMenuItem.Click += new System.EventHandler(this.ZXSpectrumAudioSettingsMenuItem_Click);
+            // 
+            // ZXSpectrumNonSyncSettingsMenuItem
+            // 
+            this.ZXSpectrumNonSyncSettingsMenuItem.Name = "ZXSpectrumNonSyncSettingsMenuItem";
+            this.ZXSpectrumNonSyncSettingsMenuItem.Size = new System.Drawing.Size(201, 22);
+            this.ZXSpectrumNonSyncSettingsMenuItem.Text = "Non-Sync Settings";
+            this.ZXSpectrumNonSyncSettingsMenuItem.Click += new System.EventHandler(this.ZXSpectrumNonSyncSettingsMenuItem_Click);
+            // 
+            // ZXSpectrumPokeMemoryMenuItem
+            // 
+            this.ZXSpectrumPokeMemoryMenuItem.Name = "ZXSpectrumPokeMemoryMenuItem";
+            this.ZXSpectrumPokeMemoryMenuItem.Size = new System.Drawing.Size(201, 22);
+            this.ZXSpectrumPokeMemoryMenuItem.Text = "POKE Memory";
+            this.ZXSpectrumPokeMemoryMenuItem.Click += new System.EventHandler(this.ZXSpectrumPokeMemoryMenuItem_Click);
+            // 
+            // ZXSpectrumMediaMenuItem
+            // 
+            this.ZXSpectrumMediaMenuItem.DropDownItems.AddRange(new System.Windows.Forms.ToolStripItem[] {
+            this.ZXSpectrumTapesSubMenu,
+            this.ZXSpectrumDisksSubMenu,
+            this.ZXSpectrumExportSnapshotMenuItemMenuItem});
+            this.ZXSpectrumMediaMenuItem.Name = "ZXSpectrumMediaMenuItem";
+            this.ZXSpectrumMediaMenuItem.Size = new System.Drawing.Size(201, 22);
+            this.ZXSpectrumMediaMenuItem.Text = "Media";
+            this.ZXSpectrumMediaMenuItem.DropDownOpened += new System.EventHandler(this.ZXSpectrumMediaMenuItem_DropDownOpened);
+            // 
+            // ZXSpectrumTapesSubMenu
+            // 
+            this.ZXSpectrumTapesSubMenu.DropDownItems.AddRange(new System.Windows.Forms.ToolStripItem[] {
+            this.zxt1ToolStripMenuItem});
+            this.ZXSpectrumTapesSubMenu.Name = "ZXSpectrumTapesSubMenu";
+            this.ZXSpectrumTapesSubMenu.Size = new System.Drawing.Size(159, 22);
+            this.ZXSpectrumTapesSubMenu.Text = "Tapes";
+            this.ZXSpectrumTapesSubMenu.DropDownOpened += new System.EventHandler(this.ZXSpectrumTapesSubMenu_DropDownOpened);
+            // 
+            // zxt1ToolStripMenuItem
+            // 
+            this.zxt1ToolStripMenuItem.Name = "zxt1ToolStripMenuItem";
+            this.zxt1ToolStripMenuItem.Size = new System.Drawing.Size(94, 22);
+            this.zxt1ToolStripMenuItem.Text = "zxt1";
+            // 
+            // ZXSpectrumDisksSubMenu
+            // 
+            this.ZXSpectrumDisksSubMenu.DropDownItems.AddRange(new System.Windows.Forms.ToolStripItem[] {
+            this.zxt2ToolStripMenuItem});
+            this.ZXSpectrumDisksSubMenu.Name = "ZXSpectrumDisksSubMenu";
+            this.ZXSpectrumDisksSubMenu.Size = new System.Drawing.Size(159, 22);
+            this.ZXSpectrumDisksSubMenu.Text = "Disks";
+            this.ZXSpectrumDisksSubMenu.DropDownOpened += new System.EventHandler(this.ZXSpectrumDisksSubMenu_DropDownOpened);
+            // 
+            // zxt2ToolStripMenuItem
+            // 
+            this.zxt2ToolStripMenuItem.Name = "zxt2ToolStripMenuItem";
+            this.zxt2ToolStripMenuItem.Size = new System.Drawing.Size(94, 22);
+            this.zxt2ToolStripMenuItem.Text = "zxt2";
+            // 
+            // ZXSpectrumExportSnapshotMenuItemMenuItem
+            // 
+            this.ZXSpectrumExportSnapshotMenuItemMenuItem.Name = "ZXSpectrumExportSnapshotMenuItemMenuItem";
+            this.ZXSpectrumExportSnapshotMenuItemMenuItem.Size = new System.Drawing.Size(159, 22);
+            this.ZXSpectrumExportSnapshotMenuItemMenuItem.Text = "Export Snapshot";
+            this.ZXSpectrumExportSnapshotMenuItemMenuItem.Click += new System.EventHandler(this.ZXSpectrumExportSnapshotMenuItemMenuItem_Click);
+            //
+            // amstradCPCToolStripMenuItem
+            // 
+            this.amstradCPCToolStripMenuItem.DropDownItems.AddRange(new System.Windows.Forms.ToolStripItem[] {
+            this.amstradCPCCoreEmulationSettingsToolStripMenuItem,
+            this.AmstradCPCAudioSettingsToolStripMenuItem,
+            this.AmstradCPCNonSyncSettingsToolStripMenuItem,
+            this.AmstradCPCPokeMemoryToolStripMenuItem,
+            this.AmstradCPCMediaToolStripMenuItem});
+            this.amstradCPCToolStripMenuItem.Name = "amstradCPCToolStripMenuItem";
+            this.amstradCPCToolStripMenuItem.Size = new System.Drawing.Size(90, 19);
+            this.amstradCPCToolStripMenuItem.Text = "Amstrad CPC";
+            // 
+            // amstradCPCCoreEmulationSettingsToolStripMenuItem
+            // 
+            this.amstradCPCCoreEmulationSettingsToolStripMenuItem.Name = "amstradCPCCoreEmulationSettingsToolStripMenuItem";
+            this.amstradCPCCoreEmulationSettingsToolStripMenuItem.Size = new System.Drawing.Size(201, 22);
+            this.amstradCPCCoreEmulationSettingsToolStripMenuItem.Text = "Core Emulation Settings";
+            this.amstradCPCCoreEmulationSettingsToolStripMenuItem.Click += new System.EventHandler(this.amstradCPCCoreEmulationSettingsToolStripMenuItem_Click);
+            // 
+            // AmstradCPCAudioSettingsToolStripMenuItem
+            // 
+            this.AmstradCPCAudioSettingsToolStripMenuItem.Name = "AmstradCPCAudioSettingsToolStripMenuItem";
+            this.AmstradCPCAudioSettingsToolStripMenuItem.Size = new System.Drawing.Size(201, 22);
+            this.AmstradCPCAudioSettingsToolStripMenuItem.Text = "Audio Settings";
+            this.AmstradCPCAudioSettingsToolStripMenuItem.Click += new System.EventHandler(this.AmstradCPCAudioSettingsToolStripMenuItem_Click);
+            // 
+            // AmstradCPCPokeMemoryToolStripMenuItem
+            // 
+            this.AmstradCPCPokeMemoryToolStripMenuItem.Name = "AmstradCPCPokeMemoryToolStripMenuItem";
+            this.AmstradCPCPokeMemoryToolStripMenuItem.Size = new System.Drawing.Size(201, 22);
+            this.AmstradCPCPokeMemoryToolStripMenuItem.Text = "POKE Memory";
+            this.AmstradCPCPokeMemoryToolStripMenuItem.Click += new System.EventHandler(this.AmstradCPCPokeMemoryToolStripMenuItem_Click);
+            // 
+            // AmstradCPCMediaToolStripMenuItem
+            // 
+            this.AmstradCPCMediaToolStripMenuItem.DropDownItems.AddRange(new System.Windows.Forms.ToolStripItem[] {
+            this.AmstradCPCTapesSubMenu,
+            this.AmstradCPCDisksSubMenu});
+            this.AmstradCPCMediaToolStripMenuItem.Name = "AmstradCPCMediaToolStripMenuItem";
+            this.AmstradCPCMediaToolStripMenuItem.Size = new System.Drawing.Size(201, 22);
+            this.AmstradCPCMediaToolStripMenuItem.Text = "Media";
+            this.AmstradCPCMediaToolStripMenuItem.DropDownOpened += new System.EventHandler(this.AmstradCPCMediaToolStripMenuItem_DropDownOpened);
+            // 
+            // AmstradCPCTapesSubMenu
+            // 
+            this.AmstradCPCTapesSubMenu.DropDownItems.AddRange(new System.Windows.Forms.ToolStripItem[] {
+            this.cpct1ToolStripMenuItem});
+            this.AmstradCPCTapesSubMenu.Name = "AmstradCPCTapesSubMenu";
+            this.AmstradCPCTapesSubMenu.Size = new System.Drawing.Size(105, 22);
+            this.AmstradCPCTapesSubMenu.Text = "Tapes";
+            this.AmstradCPCTapesSubMenu.DropDownOpened += new System.EventHandler(this.AmstradCPCTapesSubMenu_DropDownOpened);
+            // 
+            // cpct1ToolStripMenuItem
+            // 
+            this.cpct1ToolStripMenuItem.Name = "cpct1ToolStripMenuItem";
+            this.cpct1ToolStripMenuItem.Size = new System.Drawing.Size(103, 22);
+            this.cpct1ToolStripMenuItem.Text = "cpct1";
+            // 
+            // AmstradCPCDisksSubMenu
+            // 
+            this.AmstradCPCDisksSubMenu.DropDownItems.AddRange(new System.Windows.Forms.ToolStripItem[] {
+            this.cpcd1ToolStripMenuItem});
+            this.AmstradCPCDisksSubMenu.Name = "AmstradCPCDisksSubMenu";
+            this.AmstradCPCDisksSubMenu.Size = new System.Drawing.Size(105, 22);
+            this.AmstradCPCDisksSubMenu.Text = "Disks";
+            this.AmstradCPCDisksSubMenu.DropDownOpened += new System.EventHandler(this.AmstradCPCDisksSubMenu_DropDownOpened);
+            // 
+            // cpcd1ToolStripMenuItem
+            // 
+            this.cpcd1ToolStripMenuItem.Name = "cpcd1ToolStripMenuItem";
+            this.cpcd1ToolStripMenuItem.Size = new System.Drawing.Size(106, 22);
+            this.cpcd1ToolStripMenuItem.Text = "cpcd1";
+            // 
+            // Atari7800HawkCoreMenuItem
+            // 
+            this.Atari7800HawkCoreMenuItem.Name = "Atari7800HawkCoreMenuItem";
+            this.Atari7800HawkCoreMenuItem.Size = new System.Drawing.Size(153, 22);
+            this.Atari7800HawkCoreMenuItem.Text = "Atari7800Hawk";
+            // 
+            // MainStatusBar
+            // 
+            this.MainStatusBar.ClickThrough = true;
+            this.MainStatusBar.Items.AddRange(new System.Windows.Forms.ToolStripItem[] {
+            this.DumpStatusButton,
+            this.EmuStatus,
+            this.PlayRecordStatusButton,
+            this.PauseStatusButton,
+            this.RebootStatusBarIcon,
+            this.AVIStatusLabel,
+            this.LedLightStatusLabel,
+            this.SaveSlotsStatusLabel,
+            this.Slot1StatusButton,
+            this.Slot2StatusButton,
+            this.Slot3StatusButton,
+            this.Slot4StatusButton,
+            this.Slot5StatusButton,
+            this.Slot6StatusButton,
+            this.Slot7StatusButton,
+            this.Slot8StatusButton,
+            this.Slot9StatusButton,
+            this.Slot0StatusButton,
+            this.CheatStatusButton,
+            this.KeyPriorityStatusLabel,
+            this.CoreNameStatusBarButton,
+            this.ProfileFirstBootLabel,
+            this.LinkConnectStatusBarButton,
+            this.UpdateNotification});
+            this.MainStatusBar.Location = new System.Drawing.Point(0, 386);
+            this.MainStatusBar.Name = "MainStatusBar";
+            this.MainStatusBar.ShowItemToolTips = true;
+            this.MainStatusBar.Size = new System.Drawing.Size(470, 22);
+            this.MainStatusBar.SizingGrip = false;
+            this.MainStatusBar.TabIndex = 1;
+            this.MainStatusBar.Text = "0";
+            // 
+            // DumpStatusButton
+            // 
+            this.DumpStatusButton.DisplayStyle = System.Windows.Forms.ToolStripItemDisplayStyle.Image;
+            this.DumpStatusButton.Image = global::BizHawk.Client.EmuHawk.Properties.Resources.Blank;
+            this.DumpStatusButton.ImageTransparentColor = System.Drawing.Color.Magenta;
+            this.DumpStatusButton.Name = "DumpStatusButton";
+            this.DumpStatusButton.ShowDropDownArrow = false;
+            this.DumpStatusButton.Size = new System.Drawing.Size(20, 20);
+            this.DumpStatusButton.Text = "No ROM loaded";
+            this.DumpStatusButton.Click += new System.EventHandler(this.DumpStatusButton_Click);
+            // 
+            // EmuStatus
+            // 
+            this.EmuStatus.Name = "EmuStatus";
+            this.EmuStatus.Size = new System.Drawing.Size(0, 17);
+            // 
+            // PlayRecordStatusButton
+            // 
+            this.PlayRecordStatusButton.DisplayStyle = System.Windows.Forms.ToolStripItemDisplayStyle.Image;
+            this.PlayRecordStatusButton.Image = global::BizHawk.Client.EmuHawk.Properties.Resources.Blank;
+            this.PlayRecordStatusButton.ImageTransparentColor = System.Drawing.Color.Magenta;
+            this.PlayRecordStatusButton.Name = "PlayRecordStatusButton";
+            this.PlayRecordStatusButton.ShowDropDownArrow = false;
+            this.PlayRecordStatusButton.Size = new System.Drawing.Size(20, 20);
+            this.PlayRecordStatusButton.Text = "No movie is active";
+            // 
+            // PauseStatusButton
+            // 
+            this.PauseStatusButton.Alignment = System.Windows.Forms.ToolStripItemAlignment.Right;
+            this.PauseStatusButton.DisplayStyle = System.Windows.Forms.ToolStripItemDisplayStyle.Image;
+            this.PauseStatusButton.Image = global::BizHawk.Client.EmuHawk.Properties.Resources.Blank;
+            this.PauseStatusButton.ImageTransparentColor = System.Drawing.Color.Magenta;
+            this.PauseStatusButton.Name = "PauseStatusButton";
+            this.PauseStatusButton.ShowDropDownArrow = false;
+            this.PauseStatusButton.Size = new System.Drawing.Size(20, 20);
+            this.PauseStatusButton.Text = "toolStripDropDownButton1";
+            this.PauseStatusButton.ToolTipText = "Emulator is paused";
+            this.PauseStatusButton.Click += new System.EventHandler(this.PauseMenuItem_Click);
+            // 
+            // RebootStatusBarIcon
+            // 
+            this.RebootStatusBarIcon.DisplayStyle = System.Windows.Forms.ToolStripItemDisplayStyle.Image;
+            this.RebootStatusBarIcon.Image = global::BizHawk.Client.EmuHawk.Properties.Resources.reboot;
+            this.RebootStatusBarIcon.Name = "RebootStatusBarIcon";
+            this.RebootStatusBarIcon.RightToLeft = System.Windows.Forms.RightToLeft.No;
+            this.RebootStatusBarIcon.Size = new System.Drawing.Size(16, 17);
+            this.RebootStatusBarIcon.Text = "Reboot";
+            this.RebootStatusBarIcon.ToolTipText = "A reboot of the core is needed for a setting change to take effect";
+            this.RebootStatusBarIcon.Click += new System.EventHandler(this.PowerMenuItem_Click);
+            // 
+            // AVIStatusLabel
+            // 
+            this.AVIStatusLabel.DisplayStyle = System.Windows.Forms.ToolStripItemDisplayStyle.Image;
+            this.AVIStatusLabel.Image = global::BizHawk.Client.EmuHawk.Properties.Resources.Blank;
+            this.AVIStatusLabel.Name = "AVIStatusLabel";
+            this.AVIStatusLabel.Size = new System.Drawing.Size(16, 17);
+            this.AVIStatusLabel.Text = "AVI Capture";
+            // 
+            // LedLightStatusLabel
+            // 
+            this.LedLightStatusLabel.Image = global::BizHawk.Client.EmuHawk.Properties.Resources.LightOff;
+            this.LedLightStatusLabel.Name = "LedLightStatusLabel";
+            this.LedLightStatusLabel.Size = new System.Drawing.Size(16, 17);
+            this.LedLightStatusLabel.ToolTipText = "Disk Drive LED Light";
+            // 
+            // SaveSlotsStatusLabel
+            // 
+            this.SaveSlotsStatusLabel.BackColor = System.Drawing.SystemColors.Control;
+            this.SaveSlotsStatusLabel.Name = "SaveSlotsStatusLabel";
+            this.SaveSlotsStatusLabel.Size = new System.Drawing.Size(58, 17);
+            this.SaveSlotsStatusLabel.Text = "Save slots";
+            // 
+            // Slot1StatusButton
+            // 
+            this.Slot1StatusButton.Name = "Slot1StatusButton";
+            this.Slot1StatusButton.Size = new System.Drawing.Size(13, 17);
+            this.Slot1StatusButton.Text = "1";
+            this.Slot1StatusButton.ToolTipText = "Save slot 1";
+            this.Slot1StatusButton.MouseUp += new System.Windows.Forms.MouseEventHandler(this.SlotStatusButtons_MouseUp);
+            // 
+            // Slot2StatusButton
+            // 
+            this.Slot2StatusButton.Name = "Slot2StatusButton";
+            this.Slot2StatusButton.Size = new System.Drawing.Size(13, 17);
+            this.Slot2StatusButton.Text = "2";
+            this.Slot2StatusButton.ToolTipText = "Save slot 2";
+            this.Slot2StatusButton.MouseUp += new System.Windows.Forms.MouseEventHandler(this.SlotStatusButtons_MouseUp);
+            // 
+            // Slot3StatusButton
+            // 
+            this.Slot3StatusButton.Name = "Slot3StatusButton";
+            this.Slot3StatusButton.Size = new System.Drawing.Size(13, 17);
+            this.Slot3StatusButton.Text = "3";
+            this.Slot3StatusButton.ToolTipText = "Save slot 3";
+            this.Slot3StatusButton.MouseUp += new System.Windows.Forms.MouseEventHandler(this.SlotStatusButtons_MouseUp);
+            // 
+            // Slot4StatusButton
+            // 
+            this.Slot4StatusButton.Name = "Slot4StatusButton";
+            this.Slot4StatusButton.Size = new System.Drawing.Size(13, 17);
+            this.Slot4StatusButton.Text = "4";
+            this.Slot4StatusButton.ToolTipText = "Save slot 4";
+            this.Slot4StatusButton.MouseUp += new System.Windows.Forms.MouseEventHandler(this.SlotStatusButtons_MouseUp);
+            // 
+            // Slot5StatusButton
+            // 
+            this.Slot5StatusButton.Name = "Slot5StatusButton";
+            this.Slot5StatusButton.Size = new System.Drawing.Size(13, 17);
+            this.Slot5StatusButton.Text = "5";
+            this.Slot5StatusButton.ToolTipText = "Save slot 5";
+            this.Slot5StatusButton.MouseUp += new System.Windows.Forms.MouseEventHandler(this.SlotStatusButtons_MouseUp);
+            // 
+            // Slot6StatusButton
+            // 
+            this.Slot6StatusButton.Name = "Slot6StatusButton";
+            this.Slot6StatusButton.Size = new System.Drawing.Size(13, 17);
+            this.Slot6StatusButton.Text = "6";
+            this.Slot6StatusButton.ToolTipText = "Save slot 6";
+            this.Slot6StatusButton.MouseUp += new System.Windows.Forms.MouseEventHandler(this.SlotStatusButtons_MouseUp);
+            // 
+            // Slot7StatusButton
+            // 
+            this.Slot7StatusButton.Name = "Slot7StatusButton";
+            this.Slot7StatusButton.Size = new System.Drawing.Size(13, 17);
+            this.Slot7StatusButton.Text = "7";
+            this.Slot7StatusButton.ToolTipText = "Save slot 7";
+            this.Slot7StatusButton.MouseUp += new System.Windows.Forms.MouseEventHandler(this.SlotStatusButtons_MouseUp);
+            // 
+            // Slot8StatusButton
+            // 
+            this.Slot8StatusButton.Name = "Slot8StatusButton";
+            this.Slot8StatusButton.Size = new System.Drawing.Size(13, 17);
+            this.Slot8StatusButton.Text = "8";
+            this.Slot8StatusButton.ToolTipText = "Save slot 8";
+            this.Slot8StatusButton.MouseUp += new System.Windows.Forms.MouseEventHandler(this.SlotStatusButtons_MouseUp);
+            // 
+            // Slot9StatusButton
+            // 
+            this.Slot9StatusButton.Name = "Slot9StatusButton";
+            this.Slot9StatusButton.Size = new System.Drawing.Size(13, 17);
+            this.Slot9StatusButton.Text = "9";
+            this.Slot9StatusButton.ToolTipText = "Save slot 9";
+            this.Slot9StatusButton.MouseUp += new System.Windows.Forms.MouseEventHandler(this.SlotStatusButtons_MouseUp);
+            // 
+            // Slot0StatusButton
+            // 
+            this.Slot0StatusButton.Name = "Slot0StatusButton";
+            this.Slot0StatusButton.Size = new System.Drawing.Size(13, 17);
+            this.Slot0StatusButton.Text = "0";
+            this.Slot0StatusButton.ToolTipText = "Save slot 0";
+            this.Slot0StatusButton.MouseUp += new System.Windows.Forms.MouseEventHandler(this.SlotStatusButtons_MouseUp);
+            // 
+            // CheatStatusButton
+            // 
+            this.CheatStatusButton.Name = "CheatStatusButton";
+            this.CheatStatusButton.Size = new System.Drawing.Size(0, 17);
+            this.CheatStatusButton.Click += new System.EventHandler(this.FreezeStatus_Click);
+            // 
+            // KeyPriorityStatusLabel
+            // 
+            this.KeyPriorityStatusLabel.DisplayStyle = System.Windows.Forms.ToolStripItemDisplayStyle.Image;
+            this.KeyPriorityStatusLabel.Image = global::BizHawk.Client.EmuHawk.Properties.Resources.Both;
+            this.KeyPriorityStatusLabel.Margin = new System.Windows.Forms.Padding(5, 3, 5, 0);
+            this.KeyPriorityStatusLabel.Name = "KeyPriorityStatusLabel";
+            this.KeyPriorityStatusLabel.Size = new System.Drawing.Size(16, 19);
+            this.KeyPriorityStatusLabel.Text = "KeyPriority";
+            this.KeyPriorityStatusLabel.Click += new System.EventHandler(this.KeyPriorityStatusLabel_Click);
+            // 
+            // CoreNameStatusBarButton
+            // 
+            this.CoreNameStatusBarButton.Image = global::BizHawk.Client.EmuHawk.Properties.Resources.CorpHawkSmall;
+            this.CoreNameStatusBarButton.Name = "CoreNameStatusBarButton";
+            this.CoreNameStatusBarButton.Size = new System.Drawing.Size(71, 17);
+            this.CoreNameStatusBarButton.Text = "Neshawk";
+            // 
+            // ProfileFirstBootLabel
+            // 
+            this.ProfileFirstBootLabel.AutoToolTip = true;
+            this.ProfileFirstBootLabel.DisplayStyle = System.Windows.Forms.ToolStripItemDisplayStyle.Image;
+            this.ProfileFirstBootLabel.Image = global::BizHawk.Client.EmuHawk.Properties.Resources.user_blue_small;
+            this.ProfileFirstBootLabel.Name = "ProfileFirstBootLabel";
+            this.ProfileFirstBootLabel.Size = new System.Drawing.Size(16, 17);
+            this.ProfileFirstBootLabel.Text = "ProfileFirstBootLabel";
+            this.ProfileFirstBootLabel.ToolTipText = "Set up your profile before use";
+            this.ProfileFirstBootLabel.Visible = false;
+            this.ProfileFirstBootLabel.Click += new System.EventHandler(this.ProfileFirstBootLabel_Click);
+            // 
+            // LinkConnectStatusBarButton
+            // 
+            this.LinkConnectStatusBarButton.DisplayStyle = System.Windows.Forms.ToolStripItemDisplayStyle.Image;
+            this.LinkConnectStatusBarButton.Image = global::BizHawk.Client.EmuHawk.Properties.Resources.connect_16x16;
+            this.LinkConnectStatusBarButton.Name = "LinkConnectStatusBarButton";
+            this.LinkConnectStatusBarButton.Size = new System.Drawing.Size(16, 17);
+            this.LinkConnectStatusBarButton.Text = "Link connection is currently enabled";
+            this.LinkConnectStatusBarButton.ToolTipText = "Link connection is currently enabled";
+            // 
+            // UpdateNotification
+            // 
+            this.UpdateNotification.IsLink = true;
+            this.UpdateNotification.LinkColor = System.Drawing.Color.Red;
+            this.UpdateNotification.Name = "UpdateNotification";
+            this.UpdateNotification.Size = new System.Drawing.Size(46, 17);
+            this.UpdateNotification.Spring = true;
+            this.UpdateNotification.Text = "New version available!";
+            this.UpdateNotification.TextAlign = System.Drawing.ContentAlignment.MiddleRight;
+            this.UpdateNotification.Click += new System.EventHandler(this.UpdateNotification_Click);
+            // 
+            // MainFormContextMenu
+            // 
+            this.MainFormContextMenu.Items.AddRange(new System.Windows.Forms.ToolStripItem[] {
+            this.OpenRomContextMenuItem,
+            this.LoadLastRomContextMenuItem,
+            this.StopAVContextMenuItem,
+            this.ContextSeparator_AfterROM,
+            this.RecordMovieContextMenuItem,
+            this.PlayMovieContextMenuItem,
+            this.RestartMovieContextMenuItem,
+            this.StopMovieContextMenuItem,
+            this.LoadLastMovieContextMenuItem,
+            this.BackupMovieContextMenuItem,
+            this.StopNoSaveContextMenuItem,
+            this.ViewSubtitlesContextMenuItem,
+            this.AddSubtitleContextMenuItem,
+            this.ViewCommentsContextMenuItem,
+            this.SaveMovieContextMenuItem,
+            this.SaveMovieAsContextMenuItem,
+            this.ContextSeparator_AfterMovie,
+            this.UndoSavestateContextMenuItem,
+            this.ContextSeparator_AfterUndo,
+            this.ConfigContextMenuItem,
+            this.ScreenshotContextMenuItem,
+            this.CloseRomContextMenuItem,
+            this.ClearSRAMContextMenuItem,
+            this.ShowMenuContextMenuSeparator,
+            this.ShowMenuContextMenuItem});
+            this.MainFormContextMenu.Name = "contextMenuStrip1";
+            this.MainFormContextMenu.Size = new System.Drawing.Size(217, 490);
+            this.MainFormContextMenu.Closing += new System.Windows.Forms.ToolStripDropDownClosingEventHandler(this.MainFormContextMenu_Closing);
+            this.MainFormContextMenu.Opening += new System.ComponentModel.CancelEventHandler(this.MainFormContextMenu_Opening);
+            // 
+            // OpenRomContextMenuItem
+            // 
+            this.OpenRomContextMenuItem.Image = global::BizHawk.Client.EmuHawk.Properties.Resources.OpenFile;
+            this.OpenRomContextMenuItem.Name = "OpenRomContextMenuItem";
+            this.OpenRomContextMenuItem.Size = new System.Drawing.Size(216, 22);
+            this.OpenRomContextMenuItem.Text = "Open Rom";
+            this.OpenRomContextMenuItem.Click += new System.EventHandler(this.OpenRomMenuItem_Click);
+            // 
+            // LoadLastRomContextMenuItem
+            // 
+            this.LoadLastRomContextMenuItem.Image = global::BizHawk.Client.EmuHawk.Properties.Resources.Recent;
+            this.LoadLastRomContextMenuItem.Name = "LoadLastRomContextMenuItem";
+            this.LoadLastRomContextMenuItem.Size = new System.Drawing.Size(216, 22);
+            this.LoadLastRomContextMenuItem.Text = "Load Last ROM";
+            this.LoadLastRomContextMenuItem.Click += new System.EventHandler(this.LoadLastRomContextMenuItem_Click);
+            // 
+            // StopAVContextMenuItem
+            // 
+            this.StopAVContextMenuItem.Image = global::BizHawk.Client.EmuHawk.Properties.Resources.Stop;
+            this.StopAVContextMenuItem.Name = "StopAVContextMenuItem";
+            this.StopAVContextMenuItem.Size = new System.Drawing.Size(216, 22);
+            this.StopAVContextMenuItem.Text = "Stop AVI/WAV";
+            this.StopAVContextMenuItem.Click += new System.EventHandler(this.StopAVMenuItem_Click);
+            // 
+            // ContextSeparator_AfterROM
+            // 
+            this.ContextSeparator_AfterROM.Name = "ContextSeparator_AfterROM";
+            this.ContextSeparator_AfterROM.Size = new System.Drawing.Size(213, 6);
+            // 
+            // RecordMovieContextMenuItem
+            // 
+            this.RecordMovieContextMenuItem.Image = global::BizHawk.Client.EmuHawk.Properties.Resources.RecordHS;
+            this.RecordMovieContextMenuItem.Name = "RecordMovieContextMenuItem";
+            this.RecordMovieContextMenuItem.Size = new System.Drawing.Size(216, 22);
+            this.RecordMovieContextMenuItem.Text = "Record Movie";
+            this.RecordMovieContextMenuItem.Click += new System.EventHandler(this.RecordMovieMenuItem_Click);
+            // 
+            // PlayMovieContextMenuItem
+            // 
+            this.PlayMovieContextMenuItem.Image = global::BizHawk.Client.EmuHawk.Properties.Resources.Play;
+            this.PlayMovieContextMenuItem.Name = "PlayMovieContextMenuItem";
+            this.PlayMovieContextMenuItem.Size = new System.Drawing.Size(216, 22);
+            this.PlayMovieContextMenuItem.Text = "Play Movie";
+            this.PlayMovieContextMenuItem.Click += new System.EventHandler(this.PlayMovieMenuItem_Click);
+            // 
+            // RestartMovieContextMenuItem
+            // 
+            this.RestartMovieContextMenuItem.Image = global::BizHawk.Client.EmuHawk.Properties.Resources.restart;
+            this.RestartMovieContextMenuItem.Name = "RestartMovieContextMenuItem";
+            this.RestartMovieContextMenuItem.Size = new System.Drawing.Size(216, 22);
+            this.RestartMovieContextMenuItem.Text = "Restart Movie";
+            this.RestartMovieContextMenuItem.Click += new System.EventHandler(this.PlayFromBeginningMenuItem_Click);
+            // 
+            // StopMovieContextMenuItem
+            // 
+            this.StopMovieContextMenuItem.Image = global::BizHawk.Client.EmuHawk.Properties.Resources.Stop;
+            this.StopMovieContextMenuItem.Name = "StopMovieContextMenuItem";
+            this.StopMovieContextMenuItem.Size = new System.Drawing.Size(216, 22);
+            this.StopMovieContextMenuItem.Text = "Stop Movie";
+            this.StopMovieContextMenuItem.Click += new System.EventHandler(this.StopMovieMenuItem_Click);
+            // 
+            // LoadLastMovieContextMenuItem
+            // 
+            this.LoadLastMovieContextMenuItem.Image = global::BizHawk.Client.EmuHawk.Properties.Resources.Recent;
+            this.LoadLastMovieContextMenuItem.Name = "LoadLastMovieContextMenuItem";
+            this.LoadLastMovieContextMenuItem.Size = new System.Drawing.Size(216, 22);
+            this.LoadLastMovieContextMenuItem.Text = "Load Last Movie";
+            this.LoadLastMovieContextMenuItem.Click += new System.EventHandler(this.LoadLastMovieContextMenuItem_Click);
+            // 
+            // BackupMovieContextMenuItem
+            // 
+            this.BackupMovieContextMenuItem.Name = "BackupMovieContextMenuItem";
+            this.BackupMovieContextMenuItem.Size = new System.Drawing.Size(216, 22);
+            this.BackupMovieContextMenuItem.Text = "Backup Movie";
+            this.BackupMovieContextMenuItem.Click += new System.EventHandler(this.BackupMovieContextMenuItem_Click);
+            // 
+            // StopNoSaveContextMenuItem
+            // 
+            this.StopNoSaveContextMenuItem.Image = global::BizHawk.Client.EmuHawk.Properties.Resources.Stop;
+            this.StopNoSaveContextMenuItem.Name = "StopNoSaveContextMenuItem";
+            this.StopNoSaveContextMenuItem.Size = new System.Drawing.Size(216, 22);
+            this.StopNoSaveContextMenuItem.Text = "Stop Movie without Saving";
+            this.StopNoSaveContextMenuItem.Click += new System.EventHandler(this.StopMovieWithoutSavingMenuItem_Click);
+            // 
+            // ViewSubtitlesContextMenuItem
+            // 
+            this.ViewSubtitlesContextMenuItem.Name = "ViewSubtitlesContextMenuItem";
+            this.ViewSubtitlesContextMenuItem.Size = new System.Drawing.Size(216, 22);
+            this.ViewSubtitlesContextMenuItem.Text = "View Subtitles";
+            this.ViewSubtitlesContextMenuItem.Click += new System.EventHandler(this.ViewSubtitlesContextMenuItem_Click);
+            // 
+            // AddSubtitleContextMenuItem
+            // 
+            this.AddSubtitleContextMenuItem.Name = "AddSubtitleContextMenuItem";
+            this.AddSubtitleContextMenuItem.Size = new System.Drawing.Size(216, 22);
+            this.AddSubtitleContextMenuItem.Text = "Add Subtitle";
+            this.AddSubtitleContextMenuItem.Click += new System.EventHandler(this.AddSubtitleContextMenuItem_Click);
+            // 
+            // ViewCommentsContextMenuItem
+            // 
+            this.ViewCommentsContextMenuItem.Name = "ViewCommentsContextMenuItem";
+            this.ViewCommentsContextMenuItem.Size = new System.Drawing.Size(216, 22);
+            this.ViewCommentsContextMenuItem.Text = "View Comments";
+            this.ViewCommentsContextMenuItem.Click += new System.EventHandler(this.ViewCommentsContextMenuItem_Click);
+            // 
+            // SaveMovieContextMenuItem
+            // 
+            this.SaveMovieContextMenuItem.Image = global::BizHawk.Client.EmuHawk.Properties.Resources.SaveAs;
+            this.SaveMovieContextMenuItem.Name = "SaveMovieContextMenuItem";
+            this.SaveMovieContextMenuItem.Size = new System.Drawing.Size(216, 22);
+            this.SaveMovieContextMenuItem.Text = "Save Movie";
+            this.SaveMovieContextMenuItem.Click += new System.EventHandler(this.SaveMovieMenuItem_Click);
+            // 
+            // SaveMovieAsContextMenuItem
+            // 
+            this.SaveMovieAsContextMenuItem.Image = global::BizHawk.Client.EmuHawk.Properties.Resources.SaveAs;
+            this.SaveMovieAsContextMenuItem.Name = "SaveMovieAsContextMenuItem";
+            this.SaveMovieAsContextMenuItem.Size = new System.Drawing.Size(216, 22);
+            this.SaveMovieAsContextMenuItem.Text = "Save Movie As...";
+            this.SaveMovieAsContextMenuItem.Click += new System.EventHandler(this.SaveMovieAsMenuItem_Click);
+            // 
+            // ContextSeparator_AfterMovie
+            // 
+            this.ContextSeparator_AfterMovie.Name = "ContextSeparator_AfterMovie";
+            this.ContextSeparator_AfterMovie.Size = new System.Drawing.Size(213, 6);
+            // 
+            // UndoSavestateContextMenuItem
+            // 
+            this.UndoSavestateContextMenuItem.Image = global::BizHawk.Client.EmuHawk.Properties.Resources.undo;
+            this.UndoSavestateContextMenuItem.Name = "UndoSavestateContextMenuItem";
+            this.UndoSavestateContextMenuItem.Size = new System.Drawing.Size(216, 22);
+            this.UndoSavestateContextMenuItem.Text = "Undo Savestate";
+            this.UndoSavestateContextMenuItem.Click += new System.EventHandler(this.UndoSavestateContextMenuItem_Click);
+            // 
+            // ContextSeparator_AfterUndo
+            // 
+            this.ContextSeparator_AfterUndo.Name = "ContextSeparator_AfterUndo";
+            this.ContextSeparator_AfterUndo.Size = new System.Drawing.Size(213, 6);
+            // 
+            // ConfigContextMenuItem
+            // 
+            this.ConfigContextMenuItem.DropDownItems.AddRange(new System.Windows.Forms.ToolStripItem[] {
+            this.toolStripMenuItem6,
+            this.toolStripMenuItem7,
+            this.toolStripMenuItem8,
+            this.toolStripMenuItem9,
+            this.toolStripMenuItem10,
+            this.toolStripMenuItem11,
+            this.toolStripMenuItem12,
+            this.toolStripMenuItem13,
+            this.toolStripMenuItem14,
+            this.toolStripMenuItem15,
+            this.customizeToolStripMenuItem,
+            this.toolStripSeparator30,
+            this.SavestateTypeContextSubMenu,
+            this.toolStripSeparator37,
+            this.toolStripMenuItem66,
+            this.toolStripMenuItem67});
+            this.ConfigContextMenuItem.Name = "ConfigContextMenuItem";
+            this.ConfigContextMenuItem.Size = new System.Drawing.Size(216, 22);
+            this.ConfigContextMenuItem.Text = "Config";
+            // 
+            // toolStripMenuItem6
+            // 
+            this.toolStripMenuItem6.Image = global::BizHawk.Client.EmuHawk.Properties.Resources.GameController;
+            this.toolStripMenuItem6.Name = "toolStripMenuItem6";
+            this.toolStripMenuItem6.Size = new System.Drawing.Size(159, 22);
+            this.toolStripMenuItem6.Text = "&Controllers...";
+            this.toolStripMenuItem6.Click += new System.EventHandler(this.ControllersMenuItem_Click);
+            // 
+            // toolStripMenuItem7
+            // 
+            this.toolStripMenuItem7.Image = global::BizHawk.Client.EmuHawk.Properties.Resources.HotKeys;
+            this.toolStripMenuItem7.Name = "toolStripMenuItem7";
+            this.toolStripMenuItem7.Size = new System.Drawing.Size(159, 22);
+            this.toolStripMenuItem7.Text = "&Hotkeys...";
+            this.toolStripMenuItem7.Click += new System.EventHandler(this.HotkeysMenuItem_Click);
+            // 
+            // toolStripMenuItem8
+            // 
+            this.toolStripMenuItem8.Image = ((System.Drawing.Image)(resources.GetObject("toolStripMenuItem8.Image")));
+            this.toolStripMenuItem8.Name = "toolStripMenuItem8";
+            this.toolStripMenuItem8.Size = new System.Drawing.Size(159, 22);
+            this.toolStripMenuItem8.Text = "Display...";
+            this.toolStripMenuItem8.Click += new System.EventHandler(this.DisplayConfigMenuItem_Click);
+            // 
+            // toolStripMenuItem9
+            // 
+            this.toolStripMenuItem9.Image = global::BizHawk.Client.EmuHawk.Properties.Resources.AudioHS;
+            this.toolStripMenuItem9.Name = "toolStripMenuItem9";
+            this.toolStripMenuItem9.Size = new System.Drawing.Size(159, 22);
+            this.toolStripMenuItem9.Text = "&Sound...";
+            this.toolStripMenuItem9.Click += new System.EventHandler(this.SoundMenuItem_Click);
+            // 
+            // toolStripMenuItem10
+            // 
+            this.toolStripMenuItem10.Image = global::BizHawk.Client.EmuHawk.Properties.Resources.CopyFolderHS;
+            this.toolStripMenuItem10.Name = "toolStripMenuItem10";
+            this.toolStripMenuItem10.Size = new System.Drawing.Size(159, 22);
+            this.toolStripMenuItem10.Text = "Paths...";
+            this.toolStripMenuItem10.Click += new System.EventHandler(this.PathsMenuItem_Click);
+            // 
+            // toolStripMenuItem11
+            // 
+            this.toolStripMenuItem11.Image = ((System.Drawing.Image)(resources.GetObject("toolStripMenuItem11.Image")));
+            this.toolStripMenuItem11.Name = "toolStripMenuItem11";
+            this.toolStripMenuItem11.Size = new System.Drawing.Size(159, 22);
+            this.toolStripMenuItem11.Text = "&Firmwares...";
+            this.toolStripMenuItem11.Click += new System.EventHandler(this.FirmwaresMenuItem_Click);
+            // 
+            // toolStripMenuItem12
+            // 
+            this.toolStripMenuItem12.Image = global::BizHawk.Client.EmuHawk.Properties.Resources.MessageConfig;
+            this.toolStripMenuItem12.Name = "toolStripMenuItem12";
+            this.toolStripMenuItem12.Size = new System.Drawing.Size(159, 22);
+            this.toolStripMenuItem12.Text = "&Messages...";
+            this.toolStripMenuItem12.Click += new System.EventHandler(this.MessagesMenuItem_Click);
+            // 
+            // toolStripMenuItem13
+            // 
+            this.toolStripMenuItem13.Image = global::BizHawk.Client.EmuHawk.Properties.Resources.Lightning;
+            this.toolStripMenuItem13.Name = "toolStripMenuItem13";
+            this.toolStripMenuItem13.Size = new System.Drawing.Size(159, 22);
+            this.toolStripMenuItem13.Text = "&Autofire...";
+            this.toolStripMenuItem13.Click += new System.EventHandler(this.AutofireMenuItem_Click);
+            // 
+            // toolStripMenuItem14
+            // 
+            this.toolStripMenuItem14.Image = global::BizHawk.Client.EmuHawk.Properties.Resources.Previous;
+            this.toolStripMenuItem14.Name = "toolStripMenuItem14";
+            this.toolStripMenuItem14.Size = new System.Drawing.Size(159, 22);
+            this.toolStripMenuItem14.Text = "&Rewind...";
+            this.toolStripMenuItem14.Click += new System.EventHandler(this.RewindOptionsMenuItem_Click);
+            // 
+            // toolStripMenuItem15
+            // 
+            this.toolStripMenuItem15.Name = "toolStripMenuItem15";
+            this.toolStripMenuItem15.Size = new System.Drawing.Size(159, 22);
+            this.toolStripMenuItem15.Text = "File Extensions...";
+            this.toolStripMenuItem15.Click += new System.EventHandler(this.FileExtensionsMenuItem_Click);
+            // 
+            // customizeToolStripMenuItem
+            // 
+            this.customizeToolStripMenuItem.Name = "customizeToolStripMenuItem";
+            this.customizeToolStripMenuItem.Size = new System.Drawing.Size(159, 22);
+            this.customizeToolStripMenuItem.Text = "Customize...";
+            this.customizeToolStripMenuItem.Click += new System.EventHandler(this.CustomizeMenuItem_Click);
+            // 
+            // toolStripSeparator30
+            // 
+            this.toolStripSeparator30.Name = "toolStripSeparator30";
+            this.toolStripSeparator30.Size = new System.Drawing.Size(156, 6);
+            // 
+            // SavestateTypeContextSubMenu
+            // 
+            this.SavestateTypeContextSubMenu.DropDownItems.AddRange(new System.Windows.Forms.ToolStripItem[] {
+            this.SavestateTypeDefaultContextMenuItem,
+            this.SavestateBinaryContextMenuItem,
+            this.SavestateTextContextMenuItem});
+            this.SavestateTypeContextSubMenu.Name = "SavestateTypeContextSubMenu";
+            this.SavestateTypeContextSubMenu.Size = new System.Drawing.Size(159, 22);
+            this.SavestateTypeContextSubMenu.Text = "Savestate Type";
+            this.SavestateTypeContextSubMenu.DropDownOpened += new System.EventHandler(this.SavestateTypeContextSubMenu_DropDownOpened);
+            // 
+            // SavestateTypeDefaultContextMenuItem
+            // 
+            this.SavestateTypeDefaultContextMenuItem.Name = "SavestateTypeDefaultContextMenuItem";
+            this.SavestateTypeDefaultContextMenuItem.Size = new System.Drawing.Size(112, 22);
+            this.SavestateTypeDefaultContextMenuItem.Text = "&Default";
+            // 
+            // SavestateBinaryContextMenuItem
+            // 
+            this.SavestateBinaryContextMenuItem.Name = "SavestateBinaryContextMenuItem";
+            this.SavestateBinaryContextMenuItem.Size = new System.Drawing.Size(112, 22);
+            this.SavestateBinaryContextMenuItem.Text = "&Binary";
+            // 
+            // SavestateTextContextMenuItem
+            // 
+            this.SavestateTextContextMenuItem.Name = "SavestateTextContextMenuItem";
+            this.SavestateTextContextMenuItem.Size = new System.Drawing.Size(112, 22);
+            this.SavestateTextContextMenuItem.Text = "&Text";
+            // 
+            // toolStripSeparator37
+            // 
+            this.toolStripSeparator37.Name = "toolStripSeparator37";
+            this.toolStripSeparator37.Size = new System.Drawing.Size(156, 6);
+            // 
+            // toolStripMenuItem66
+            // 
+            this.toolStripMenuItem66.Image = global::BizHawk.Client.EmuHawk.Properties.Resources.Save;
+            this.toolStripMenuItem66.Name = "toolStripMenuItem66";
+            this.toolStripMenuItem66.Size = new System.Drawing.Size(159, 22);
+            this.toolStripMenuItem66.Text = "Save Config";
+            this.toolStripMenuItem66.Click += new System.EventHandler(this.SaveConfigMenuItem_Click);
+            // 
+            // toolStripMenuItem67
+            // 
+            this.toolStripMenuItem67.Image = global::BizHawk.Client.EmuHawk.Properties.Resources.LoadConfig;
+            this.toolStripMenuItem67.Name = "toolStripMenuItem67";
+            this.toolStripMenuItem67.Size = new System.Drawing.Size(159, 22);
+            this.toolStripMenuItem67.Text = "Load Config";
+            this.toolStripMenuItem67.Click += new System.EventHandler(this.LoadConfigMenuItem_Click);
+            // 
+            // ScreenshotContextMenuItem
+            // 
+            this.ScreenshotContextMenuItem.Image = global::BizHawk.Client.EmuHawk.Properties.Resources.camera;
+            this.ScreenshotContextMenuItem.Name = "ScreenshotContextMenuItem";
+            this.ScreenshotContextMenuItem.Size = new System.Drawing.Size(216, 22);
+            this.ScreenshotContextMenuItem.Text = "Screenshot";
+            this.ScreenshotContextMenuItem.Click += new System.EventHandler(this.ScreenshotMenuItem_Click);
+            // 
+            // CloseRomContextMenuItem
+            // 
+            this.CloseRomContextMenuItem.Image = global::BizHawk.Client.EmuHawk.Properties.Resources.Close;
+            this.CloseRomContextMenuItem.Name = "CloseRomContextMenuItem";
+            this.CloseRomContextMenuItem.Size = new System.Drawing.Size(216, 22);
+            this.CloseRomContextMenuItem.Text = "Close ROM";
+            this.CloseRomContextMenuItem.Click += new System.EventHandler(this.CloseRomMenuItem_Click);
+            // 
+            // ClearSRAMContextMenuItem
+            // 
+            this.ClearSRAMContextMenuItem.Name = "ClearSRAMContextMenuItem";
+            this.ClearSRAMContextMenuItem.Size = new System.Drawing.Size(216, 22);
+            this.ClearSRAMContextMenuItem.Text = "Close and Clear SRAM";
+            this.ClearSRAMContextMenuItem.Click += new System.EventHandler(this.ClearSramContextMenuItem_Click);
+            // 
+            // ShowMenuContextMenuSeparator
+            // 
+            this.ShowMenuContextMenuSeparator.Name = "ShowMenuContextMenuSeparator";
+            this.ShowMenuContextMenuSeparator.Size = new System.Drawing.Size(213, 6);
+            // 
+            // ShowMenuContextMenuItem
+            // 
+            this.ShowMenuContextMenuItem.Name = "ShowMenuContextMenuItem";
+            this.ShowMenuContextMenuItem.Size = new System.Drawing.Size(216, 22);
+            this.ShowMenuContextMenuItem.Text = "Show Menu";
+            this.ShowMenuContextMenuItem.Click += new System.EventHandler(this.ShowMenuContextMenuItem_Click);
+            // 
+            // timerMouseIdle
+            // 
+            this.timerMouseIdle.Enabled = true;
+            this.timerMouseIdle.Interval = 2000;
+            this.timerMouseIdle.Tick += new System.EventHandler(this.TimerMouseIdle_Tick);
+            // 
+            // AmstradCPCNonSyncSettingsToolStripMenuItem
+            // 
+            this.AmstradCPCNonSyncSettingsToolStripMenuItem.Name = "AmstradCPCNonSyncSettingsToolStripMenuItem";
+            this.AmstradCPCNonSyncSettingsToolStripMenuItem.Size = new System.Drawing.Size(201, 22);
+            this.AmstradCPCNonSyncSettingsToolStripMenuItem.Text = "Non-Sync Settings";
+            this.AmstradCPCNonSyncSettingsToolStripMenuItem.Click += new System.EventHandler(this.AmstradCPCNonSyncSettingsToolStripMenuItem_Click);
+            // 
+            // MainForm
+            // 
+            this.AutoScaleMode = System.Windows.Forms.AutoScaleMode.None;
+            this.ClientSize = new System.Drawing.Size(470, 408);
+            this.Controls.Add(this.MainStatusBar);
+            this.Controls.Add(this.MainformMenu);
+            this.Font = new System.Drawing.Font("Arial", 8.25F, System.Drawing.FontStyle.Regular, System.Drawing.GraphicsUnit.Point, ((byte)(0)));
+            this.MainMenuStrip = this.MainformMenu;
+            this.Name = "MainForm";
+            this.Text = "BizHawk";
+            this.Activated += new System.EventHandler(this.MainForm_Activated);
+            this.Deactivate += new System.EventHandler(this.MainForm_Deactivate);
+            this.Load += new System.EventHandler(this.MainForm_Load);
+            this.Shown += new System.EventHandler(this.MainForm_Shown);
+            this.Enter += new System.EventHandler(this.MainForm_Enter);
+            this.MouseClick += new System.Windows.Forms.MouseEventHandler(this.MainForm_MouseClick);
+            this.MouseMove += new System.Windows.Forms.MouseEventHandler(this.MainForm_MouseMove);
+            this.Resize += new System.EventHandler(this.MainForm_Resize);
+            this.MainformMenu.ResumeLayout(false);
+            this.MainformMenu.PerformLayout();
+            this.MainStatusBar.ResumeLayout(false);
+            this.MainStatusBar.PerformLayout();
+            this.MainFormContextMenu.ResumeLayout(false);
+            this.ResumeLayout(false);
+            this.PerformLayout();
+
+		}
+
+		#endregion
+
+		private System.Windows.Forms.ToolStripMenuItem FileSubMenu;
+		private System.Windows.Forms.ToolStripMenuItem OpenRomMenuItem;
+		private System.Windows.Forms.ToolStripSeparator toolStripMenuItem1;
+		private System.Windows.Forms.ToolStripMenuItem ExitMenuItem;
+		private System.Windows.Forms.ToolStripMenuItem SaveStateSubMenu;
+		private System.Windows.Forms.ToolStripMenuItem SaveState1MenuItem;
+		private System.Windows.Forms.ToolStripMenuItem SaveState2MenuItem;
+		private System.Windows.Forms.ToolStripMenuItem SaveState3MenuItem;
+		private System.Windows.Forms.ToolStripMenuItem SaveState4MenuItem;
+		private System.Windows.Forms.ToolStripMenuItem SaveState5MenuItem;
+		private System.Windows.Forms.ToolStripMenuItem SaveState6MenuItem;
+		private System.Windows.Forms.ToolStripMenuItem SaveState7MenuItem;
+		private System.Windows.Forms.ToolStripMenuItem SaveState8MenuItem;
+		private System.Windows.Forms.ToolStripMenuItem SaveState9MenuItem;
+		private System.Windows.Forms.ToolStripMenuItem SaveState0MenuItem;
+		private System.Windows.Forms.ToolStripMenuItem LoadStateSubMenu;
+		private System.Windows.Forms.ToolStripSeparator toolStripMenuItem2;
+		private System.Windows.Forms.ToolStripMenuItem LoadState1MenuItem;
+		private System.Windows.Forms.ToolStripMenuItem LoadState2MenuItem;
+		private System.Windows.Forms.ToolStripMenuItem LoadState3MenuItem;
+		private System.Windows.Forms.ToolStripMenuItem LoadState4MenuItem;
+		private System.Windows.Forms.ToolStripMenuItem LoadState5MenuItem;
+		private System.Windows.Forms.ToolStripMenuItem LoadState6MenuItem;
+		private System.Windows.Forms.ToolStripMenuItem LoadState7MenuItem;
+		private System.Windows.Forms.ToolStripMenuItem LoadState8MenuItem;
+		private System.Windows.Forms.ToolStripMenuItem LoadState9MenuItem;
+		private System.Windows.Forms.ToolStripMenuItem LoadState0MenuItem;
+		private System.Windows.Forms.ToolStripMenuItem EmulationSubMenu;
+		private System.Windows.Forms.ToolStripMenuItem ViewSubMenu;
+		private System.Windows.Forms.ToolStripMenuItem ConfigSubMenu;
+		private System.Windows.Forms.ToolStripMenuItem ToolsSubMenu;
+		private System.Windows.Forms.ToolStripMenuItem HelpSubMenu;
+		private System.Windows.Forms.ToolStripMenuItem PauseMenuItem;
+		private System.Windows.Forms.ToolStripSeparator toolStripSeparator1;
+		private System.Windows.Forms.ToolStripMenuItem RebootCoreMenuItem;
+		private System.Windows.Forms.ToolStripMenuItem SoftResetMenuItem;
+		private System.Windows.Forms.ToolStripMenuItem OnlineHelpMenuItem;
+		private System.Windows.Forms.ToolStripMenuItem AboutMenuItem;
+		private System.Windows.Forms.ToolStripMenuItem ControllersMenuItem;
+		private System.Windows.Forms.ToolStripMenuItem HotkeysMenuItem;
+		private System.Windows.Forms.ToolStripMenuItem RamWatchMenuItem;
+		private System.Windows.Forms.ToolStripMenuItem RamSearchMenuItem;
+		private System.Windows.Forms.ToolStripMenuItem HexEditorMenuItem;
+		private System.Windows.Forms.ToolStripMenuItem WindowSizeSubMenu;
+		private System.Windows.Forms.ToolStripSeparator toolStripSeparator2;
+		private System.Windows.Forms.ToolStripMenuItem DisplayFPSMenuItem;
+		private System.Windows.Forms.ToolStripMenuItem DisplayFrameCounterMenuItem;
+		private System.Windows.Forms.ToolStripMenuItem DisplayInputMenuItem;
+		private System.Windows.Forms.ToolStripMenuItem DisplayLagCounterMenuItem;
+		private System.Windows.Forms.ToolStripMenuItem LuaConsoleMenuItem;
+		private System.Windows.Forms.ToolStripMenuItem RecentRomSubMenu;
+		private System.Windows.Forms.ToolStripSeparator toolStripSeparator3;
+		private System.Windows.Forms.ToolStripSeparator toolStripSeparator4;
+		private System.Windows.Forms.ToolStripMenuItem SaveSlotSubMenu;
+		private System.Windows.Forms.ToolStripMenuItem SelectSlot1MenuItem;
+		private System.Windows.Forms.ToolStripMenuItem SelectSlot2MenuItem;
+		private System.Windows.Forms.ToolStripMenuItem SelectSlot3MenuItem;
+		private System.Windows.Forms.ToolStripMenuItem SelectSlot4MenuItem;
+		private System.Windows.Forms.ToolStripMenuItem SelectSlot5MenuItem;
+		private System.Windows.Forms.ToolStripMenuItem SelectSlot6MenuItem;
+		private System.Windows.Forms.ToolStripMenuItem SelectSlot7MenuItem;
+		private System.Windows.Forms.ToolStripMenuItem SelectSlot8MenuItem;
+		private System.Windows.Forms.ToolStripMenuItem SelectSlot9MenuItem;
+		private System.Windows.Forms.ToolStripMenuItem SelectSlot0MenuItem;
+		private System.Windows.Forms.ToolStripMenuItem PreviousSlotMenuItem;
+		private System.Windows.Forms.ToolStripMenuItem NextSlotMenuItem;
+		private System.Windows.Forms.ToolStripSeparator toolStripSeparator5;
+		private System.Windows.Forms.ToolStripMenuItem SaveToCurrentSlotMenuItem;
+		private System.Windows.Forms.ToolStripMenuItem LoadCurrentSlotMenuItem;
+		private System.Windows.Forms.ToolStripMenuItem CloseRomMenuItem;
+		private System.Windows.Forms.ToolStripSeparator toolStripSeparator6;
+		private System.Windows.Forms.ToolStripMenuItem SaveNamedStateMenuItem;
+		private System.Windows.Forms.ToolStripSeparator toolStripSeparator7;
+		private System.Windows.Forms.ToolStripMenuItem LoadNamedStateMenuItem;
+		private System.Windows.Forms.ToolStripMenuItem x1MenuItem;
+		private System.Windows.Forms.ToolStripMenuItem x2MenuItem;
+		private System.Windows.Forms.ToolStripMenuItem x3MenuItem;
+		private System.Windows.Forms.ToolStripMenuItem x4MenuItem;
+		private System.Windows.Forms.ToolStripMenuItem x5MenuItem;
+		private System.Windows.Forms.ToolStripMenuItem mzMenuItem;
+		private System.Windows.Forms.ToolStripMenuItem MovieSubMenu;
+		private System.Windows.Forms.ToolStripMenuItem RecentMovieSubMenu;
+		private System.Windows.Forms.ToolStripMenuItem RecordMovieMenuItem;
+		private System.Windows.Forms.ToolStripMenuItem PlayMovieMenuItem;
+		private System.Windows.Forms.ToolStripMenuItem StopMovieMenuItem;
+		private System.Windows.Forms.ToolStripMenuItem PlayFromBeginningMenuItem;
+		private System.Windows.Forms.ToolStripSeparator toolStripSeparator9;
+		private System.Windows.Forms.ToolStripMenuItem SoundMenuItem;
+		private System.Windows.Forms.ToolStripMenuItem SpeedSkipSubMenu;
+		private System.Windows.Forms.ToolStripMenuItem VsyncThrottleMenuItem;
+		private System.Windows.Forms.ToolStripSeparator toolStripMenuItem3;
+		private System.Windows.Forms.ToolStripMenuItem MinimizeSkippingMenuItem;
+		private System.Windows.Forms.ToolStripMenuItem NeverSkipMenuItem;
+		private System.Windows.Forms.ToolStripSeparator toolStripMenuItem5;
+		private System.Windows.Forms.ToolStripMenuItem Speed50MenuItem;
+		private System.Windows.Forms.ToolStripMenuItem Speed75MenuItem;
+		private System.Windows.Forms.ToolStripMenuItem Speed100MenuItem;
+		private System.Windows.Forms.ToolStripMenuItem Speed150MenuItem;
+		private System.Windows.Forms.ToolStripMenuItem Speed200MenuItem;
+		private System.Windows.Forms.ToolStripMenuItem ClockThrottleMenuItem;
+		private System.Windows.Forms.ToolStripSeparator toolStripSeparator10;
+		private System.Windows.Forms.ToolStripMenuItem SaveConfigMenuItem;
+		private System.Windows.Forms.ToolStripMenuItem LoadConfigMenuItem;
+		private System.Windows.Forms.ToolStripMenuItem NESSubMenu;
+		private System.Windows.Forms.ToolStripMenuItem NESPPUViewerMenuItem;
+		private System.Windows.Forms.ToolStripMenuItem NESGameGenieCodesMenuItem;
+		private System.Windows.Forms.ToolStripSeparator toolStripSeparator11;
+		private System.Windows.Forms.ToolStripMenuItem CheatsMenuItem;
+		private System.Windows.Forms.ToolStripMenuItem NESNametableViewerMenuItem;
+		private System.Windows.Forms.ToolStripMenuItem ToolBoxMenuItem;
+		private System.Windows.Forms.ToolStripSeparator toolStripSeparator12;
+		private System.Windows.Forms.ToolStripMenuItem SwitchToFullscreenMenuItem;
+		private StatusStripEx MainStatusBar;
+		private System.Windows.Forms.ToolStripStatusLabel EmuStatus;
+		private System.Windows.Forms.ToolStripMenuItem MessagesMenuItem;
+		private System.Windows.Forms.ToolStripMenuItem TI83SubMenu;
+		private System.Windows.Forms.ToolStripMenuItem AutoloadKeypadMenuItem;
+		private System.Windows.Forms.ToolStripMenuItem KeypadMenuItem;
+		private System.Windows.Forms.ToolStripSeparator toolStripSeparator13;
+		private System.Windows.Forms.ToolStripMenuItem PathsMenuItem;
+		private System.Windows.Forms.ToolStripSeparator toolStripSeparator14;
+		private System.Windows.Forms.ToolStripMenuItem ReadonlyMenuItem;
+		private System.Windows.Forms.ToolStripSeparator toolStripSeparator15;
+		private System.Windows.Forms.ToolStripSeparator toolStripSeparator16;
+		private System.Windows.Forms.ToolStripMenuItem DisplayRerecordCountMenuItem;
+		private System.Windows.Forms.ToolStripMenuItem ScreenshotSubMenu;
+		private System.Windows.Forms.ToolStripMenuItem ScreenshotMenuItem;
+		private System.Windows.Forms.ToolStripMenuItem ScreenshotAsMenuItem;
+		private System.Windows.Forms.ToolStripMenuItem TAStudioMenuItem;
+		private System.Windows.Forms.ToolStripSeparator toolStripMenuItem4;
+		private System.Windows.Forms.ToolStripMenuItem DisplayStatusBarMenuItem;
+		private System.Windows.Forms.ToolStripSeparator toolStripSeparator17;
+		private System.Windows.Forms.ToolStripMenuItem NESGraphicSettingsMenuItem;
+		private System.Windows.Forms.ContextMenuStrip MainFormContextMenu;
+		private System.Windows.Forms.ToolStripMenuItem OpenRomContextMenuItem;
+		private System.Windows.Forms.ToolStripMenuItem LoadLastRomContextMenuItem;
+		private System.Windows.Forms.ToolStripSeparator ContextSeparator_AfterROM;
+		private System.Windows.Forms.ToolStripMenuItem RecordMovieContextMenuItem;
+		private System.Windows.Forms.ToolStripMenuItem PlayMovieContextMenuItem;
+		private System.Windows.Forms.ToolStripMenuItem LoadLastMovieContextMenuItem;
+		private System.Windows.Forms.ToolStripSeparator ContextSeparator_AfterMovie;
+		private System.Windows.Forms.ToolStripMenuItem AddSubtitleContextMenuItem;
+		private System.Windows.Forms.ToolStripMenuItem UndoSavestateContextMenuItem;
+		private System.Windows.Forms.ToolStripSeparator ContextSeparator_AfterUndo;
+		private System.Windows.Forms.ToolStripMenuItem CloseRomContextMenuItem;
+		private System.Windows.Forms.ToolStripMenuItem BackupMovieContextMenuItem;
+		private System.Windows.Forms.ToolStripMenuItem AutomaticallyBackupMoviesMenuItem;
+		private System.Windows.Forms.ToolStripMenuItem StopMovieContextMenuItem;
+		private System.Windows.Forms.ToolStripDropDownButton PauseStatusButton;
+		private System.Windows.Forms.ToolStripDropDownButton PlayRecordStatusButton;
+		private System.Windows.Forms.ToolStripDropDownButton DumpStatusButton;
+		private System.Windows.Forms.ToolStripMenuItem ViewSubtitlesContextMenuItem;
+		private MenuStripEx MainformMenu;
+		private System.Windows.Forms.ToolStripMenuItem GBSubMenu;
+		private System.Windows.Forms.ToolStripStatusLabel SaveSlotsStatusLabel;
+		private System.Windows.Forms.ToolStripStatusLabel Slot1StatusButton;
+		private System.Windows.Forms.ToolStripStatusLabel Slot2StatusButton;
+		private System.Windows.Forms.ToolStripStatusLabel Slot3StatusButton;
+		private System.Windows.Forms.ToolStripStatusLabel Slot4StatusButton;
+		private System.Windows.Forms.ToolStripStatusLabel Slot5StatusButton;
+		private System.Windows.Forms.ToolStripStatusLabel Slot6StatusButton;
+		private System.Windows.Forms.ToolStripStatusLabel Slot7StatusButton;
+		private System.Windows.Forms.ToolStripStatusLabel Slot8StatusButton;
+		private System.Windows.Forms.ToolStripStatusLabel Slot9StatusButton;
+		private System.Windows.Forms.ToolStripStatusLabel Slot0StatusButton;
+		private System.Windows.Forms.ToolStripMenuItem ViewCommentsContextMenuItem;
+		private System.Windows.Forms.ToolStripMenuItem DisplayLogWindowMenuItem;
+		private System.Windows.Forms.ToolStripMenuItem DisplaySubtitlesMenuItem;
+		private System.Windows.Forms.ToolStripMenuItem AVSubMenu;
+		private System.Windows.Forms.ToolStripMenuItem ConfigAndRecordAVMenuItem;
+		private System.Windows.Forms.ToolStripMenuItem StopAVIMenuItem;
+		private System.Windows.Forms.ToolStripStatusLabel AVIStatusLabel;
+		private System.Windows.Forms.ToolStripMenuItem RestartMovieContextMenuItem;
+		private System.Windows.Forms.ToolStripStatusLabel CheatStatusButton;
+		private System.Windows.Forms.ToolStripMenuItem AutofireMenuItem;
+		private System.Windows.Forms.ToolStripMenuItem AutoloadLastSlotMenuItem;
+		private System.Windows.Forms.ToolStripSeparator toolStripSeparator21;
+		private System.Windows.Forms.ToolStripMenuItem ShowMenuContextMenuItem;
+		private System.Windows.Forms.ToolStripMenuItem ImportMoviesMenuItem;
+		private System.Windows.Forms.ToolStripMenuItem ForumsMenuItem;
+		private System.Windows.Forms.ToolStripMenuItem ScreenshotClipboardMenuItem;
+		private System.Windows.Forms.ToolStripMenuItem PCESubMenu;
+		private System.Windows.Forms.ToolStripSeparator toolStripSeparator25;
+		private System.Windows.Forms.ToolStripMenuItem PCEGraphicsSettingsMenuItem;
+		private System.Windows.Forms.ToolStripMenuItem PCEAlwaysPerformSpriteLimitMenuItem;
+		private System.Windows.Forms.ToolStripMenuItem PCEAlwaysEqualizeVolumesMenuItem;
+		private System.Windows.Forms.ToolStripMenuItem PCEArcadeCardRewindEnableMenuItem;
+		private System.Windows.Forms.ToolStripMenuItem SMSSubMenu;
+		private System.Windows.Forms.ToolStripMenuItem SMSGraphicsSettingsMenuItem;
+		private System.Windows.Forms.ToolStripMenuItem SMSEnableFMChipMenuItem;
+		private System.Windows.Forms.ToolStripMenuItem SMSOverclockMenuItem;
+		private System.Windows.Forms.ToolStripMenuItem SMSForceStereoMenuItem;
+		private System.Windows.Forms.ToolStripMenuItem SMSSpriteLimitMenuItem;
+		private System.Windows.Forms.ToolStripMenuItem SMSDisplayOverscanMenuItem;
+		private System.Windows.Forms.ToolStripMenuItem PCEBGViewerMenuItem;
+		private System.Windows.Forms.ToolStripMenuItem ScreenshotContextMenuItem;
+		private System.Windows.Forms.ToolStripMenuItem AtariSubMenu;
+		private System.Windows.Forms.ToolStripMenuItem A7800SubMenu;
+		private System.Windows.Forms.ToolStripMenuItem NESSoundChannelsMenuItem;
+		private System.Windows.Forms.ToolStripMenuItem SNESSubMenu;
+		private System.Windows.Forms.ToolStripMenuItem SnesGfxDebuggerMenuItem;
+		private System.Windows.Forms.ToolStripSeparator toolStripSeparator18;
+		private System.Windows.Forms.ToolStripMenuItem HardResetMenuItem;
+		private System.Windows.Forms.ToolStripSeparator toolStripSeparator19;
+		private System.Windows.Forms.ToolStripMenuItem CaptureOSDMenuItem;
+		private System.Windows.Forms.ToolStripSeparator toolStripSeparator20;
+		private System.Windows.Forms.ToolStripMenuItem ScreenshotCaptureOSDMenuItem1;
+		private System.Windows.Forms.ToolStripMenuItem LoadGBInSGBMenuItem;
+		private System.Windows.Forms.ToolStripMenuItem SnesGBInSGBMenuItem;
+		private System.Windows.Forms.ToolStripStatusLabel RebootStatusBarIcon;
+		private System.Windows.Forms.ToolStripMenuItem TraceLoggerMenuItem;
+		private System.Windows.Forms.ToolStripMenuItem ShowClippedRegionsMenuItem;
+		private System.Windows.Forms.ToolStripSeparator toolStripSeparator24;
+		private System.Windows.Forms.ToolStripMenuItem HighlightActiveDisplayRegionMenuItem;
+		private System.Windows.Forms.ToolStripMenuItem FDSControlsMenuItem;
+		private System.Windows.Forms.ToolStripMenuItem SaveMovieMenuItem;
+		private System.Windows.Forms.ToolStripMenuItem SaveMovieContextMenuItem;
+		private System.Windows.Forms.ToolStripMenuItem VirtualPadMenuItem;
+		private System.Windows.Forms.ToolStripMenuItem GBGPUViewerMenuItem;
+		private System.Windows.Forms.ToolStripMenuItem GBPrinterViewerMenuItem;
+		private System.Windows.Forms.ToolStripMenuItem AudioThrottleMenuItem;
+		private System.Windows.Forms.ToolStripSeparator toolStripSeparator27;
+		private System.Windows.Forms.ToolStripMenuItem VsyncEnabledMenuItem;
+		private System.Windows.Forms.ToolStripSeparator toolStripSeparator28;
+		private System.Windows.Forms.ToolStripMenuItem ColecoSubMenu;
+		private System.Windows.Forms.ToolStripMenuItem ColecoSkipBiosMenuItem;
+		private System.Windows.Forms.ToolStripMenuItem ColecoUseSGMMenuItem;
+		private System.Windows.Forms.ToolStripMenuItem ColecoControllerSettingsMenuItem;
+		private System.Windows.Forms.ToolStripStatusLabel LedLightStatusLabel;
+		private System.Windows.Forms.ToolStripMenuItem GBASubMenu;
+		private System.Windows.Forms.ToolStripMenuItem GbaGpuViewerMenuItem;
+		private System.Windows.Forms.ToolStripMenuItem KeyPrioritySubMenu;
+		private System.Windows.Forms.ToolStripMenuItem BothHkAndControllerMenuItem;
+		private System.Windows.Forms.ToolStripMenuItem InputOverHkMenuItem;
+		private System.Windows.Forms.ToolStripMenuItem HkOverInputMenuItem;
+		private System.Windows.Forms.ToolStripStatusLabel KeyPriorityStatusLabel;
+		private System.Windows.Forms.ToolStripMenuItem SnesOptionsMenuItem;
+		private System.Windows.Forms.ToolStripMenuItem FullMovieLoadstatesMenuItem;
+		private System.Windows.Forms.ToolStripMenuItem StopNoSaveContextMenuItem;
+		private System.Windows.Forms.ToolStripMenuItem StopMovieWithoutSavingMenuItem;
+		private System.Windows.Forms.ToolStripMenuItem SnesGameGenieMenuItem;
+		private System.Windows.Forms.ToolStripMenuItem GBGameGenieMenuItem;
+		private System.Windows.Forms.ToolStripMenuItem GGGameGenieMenuItem;
+		private System.Windows.Forms.ToolStripSeparator toolStripSeparator29;
+		private System.Windows.Forms.ToolStripMenuItem N64SubMenu;
+		private System.Windows.Forms.ToolStripMenuItem N64PluginSettingsMenuItem;
+		private System.Windows.Forms.ToolStripMenuItem SaturnSubMenu;
+		private System.Windows.Forms.ToolStripMenuItem SaturnPreferencesMenuItem;
+		private System.Windows.Forms.ToolStripMenuItem ConfigContextMenuItem;
+		private System.Windows.Forms.ToolStripMenuItem RewindOptionsMenuItem;
+		private System.Windows.Forms.ToolStripMenuItem FirmwaresMenuItem;
+		private System.Windows.Forms.ToolStripMenuItem LoadTIFileMenuItem;
+		private System.Windows.Forms.ToolStripMenuItem ClearSRAMContextMenuItem;
+		private System.Windows.Forms.ToolStripSeparator ShowMenuContextMenuSeparator;
+		private System.Windows.Forms.ToolStripMenuItem StopAVContextMenuItem;
+		private System.Windows.Forms.ToolStripMenuItem FdsEjectDiskMenuItem;
+		private System.Windows.Forms.ToolStripMenuItem DGBSubMenu;
+		private System.Windows.Forms.ToolStripMenuItem DGBsettingsToolStripMenuItem;
+		private System.Windows.Forms.ToolStripMenuItem GenesisSubMenu;
+		private System.Windows.Forms.ToolStripMenuItem GenesisSettingsToolStripMenuItem;
+		private System.Windows.Forms.ToolStripMenuItem AtariSettingsToolStripMenuItem;
+		private System.Windows.Forms.ToolStripMenuItem A7800ControllerSettingsMenuItem;
+		private System.Windows.Forms.ToolStripMenuItem A7800FilterSettingsMenuItem;
+		private System.Windows.Forms.ToolStripMenuItem MovieSettingsMenuItem;
+		private System.Windows.Forms.ToolStripMenuItem CoresSubMenu;
+		private System.Windows.Forms.ToolStripMenuItem GBInSGBMenuItem;
+		private System.Windows.Forms.ToolStripMenuItem batchRunnerToolStripMenuItem;
+		private System.Windows.Forms.ToolStripMenuItem DisplayConfigMenuItem;
+		private System.Windows.Forms.ToolStripMenuItem PCEtileViewerToolStripMenuItem;
+		private System.Windows.Forms.ToolStripMenuItem SMSVDPViewerToolStripMenuItem;
+		private System.Windows.Forms.ToolStripMenuItem vDPViewerToolStripMenuItem;
+		private System.Windows.Forms.ToolStripMenuItem SMSFix3DGameDisplayToolStripMenuItem;
+		private System.Windows.Forms.ToolStripSeparator SMStoolStripMenuItem2;
+		private System.Windows.Forms.ToolStripMenuItem SMSenableBIOSToolStripMenuItem;
+		private System.Windows.Forms.ToolStripMenuItem SMSregionToolStripMenuItem;
+		private System.Windows.Forms.ToolStripMenuItem SMSregionExportToolStripMenuItem;
+		private System.Windows.Forms.ToolStripMenuItem SMSregionJapanToolStripMenuItem;
+		private System.Windows.Forms.ToolStripMenuItem SMSregionKoreaToolStripMenuItem;
+		private System.Windows.Forms.ToolStripMenuItem SMSregionAutoToolStripMenuItem;
+		private System.Windows.Forms.ToolStripMenuItem SMSdisplayToolStripMenuItem;
+		private System.Windows.Forms.ToolStripMenuItem SMSdisplayNtscToolStripMenuItem;
+		private System.Windows.Forms.ToolStripMenuItem SMSdisplayPalToolStripMenuItem;
+		private System.Windows.Forms.ToolStripMenuItem SMSdisplayAutoToolStripMenuItem;
+		private System.Windows.Forms.ToolStripSeparator toolStripSeparator26;
+		private System.Windows.Forms.ToolStripMenuItem extensionsToolStripMenuItem;
+		private System.Windows.Forms.ToolStripStatusLabel CoreNameStatusBarButton;
+		private System.Windows.Forms.ToolStripMenuItem toolStripMenuItem6;
+		private System.Windows.Forms.ToolStripMenuItem toolStripMenuItem7;
+		private System.Windows.Forms.ToolStripMenuItem toolStripMenuItem8;
+		private System.Windows.Forms.ToolStripMenuItem toolStripMenuItem9;
+		private System.Windows.Forms.ToolStripMenuItem toolStripMenuItem10;
+		private System.Windows.Forms.ToolStripMenuItem toolStripMenuItem11;
+		private System.Windows.Forms.ToolStripMenuItem toolStripMenuItem12;
+		private System.Windows.Forms.ToolStripMenuItem toolStripMenuItem13;
+		private System.Windows.Forms.ToolStripMenuItem toolStripMenuItem14;
+		private System.Windows.Forms.ToolStripMenuItem toolStripMenuItem15;
+		private System.Windows.Forms.ToolStripSeparator toolStripSeparator30;
+		private System.Windows.Forms.ToolStripMenuItem SavestateTypeContextSubMenu;
+		private System.Windows.Forms.ToolStripMenuItem SavestateTypeDefaultContextMenuItem;
+		private System.Windows.Forms.ToolStripMenuItem SavestateBinaryContextMenuItem;
+		private System.Windows.Forms.ToolStripMenuItem SavestateTextContextMenuItem;
+		private System.Windows.Forms.ToolStripSeparator toolStripSeparator37;
+		private System.Windows.Forms.ToolStripMenuItem toolStripMenuItem66;
+		private System.Windows.Forms.ToolStripMenuItem toolStripMenuItem67;
+		private System.Windows.Forms.ToolStripSeparator toolStripSeparator8;
+		private System.Windows.Forms.ToolStripMenuItem N64VideoPluginSettingsMenuItem;
+		private System.Windows.Forms.ToolStripMenuItem ClientOptionsMenuItem;
+		private System.Windows.Forms.ToolStripMenuItem customizeToolStripMenuItem;
+		private System.Windows.Forms.ToolStripMenuItem N64ControllerSettingsMenuItem;
+		private System.Windows.Forms.ToolStripMenuItem GBcoreSettingsToolStripMenuItem;
+		private System.Windows.Forms.ToolStripMenuItem NesControllerSettingsMenuItem;
+		private System.Windows.Forms.ToolStripSeparator toolStripSeparator22;
+		private System.Windows.Forms.ToolStripSeparator toolStripSeparator23;
+		private System.Windows.Forms.ToolStripMenuItem N64CircularAnalogRangeMenuItem;
+		private System.Windows.Forms.ToolStripMenuItem paletteToolStripMenuItem;
+		private System.Windows.Forms.ToolStripMenuItem wonderSwanToolStripMenuItem;
+		private System.Windows.Forms.ToolStripMenuItem settingsToolStripMenuItem;
+		private System.Windows.Forms.ToolStripMenuItem ProfilesMenuItem;
+		private System.Windows.Forms.ToolStripMenuItem PceSoundDebuggerToolStripMenuItem;
+		private System.Windows.Forms.ToolStripMenuItem SynclessRecordingMenuItem;
+		private System.Windows.Forms.ToolStripMenuItem PceControllerSettingsMenuItem;
+		private System.Windows.Forms.ToolStripSeparator toolStripSeparator32;
+		private System.Windows.Forms.ToolStripStatusLabel ProfileFirstBootLabel;
+		private System.Windows.Forms.ToolStripMenuItem MovieEndSubMenu;
+		private System.Windows.Forms.ToolStripMenuItem MovieEndFinishMenuItem;
+		private System.Windows.Forms.ToolStripMenuItem MovieEndRecordMenuItem;
+		private System.Windows.Forms.ToolStripMenuItem MovieEndStopMenuItem;
+		private System.Windows.Forms.ToolStripMenuItem MovieEndPauseMenuItem;
+		private System.Windows.Forms.ToolStripMenuItem ScreenshotClientClipboardMenuItem;
+		private System.Windows.Forms.ToolStripMenuItem MupenStyleLagMenuItem;
+		private System.Windows.Forms.ToolStripSeparator toolStripSeparator33;
+		private System.Windows.Forms.ToolStripMenuItem GBAcoresettingsToolStripMenuItem1;
+		private System.Windows.Forms.ToolStripStatusLabel LinkConnectStatusBarButton;
+		private System.Windows.Forms.ToolStripMenuItem N64ExpansionSlotMenuItem;
+		private System.Windows.Forms.ToolStripMenuItem barcodeReaderToolStripMenuItem;
+		private System.Windows.Forms.ToolStripMenuItem FeaturesMenuItem;
+		private System.Windows.Forms.ToolStripMenuItem DebuggerMenuItem;
+		private System.Windows.Forms.ToolStripMenuItem PSXSubMenu;
+		private System.Windows.Forms.ToolStripMenuItem PSXOptionsMenuItem;
+		private System.Windows.Forms.ToolStripMenuItem SaveRAMSubMenu;
+		private System.Windows.Forms.ToolStripMenuItem FlushSaveRAMMenuItem;
+		private System.Windows.Forms.ToolStripMenuItem PSXDiscControlsMenuItem;
+		private System.Windows.Forms.ToolStripMenuItem GenesisGameGenieECDC;
+		private System.Windows.Forms.ToolStripStatusLabel UpdateNotification;
+		private System.Windows.Forms.ToolStripMenuItem PSXControllerSettingsMenuItem;
+		private System.Windows.Forms.ToolStripMenuItem MacroToolMenuItem;
+		private System.Windows.Forms.ToolStripMenuItem AppleSubMenu;
+		private System.Windows.Forms.ToolStripMenuItem AppleDisksSubMenu;
+		private System.Windows.Forms.ToolStripSeparator toolStripSeparator31;
+		private System.Windows.Forms.ToolStripMenuItem MultiDiskBundlerFileMenuItem;
+		private System.Windows.Forms.ToolStripMenuItem musicRipperToolStripMenuItem;
+		private System.Windows.Forms.ToolStripMenuItem coreToolStripMenuItem;
+		private System.Windows.Forms.ToolStripMenuItem quickNESToolStripMenuItem;
+		private System.Windows.Forms.ToolStripMenuItem nesHawkToolStripMenuItem;
+		private System.Windows.Forms.ToolStripSeparator toolStripSeparator34;
+		private System.Windows.Forms.ToolStripSeparator toolStripSeparator35;
+		private System.Windows.Forms.ToolStripMenuItem GBACoreSelectionSubMenu;
+		private System.Windows.Forms.ToolStripMenuItem GBAmGBAMenuItem;
+		private System.Windows.Forms.ToolStripMenuItem GBAVBANextMenuItem;
+		private System.Windows.Forms.ToolStripMenuItem settingsToolStripMenuItem1;
+		private System.Windows.Forms.ToolStripMenuItem PSXHashDiscsToolStripMenuItem;
+		private System.Windows.Forms.Timer timerMouseIdle;
+		private System.Windows.Forms.ToolStripMenuItem miUnthrottled;
+		private System.Windows.Forms.ToolStripMenuItem toolStripMenuItem17;
+		private System.Windows.Forms.ToolStripMenuItem Frameskip1MenuItem;
+		private System.Windows.Forms.ToolStripMenuItem Frameskip2MenuItem;
+		private System.Windows.Forms.ToolStripMenuItem Frameskip3MenuItem;
+		private System.Windows.Forms.ToolStripMenuItem Frameskip4MenuItem;
+		private System.Windows.Forms.ToolStripMenuItem Frameskip5MenuItem;
+		private System.Windows.Forms.ToolStripMenuItem Frameskip6MenuItem;
+		private System.Windows.Forms.ToolStripMenuItem Frameskip7MenuItem;
+		private System.Windows.Forms.ToolStripMenuItem Frameskip9MenuItem;
+		private System.Windows.Forms.ToolStripMenuItem Frameskip8MenuItem;
+		private System.Windows.Forms.ToolStripMenuItem Speed400MenuItem;
+		private System.Windows.Forms.ToolStripMenuItem BasicBotMenuItem;
+		private System.Windows.Forms.ToolStripMenuItem DisplayMessagesMenuItem;
+		private System.Windows.Forms.ToolStripMenuItem C64SubMenu;
+		private System.Windows.Forms.ToolStripMenuItem C64SettingsMenuItem;
+		private System.Windows.Forms.ToolStripMenuItem externalToolToolStripMenuItem;
+		private System.Windows.Forms.ToolStripMenuItem CodeDataLoggerMenuItem;
+		private System.Windows.Forms.ToolStripMenuItem setLibretroCoreToolStripMenuItem;
+		private System.Windows.Forms.ToolStripMenuItem OpenAdvancedMenuItem;
+		private System.Windows.Forms.ToolStripMenuItem gameSharkConverterToolStripMenuItem;
+		private System.Windows.Forms.ToolStripMenuItem dummyExternalTool;
+		private System.Windows.Forms.ToolStripMenuItem RecordAVMenuItem;
+		private System.Windows.Forms.ToolStripMenuItem ExperimentalToolsSubMenu;
+		private System.Windows.Forms.ToolStripMenuItem AutoHawkMenuItem;
+		private System.Windows.Forms.ToolStripMenuItem NewHexEditorMenuItem;
+		private System.Windows.Forms.ToolStripMenuItem SaveConfigAsMenuItem;
+		private System.Windows.Forms.ToolStripMenuItem LoadConfigFromMenuItem;
+		private System.Windows.Forms.ToolStripMenuItem SaveMovieAsMenuItem;
+		private System.Windows.Forms.ToolStripMenuItem SaveMovieAsContextMenuItem;
+		private System.Windows.Forms.ToolStripMenuItem VSControlsMenuItem;
+		private System.Windows.Forms.ToolStripMenuItem VSInsertCoinP1MenuItem;
+		private System.Windows.Forms.ToolStripMenuItem VSInsertCoinP2MenuItem;
+		private System.Windows.Forms.ToolStripMenuItem VSServiceSwitchMenuItem;
+		private System.Windows.Forms.ToolStripMenuItem VSSettingsMenuItem;
+		private System.Windows.Forms.ToolStripMenuItem CoreSNESSubMenu;
+		private System.Windows.Forms.ToolStripMenuItem CorebsnesMenuItem;
+		private System.Windows.Forms.ToolStripMenuItem Coresnes9xMenuItem;
+		private System.Windows.Forms.ToolStripMenuItem allowGameDBCoreOverridesToolStripMenuItem;
+		private System.Windows.Forms.ToolStripSeparator toolStripMenuItem16;
+		private System.Windows.Forms.ToolStripMenuItem IntvSubMenu;
+		private System.Windows.Forms.ToolStripMenuItem IntVControllerSettingsMenuItem;
+		private System.Windows.Forms.ToolStripMenuItem SNESControllerConfigurationMenuItem;
+		private System.Windows.Forms.ToolStripMenuItem C64DisksSubMenu;
+		private System.Windows.Forms.ToolStripSeparator toolStripSeparator36;
+		private System.Windows.Forms.ToolStripMenuItem sNESToolStripMenuItem;
+		private System.Windows.Forms.ToolStripMenuItem preferencesToolStripMenuItem;
+		private System.Windows.Forms.ToolStripMenuItem virtualBoyToolStripMenuItem;
+		private System.Windows.Forms.ToolStripMenuItem preferencesToolStripMenuItem1;
+		private System.Windows.Forms.ToolStripMenuItem neoGeoPocketToolStripMenuItem;
+		private System.Windows.Forms.ToolStripMenuItem preferencesToolStripMenuItem2;
+		private System.Windows.Forms.ToolStripMenuItem NesCoreSubMenu;
+		private System.Windows.Forms.ToolStripMenuItem QuicknesCoreMenuItem;
+		private System.Windows.Forms.ToolStripMenuItem NesCoreMenuItem;
+		private System.Windows.Forms.ToolStripMenuItem GbaCoreSubMenu;
+		private System.Windows.Forms.ToolStripMenuItem VbaNextCoreMenuItem;
+		private System.Windows.Forms.ToolStripMenuItem MgbaCoreMenuItem;
+		private System.Windows.Forms.ToolStripMenuItem Atari7800HawkCoreMenuItem;
+		private System.Windows.Forms.ToolStripMenuItem SGBCoreSubmenu;
+		private System.Windows.Forms.ToolStripMenuItem SgbBsnesMenuItem;
+		private System.Windows.Forms.ToolStripMenuItem SgbSameBoyMenuItem;
+		private System.Windows.Forms.ToolStripMenuItem GBCoreSubmenu;
+		private System.Windows.Forms.ToolStripMenuItem GBGambatteMenuItem;
+		private System.Windows.Forms.ToolStripMenuItem GBGBHawkMenuItem;
+		private System.Windows.Forms.ToolStripMenuItem pCFXToolStripMenuItem;
+		private System.Windows.Forms.ToolStripMenuItem preferencesToolStripMenuItem3;
+		private System.Windows.Forms.ToolStripMenuItem SMSControllerToolStripMenuItem;
+		private System.Windows.Forms.ToolStripMenuItem SMSControllerStandardToolStripMenuItem;
+		private System.Windows.Forms.ToolStripMenuItem SMSControllerPaddleToolStripMenuItem;
+		private System.Windows.Forms.ToolStripMenuItem SMSControllerLightPhaserToolStripMenuItem;
+		private System.Windows.Forms.ToolStripMenuItem SMSControllerSportsPadToolStripMenuItem;
+		private System.Windows.Forms.ToolStripMenuItem SMSControllerKeyboardToolStripMenuItem;
+    private System.Windows.Forms.ToolStripMenuItem zXSpectrumToolStripMenuItem;
+    private System.Windows.Forms.ToolStripMenuItem ZXSpectrumControllerConfigurationMenuItem;
+    private System.Windows.Forms.ToolStripMenuItem ZXSpectrumCoreEmulationSettingsMenuItem;
+    private System.Windows.Forms.ToolStripMenuItem ZXSpectrumNonSyncSettingsMenuItem;
+    private System.Windows.Forms.ToolStripMenuItem ZXSpectrumAudioSettingsMenuItem;
+    private System.Windows.Forms.ToolStripMenuItem ZXSpectrumPokeMemoryMenuItem;
+    private System.Windows.Forms.ToolStripMenuItem ZXSpectrumMediaMenuItem;
+    private System.Windows.Forms.ToolStripMenuItem ZXSpectrumTapesSubMenu;
+    private System.Windows.Forms.ToolStripMenuItem ZXSpectrumDisksSubMenu;
+    private System.Windows.Forms.ToolStripMenuItem zxt1ToolStripMenuItem;
+    private System.Windows.Forms.ToolStripMenuItem zxt2ToolStripMenuItem;
+    private System.Windows.Forms.ToolStripMenuItem ZXSpectrumExportSnapshotMenuItemMenuItem;
+    private System.Windows.Forms.ToolStripMenuItem amstradCPCToolStripMenuItem;
+    private System.Windows.Forms.ToolStripMenuItem amstradCPCCoreEmulationSettingsToolStripMenuItem;
+    private System.Windows.Forms.ToolStripMenuItem AmstradCPCAudioSettingsToolStripMenuItem;
+    private System.Windows.Forms.ToolStripMenuItem AmstradCPCPokeMemoryToolStripMenuItem;
+    private System.Windows.Forms.ToolStripMenuItem AmstradCPCMediaToolStripMenuItem;
+    private System.Windows.Forms.ToolStripMenuItem AmstradCPCTapesSubMenu;
+    private System.Windows.Forms.ToolStripMenuItem cpct1ToolStripMenuItem;
+    private System.Windows.Forms.ToolStripMenuItem AmstradCPCDisksSubMenu;
+    private System.Windows.Forms.ToolStripMenuItem cpcd1ToolStripMenuItem;
+    private System.Windows.Forms.ToolStripMenuItem AmstradCPCNonSyncSettingsToolStripMenuItem;
+    }
+}
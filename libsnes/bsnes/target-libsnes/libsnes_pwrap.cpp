--- conflicted
+++ resolved
@@ -389,57 +389,9 @@
 	}
 }; //class IPCRingBuffer
 
-<<<<<<< HEAD
-#if WINDOWS
-class Watchdog
-{
-public:
-	void Start(const char* _eventName)
-	{
-		HANDLE thread = CreateThread( NULL, 0, (LPTHREAD_START_ROUTINE)&ThreadProc, this, 0, NULL);
-		SetThreadPriority(thread,THREAD_PRIORITY_LOWEST);
-		eventName = _eventName;
-	}
-
-private:
-
-	std::string eventName;
-
-	static DWORD ThreadProc(LPVOID lpParam)
-	{
-		Watchdog* w = (Watchdog*)lpParam;
-		for(;;)
-		{
-			//only check once per second
-			Sleep(1000);
-
-			//try opening the handle. if its gone, the process is gone
-			HANDLE hEvent = OpenEvent(SYNCHRONIZE  | EVENT_ALL_ACCESS, FALSE, w->eventName.c_str());
-			
-			//printf("event handle: %08X (%d)\n",hEvent,hEvent?0:GetLastError()); //debugging
-			
-			//handle was gone, terminate process
-			if(hEvent == 0)
-			{
-				TerminateProcess(INVALID_HANDLE_VALUE,0);
-			}
-
-			CloseHandle(hEvent);
-		}
-	}
-}; //class Watchdog
-#endif
-
 static bool bufio = false;
 static IPCRingBuffer *rbuf = NULL, *wbuf = NULL;
 
-#if WINDOWS
-Watchdog s_Watchdog;
-=======
-static bool bufio = false;
-static IPCRingBuffer *rbuf = NULL, *wbuf = NULL;
-
->>>>>>> 41ba4b69
 HANDLE hPipe, hMapFile, hEvent;
 #else
 int hPipe, hMapFile, hEvent;
@@ -712,13 +664,9 @@
 
 	memHandleTable[ptr] = smb;
 	
-<<<<<<< HEAD
-	return s_EmulationControl.cb_allocSharedMemory_params.result = ptr;
-=======
 	s_EmulationControl.cb_allocSharedMemory_params.result = ptr;
 
 	return ptr;
->>>>>>> 41ba4b69
 }
 
 void* snes_allocSharedMemory(const char* memtype, size_t amt)
@@ -1350,18 +1298,8 @@
 	}
 }
 
-<<<<<<< HEAD
-#if WINDOWS
-int xmain(int argc, char** argv)
-#else
-int main(int argc, char** argv)
-#endif
-=======
 BOOL WINAPI DllMain(_In_ HINSTANCE hinstDLL, _In_ DWORD     fdwReason, _In_ LPVOID    lpvReserved)
->>>>>>> 41ba4b69
-{
-	return TRUE;
-}
+{
 
 extern "C" dllexport bool __cdecl DllInit(const char* ipcname)
 {
@@ -1369,20 +1307,10 @@
 
 	char pipename[256];
 	char eventname[256];
-	sprintf(pipename, "\\\\.\\Pipe\\%s",ipcname);
-	sprintf(eventname, "%s-event", ipcname);
 
 	printf("pipe: %s\n",pipename);
 	printf("event: %s\n",eventname);
 
-<<<<<<< HEAD
-#if WINDOWS
-	s_Watchdog.Start(eventname);
-#endif
-
-#if WINDOWS
-=======
->>>>>>> 41ba4b69
 	hPipe = CreateFile(pipename, GENERIC_READ | GENERIC_WRITE, 0, NULL, OPEN_EXISTING, 0, NULL);
 
 	if(hPipe == INVALID_HANDLE_VALUE)
@@ -1415,27 +1343,8 @@
 	DWORD tid;
 	CreateThread(nullptr, 0, &ThreadProc, nullptr, 0, &tid);
 
-<<<<<<< HEAD
-#if WINDOWS
-int CALLBACK WinMain(HINSTANCE hInstance,HINSTANCE hPrevInstance,LPSTR lpCmdLine,int nCmdShow)
-{
-	int argc = __argc;
-	char** argv = __argv;
-	if(argc != 2)
-	{
-		if(IDOK == MessageBox(0,"This program is run from the libsneshawk emulator core. It is useless to you directly. But if you're really, that curious, click OK.","Whatfor my daddy-o",MB_OKCANCEL))
-		{
-			ShellExecute(0,"open","http://www.youtube.com/watch?v=boanuwUMNNQ#t=98s",NULL,NULL,SW_SHOWNORMAL);
-		}
-		exit(1);
-		
-	}
-	xmain(argc,argv);
-=======
 	return true;
->>>>>>> 41ba4b69
-}
-#endif
+}
 
 
 void pwrap_init()

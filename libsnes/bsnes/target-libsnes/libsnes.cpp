--- conflicted
+++ resolved
@@ -142,13 +142,8 @@
   }
 };
 
-<<<<<<< HEAD
-void pwrap_init();
-static Interface *iface = nullptr;
-=======
 void pwrap_init();
 Interface *iface = nullptr;
->>>>>>> 41ba4b69
 namespace SNES {
 SNES::Interface *interface()
 {

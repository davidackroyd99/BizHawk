--- conflicted
+++ resolved
@@ -1,13 +1,4 @@
 CXX = g++
-<<<<<<< HEAD
-CXXFLAGS = -Wall -DDISABLE_AUTO_FILE -D__LIBRETRO__ -DNDEBUG -I.. -O3 -Wno-multichar -fno-exceptions -fomit-frame-pointer -march=pentium4 -mtune=core2 -flto
-# TODO: include these as options in the Makefile
-# -fprofile-generate
-# -fprofile-use
-TARGET = libquicknes.dll
-LDFLAGS = -shared -static -static-libgcc -static-libstdc++ $(CXXFLAGS)
-=======
->>>>>>> de576bb0
 RM = rm
 CP = cp
 

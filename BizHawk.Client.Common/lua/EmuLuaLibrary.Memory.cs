﻿using System;
using System.ComponentModel;

using NLua;

// ReSharper disable UnusedMember.Global
namespace BizHawk.Client.Common
{
<<<<<<< HEAD
	[Description("These functions behavior identically to the mainmemory functions but the user can set the memory domain to read and write from. The default domain is main memory. Use getcurrentmemorydomain(), and usememorydomain() to control which domain is used. Each core has its own set of valid memory domains. Use getmemorydomainlist() to get a list of memory domains for the current core loaded.")]
	public sealed class MemoryLuaLibrary : DelegatingLuaLibrary
=======
	[Description("These functions behavior identically to the mainmemory functions but the user can set the memory domain to read and write from. The default domain is the system bus. Use getcurrentmemorydomain(), and usememorydomain() to control which domain is used. Each core has its own set of valid memory domains. Use getmemorydomainlist() to get a list of memory domains for the current core loaded.")]
	public sealed class MemoryLuaLibrary : LuaMemoryBase
>>>>>>> 51df281d
	{
		public MemoryLuaLibrary(Lua lua)
			: base(lua)
		{
		}

		public MemoryLuaLibrary(Lua lua, Action<string> logOutputCallback)
			: base(lua, logOutputCallback)
		{
		}

		public override string Name => "memory";

		#region Unique Library Methods

		[LuaMethodExample("local nlmemget = memory.getmemorydomainlist();")]
		[LuaMethod("getmemorydomainlist", "Returns a string of the memory domains for the loaded platform core. List will be a single string delimited by line feeds")]
		public LuaTable GetMemoryDomainList()
		{
			var result = APIs.Mem.GetMemoryDomainList();
			var table = Lua.NewTable();
			var count = result.Count;
			for (var i = 0; i != count; i++) table[i] = result[i];
			return table;
		}

		[LuaMethodExample("local uimemget = memory.getmemorydomainsize( mainmemory.getname( ) );")]
		[LuaMethod("getmemorydomainsize", "Returns the number of bytes of the specified memory domain. If no domain is specified, or the specified domain doesn't exist, returns the current domain size")]
		public uint GetMemoryDomainSize(string name = "") => APIs.Mem.GetMemoryDomainSize(name);

		[LuaMethodExample("local stmemget = memory.getcurrentmemorydomain( );")]
		[LuaMethod("getcurrentmemorydomain", "Returns a string name of the current memory domain selected by Lua. The default is Main memory")]
		public string GetCurrentMemoryDomain() => APIs.Mem.GetCurrentMemoryDomain();

		[LuaMethodExample("local uimemget = memory.getcurrentmemorydomainsize( );")]
		[LuaMethod("getcurrentmemorydomainsize", "Returns the number of bytes of the current memory domain selected by Lua. The default is Main memory")]
		public uint GetCurrentMemoryDomainSize() => APIs.Mem.GetCurrentMemoryDomainSize();

		[LuaMethodExample("if ( memory.usememorydomain( mainmemory.getname( ) ) ) then\r\n\tconsole.log( \"Attempts to set the current memory domain to the given domain. If the name does not match a valid memory domain, the function returns false, else it returns true\" );\r\nend;")]
		[LuaMethod("usememorydomain", "Attempts to set the current memory domain to the given domain. If the name does not match a valid memory domain, the function returns false, else it returns true")]
		public bool UseMemoryDomain(string domain) => APIs.Mem.UseMemoryDomain(domain);

		[LuaMethodExample("local stmemhas = memory.hash_region( 0x100, 50, mainmemory.getname( ) );")]
		[LuaMethod("hash_region", "Returns a hash as a string of a region of memory, starting from addr, through count bytes. If the domain is unspecified, it uses the current region.")]
		public string HashRegion(int addr, int count, string domain = null) => APIs.Mem.HashRegion(addr, count, domain);

		#endregion

		#region Common Special and Legacy Methods

		[LuaMethodExample("local uimemrea = memory.readbyte( 0x100, mainmemory.getname( ) );")]
		[LuaMethod("readbyte", "gets the value from the given address as an unsigned byte")]
		public uint ReadByte(int addr, string domain = null) => APIs.Mem.ReadByte(addr, domain);

		[LuaMethodExample("memory.writebyte( 0x100, 1000, mainmemory.getname( ) );")]
		[LuaMethod("writebyte", "Writes the given value to the given address as an unsigned byte")]
		public void WriteByte(int addr, uint value, string domain = null) => APIs.Mem.WriteByte(addr, value, domain);

		[LuaMethodExample("local nlmemrea = memory.readbyterange( 0x100, 30, mainmemory.getname( ) );")]
		[LuaMethod("readbyterange", "Reads the address range that starts from address, and is length long. Returns the result into a table of key value pairs (where the address is the key).")]
		public LuaTable ReadByteRange(int addr, int length, string domain = null)
		{
			var result = APIs.Mem.ReadByteRange(addr, length, domain);
			var table = Lua.NewTable();
			var count = result.Count;
			for (var i = 0; i != count; i++) table[i] = result[i];
			return table;
		}

		/// <remarks>TODO C# version requires a contiguous address range</remarks>
		[LuaMethodExample("")]
		[LuaMethod("writebyterange", "Writes the given values to the given addresses as unsigned bytes")]
		public void WriteByteRange(LuaTable memoryblock, string domain = null)
		{
#if true
			foreach (var addr in memoryblock.Keys) APIs.Mem.WriteByte(LuaInt(addr), (uint) memoryblock[addr], domain);
#else
			var d = string.IsNullOrEmpty(domain) ? Domain : DomainList[VerifyMemoryDomain(domain)];
			if (d.CanPoke())
			{
				foreach (var address in memoryblock.Keys)
				{
					var addr = LuaInt(address);
					if (addr < d.Size)
					{
						d.PokeByte(addr, (byte)LuaInt(memoryblock[address]));
					}
					else
					{
						Log($"Warning: Attempted write {addr} outside memory domain size of {d.Size} in writebyterange()");
					}
				}
			}
			else
			{
				Log($"Error: the domain {d.Name} is not writable");
			}
#endif
		}

		[LuaMethodExample("local simemrea = memory.readfloat( 0x100, false, mainmemory.getname( ) );")]
		[LuaMethod("readfloat", "Reads the given address as a 32-bit float value from the main memory domain with th e given endian")]
		public float ReadFloat(int addr, bool bigendian, string domain = null)
		{
			APIs.Mem.SetBigEndian(bigendian);
			return APIs.Mem.ReadFloat(addr, domain);
		}

		[LuaMethodExample("memory.writefloat( 0x100, 10.0, false, mainmemory.getname( ) );")]
		[LuaMethod("writefloat", "Writes the given 32-bit float value to the given address and endian")]
		public void WriteFloat(int addr, double value, bool bigendian, string domain = null)
		{
			APIs.Mem.SetBigEndian(bigendian);
			APIs.Mem.WriteFloat(addr, value, domain);
		}

		#endregion

		#region 1 Byte

		[LuaMethodExample("local inmemrea = memory.read_s8( 0x100, mainmemory.getname( ) );")]
		[LuaMethod("read_s8", "read signed byte")]
		public int ReadS8(int addr, string domain = null) => APIs.Mem.ReadS8(addr, domain);

		[LuaMethodExample("memory.write_s8( 0x100, 1000, mainmemory.getname( ) );")]
		[LuaMethod("write_s8", "write signed byte")]
		public void WriteS8(int addr, uint value, string domain = null) => APIs.Mem.WriteS8(addr, unchecked((int) value), domain);

		[LuaMethodExample("local uimemrea = memory.read_u8( 0x100, mainmemory.getname( ) );")]
		[LuaMethod("read_u8", "read unsigned byte")]
		public uint ReadU8(int addr, string domain = null) => APIs.Mem.ReadU8(addr, domain);

		[LuaMethodExample("memory.write_u8( 0x100, 1000, mainmemory.getname( ) );")]
		[LuaMethod("write_u8", "write unsigned byte")]
		public void WriteU8(int addr, uint value, string domain = null) => APIs.Mem.WriteU8(addr, value, domain);

		#endregion

		#region 2 Byte

		[LuaMethodExample("local inmemrea = memory.read_s16_le( 0x100, mainmemory.getname( ) );")]
		[LuaMethod("read_s16_le", "read signed 2 byte value, little endian")]
		public int ReadS16Little(int addr, string domain = null)
		{
			APIs.Mem.SetBigEndian(false);
			return APIs.Mem.ReadS16(addr, domain);
		}

		[LuaMethodExample("memory.write_s16_le( 0x100, -1000, mainmemory.getname( ) );")]
		[LuaMethod("write_s16_le", "write signed 2 byte value, little endian")]
		public void WriteS16Little(int addr, int value, string domain = null)
		{
			APIs.Mem.SetBigEndian(false);
			APIs.Mem.WriteS16(addr, value, domain);
		}

		[LuaMethodExample("local inmemrea = memory.read_s16_be( 0x100, mainmemory.getname( ) );")]
		[LuaMethod("read_s16_be", "read signed 2 byte value, big endian")]
		public int ReadS16Big(int addr, string domain = null)
		{
			APIs.Mem.SetBigEndian();
			return APIs.Mem.ReadS16(addr, domain);
		}

		[LuaMethodExample("memory.write_s16_be( 0x100, -1000, mainmemory.getname( ) );")]
		[LuaMethod("write_s16_be", "write signed 2 byte value, big endian")]
		public void WriteS16Big(int addr, int value, string domain = null)
		{
			APIs.Mem.SetBigEndian();
			APIs.Mem.WriteS16(addr, value, domain);
		}

		[LuaMethodExample("local uimemrea = memory.read_u16_le( 0x100, mainmemory.getname( ) );")]
		[LuaMethod("read_u16_le", "read unsigned 2 byte value, little endian")]
		public uint ReadU16Little(int addr, string domain = null)
		{
			APIs.Mem.SetBigEndian(false);
			return APIs.Mem.ReadU16(addr, domain);
		}

		[LuaMethodExample("memory.write_u16_le( 0x100, 1000, mainmemory.getname( ) );")]
		[LuaMethod("write_u16_le", "write unsigned 2 byte value, little endian")]
		public void WriteU16Little(int addr, uint value, string domain = null)
		{
			APIs.Mem.SetBigEndian(false);
			APIs.Mem.WriteU16(addr, value, domain);
		}

		[LuaMethodExample("local uimemrea = memory.read_u16_be( 0x100, mainmemory.getname( ) );")]
		[LuaMethod("read_u16_be", "read unsigned 2 byte value, big endian")]
		public uint ReadU16Big(int addr, string domain = null)
		{
			APIs.Mem.SetBigEndian();
			return APIs.Mem.ReadU16(addr, domain);
		}

		[LuaMethodExample("memory.write_u16_be( 0x100, 1000, mainmemory.getname( ) );")]
		[LuaMethod("write_u16_be", "write unsigned 2 byte value, big endian")]
		public void WriteU16Big(int addr, uint value, string domain = null)
		{
			APIs.Mem.SetBigEndian();
			APIs.Mem.WriteU16(addr, value, domain);
		}

		#endregion

		#region 3 Byte

		[LuaMethodExample("local inmemrea = memory.read_s24_le( 0x100, mainmemory.getname( ) );")]
		[LuaMethod("read_s24_le", "read signed 24 bit value, little endian")]
		public int ReadS24Little(int addr, string domain = null)
		{
			APIs.Mem.SetBigEndian(false);
			return APIs.Mem.ReadS24(addr, domain);
		}

		[LuaMethodExample("memory.write_s24_le( 0x100, -1000, mainmemory.getname( ) );")]
		[LuaMethod("write_s24_le", "write signed 24 bit value, little endian")]
		public void WriteS24Little(int addr, int value, string domain = null)
		{
			APIs.Mem.SetBigEndian(false);
			APIs.Mem.WriteS24(addr, value, domain);
		}

		[LuaMethodExample("local inmemrea = memory.read_s24_be( 0x100, mainmemory.getname( ) );")]
		[LuaMethod("read_s24_be", "read signed 24 bit value, big endian")]
		public int ReadS24Big(int addr, string domain = null)
		{
			APIs.Mem.SetBigEndian();
			return APIs.Mem.ReadS24(addr, domain);
		}

		[LuaMethodExample("memory.write_s24_be( 0x100, -1000, mainmemory.getname( ) );")]
		[LuaMethod("write_s24_be", "write signed 24 bit value, big endian")]
		public void WriteS24Big(int addr, int value, string domain = null)
		{
			APIs.Mem.SetBigEndian();
			APIs.Mem.WriteS24(addr, value, domain);
		}

		[LuaMethodExample("local uimemrea = memory.read_u24_le( 0x100, mainmemory.getname( ) );")]
		[LuaMethod("read_u24_le", "read unsigned 24 bit value, little endian")]
		public uint ReadU24Little(int addr, string domain = null)
		{
			APIs.Mem.SetBigEndian(false);
			return APIs.Mem.ReadU24(addr, domain);
		}

		[LuaMethodExample("memory.write_u24_le( 0x100, 1000, mainmemory.getname( ) );")]
		[LuaMethod("write_u24_le", "write unsigned 24 bit value, little endian")]
		public void WriteU24Little(int addr, uint value, string domain = null)
		{
			APIs.Mem.SetBigEndian(false);
			APIs.Mem.WriteU24(addr, value, domain);
		}

		[LuaMethodExample("local uimemrea = memory.read_u24_be( 0x100, mainmemory.getname( ) );")]
		[LuaMethod("read_u24_be", "read unsigned 24 bit value, big endian")]
		public uint ReadU24Big(int addr, string domain = null)
		{
			APIs.Mem.SetBigEndian();
			return APIs.Mem.ReadU24(addr, domain);
		}

		[LuaMethodExample("memory.write_u24_be( 0x100, 1000, mainmemory.getname( ) );")]
		[LuaMethod("write_u24_be", "write unsigned 24 bit value, big endian")]
		public void WriteU24Big(int addr, uint value, string domain = null)
		{
			APIs.Mem.SetBigEndian();
			APIs.Mem.WriteU24(addr, value, domain);
		}

		#endregion

		#region 4 Byte

		[LuaMethodExample("local inmemrea = memory.read_s32_le( 0x100, mainmemory.getname( ) );")]
		[LuaMethod("read_s32_le", "read signed 4 byte value, little endian")]
		public int ReadS32Little(int addr, string domain = null)
		{
			APIs.Mem.SetBigEndian(false);
			return APIs.Mem.ReadS32(addr, domain);
		}

		[LuaMethodExample("memory.write_s32_le( 0x100, -1000, mainmemory.getname( ) );")]
		[LuaMethod("write_s32_le", "write signed 4 byte value, little endian")]
		public void WriteS32Little(int addr, int value, string domain = null)
		{
			APIs.Mem.SetBigEndian(false);
			APIs.Mem.WriteS32(addr, value, domain);
		}

		[LuaMethodExample("local inmemrea = memory.read_s32_be( 0x100, mainmemory.getname( ) );")]
		[LuaMethod("read_s32_be", "read signed 4 byte value, big endian")]
		public int ReadS32Big(int addr, string domain = null)
		{
			APIs.Mem.SetBigEndian();
			return APIs.Mem.ReadS32(addr, domain);
		}

		[LuaMethodExample("memory.write_s32_be( 0x100, -1000, mainmemory.getname( ) );")]
		[LuaMethod("write_s32_be", "write signed 4 byte value, big endian")]
		public void WriteS32Big(int addr, int value, string domain = null)
		{
			APIs.Mem.SetBigEndian();
			APIs.Mem.WriteS32(addr, value, domain);
		}

		[LuaMethodExample("local uimemrea = memory.read_u32_le( 0x100, mainmemory.getname( ) );")]
		[LuaMethod("read_u32_le", "read unsigned 4 byte value, little endian")]
		public uint ReadU32Little(int addr, string domain = null)
		{
			APIs.Mem.SetBigEndian(false);
			return APIs.Mem.ReadU32(addr, domain);
		}

		[LuaMethodExample("memory.write_u32_le( 0x100, 1000, mainmemory.getname( ) );")]
		[LuaMethod("write_u32_le", "write unsigned 4 byte value, little endian")]
		public void WriteU32Little(int addr, uint value, string domain = null)
		{
			APIs.Mem.SetBigEndian(false);
			APIs.Mem.WriteU32(addr, value, domain);
		}

		[LuaMethodExample("local uimemrea = memory.read_u32_be( 0x100, mainmemory.getname( ) );")]
		[LuaMethod("read_u32_be", "read unsigned 4 byte value, big endian")]
		public uint ReadU32Big(int addr, string domain = null)
		{
			APIs.Mem.SetBigEndian();
			return APIs.Mem.ReadU32(addr, domain);
		}

		[LuaMethodExample("memory.write_u32_be( 0x100, 1000, mainmemory.getname( ) );")]
		[LuaMethod("write_u32_be", "write unsigned 4 byte value, big endian")]
		public void WriteU32Big(int addr, uint value, string domain = null)
		{
			APIs.Mem.SetBigEndian();
			APIs.Mem.WriteU32(addr, value, domain);
		}

		#endregion
	}
}
<|MERGE_RESOLUTION|>--- conflicted
+++ resolved
@@ -1,358 +1,353 @@
-﻿using System;
-using System.ComponentModel;
-
-using NLua;
-
-// ReSharper disable UnusedMember.Global
-namespace BizHawk.Client.Common
-{
-<<<<<<< HEAD
-	[Description("These functions behavior identically to the mainmemory functions but the user can set the memory domain to read and write from. The default domain is main memory. Use getcurrentmemorydomain(), and usememorydomain() to control which domain is used. Each core has its own set of valid memory domains. Use getmemorydomainlist() to get a list of memory domains for the current core loaded.")]
-	public sealed class MemoryLuaLibrary : DelegatingLuaLibrary
-=======
-	[Description("These functions behavior identically to the mainmemory functions but the user can set the memory domain to read and write from. The default domain is the system bus. Use getcurrentmemorydomain(), and usememorydomain() to control which domain is used. Each core has its own set of valid memory domains. Use getmemorydomainlist() to get a list of memory domains for the current core loaded.")]
-	public sealed class MemoryLuaLibrary : LuaMemoryBase
->>>>>>> 51df281d
-	{
-		public MemoryLuaLibrary(Lua lua)
-			: base(lua)
-		{
-		}
-
-		public MemoryLuaLibrary(Lua lua, Action<string> logOutputCallback)
-			: base(lua, logOutputCallback)
-		{
-		}
-
-		public override string Name => "memory";
-
-		#region Unique Library Methods
-
-		[LuaMethodExample("local nlmemget = memory.getmemorydomainlist();")]
-		[LuaMethod("getmemorydomainlist", "Returns a string of the memory domains for the loaded platform core. List will be a single string delimited by line feeds")]
-		public LuaTable GetMemoryDomainList()
-		{
-			var result = APIs.Mem.GetMemoryDomainList();
-			var table = Lua.NewTable();
-			var count = result.Count;
-			for (var i = 0; i != count; i++) table[i] = result[i];
-			return table;
-		}
-
-		[LuaMethodExample("local uimemget = memory.getmemorydomainsize( mainmemory.getname( ) );")]
-		[LuaMethod("getmemorydomainsize", "Returns the number of bytes of the specified memory domain. If no domain is specified, or the specified domain doesn't exist, returns the current domain size")]
-		public uint GetMemoryDomainSize(string name = "") => APIs.Mem.GetMemoryDomainSize(name);
-
-		[LuaMethodExample("local stmemget = memory.getcurrentmemorydomain( );")]
-		[LuaMethod("getcurrentmemorydomain", "Returns a string name of the current memory domain selected by Lua. The default is Main memory")]
-		public string GetCurrentMemoryDomain() => APIs.Mem.GetCurrentMemoryDomain();
-
-		[LuaMethodExample("local uimemget = memory.getcurrentmemorydomainsize( );")]
-		[LuaMethod("getcurrentmemorydomainsize", "Returns the number of bytes of the current memory domain selected by Lua. The default is Main memory")]
-		public uint GetCurrentMemoryDomainSize() => APIs.Mem.GetCurrentMemoryDomainSize();
-
-		[LuaMethodExample("if ( memory.usememorydomain( mainmemory.getname( ) ) ) then\r\n\tconsole.log( \"Attempts to set the current memory domain to the given domain. If the name does not match a valid memory domain, the function returns false, else it returns true\" );\r\nend;")]
-		[LuaMethod("usememorydomain", "Attempts to set the current memory domain to the given domain. If the name does not match a valid memory domain, the function returns false, else it returns true")]
-		public bool UseMemoryDomain(string domain) => APIs.Mem.UseMemoryDomain(domain);
-
-		[LuaMethodExample("local stmemhas = memory.hash_region( 0x100, 50, mainmemory.getname( ) );")]
-		[LuaMethod("hash_region", "Returns a hash as a string of a region of memory, starting from addr, through count bytes. If the domain is unspecified, it uses the current region.")]
-		public string HashRegion(int addr, int count, string domain = null) => APIs.Mem.HashRegion(addr, count, domain);
-
-		#endregion
-
-		#region Common Special and Legacy Methods
-
-		[LuaMethodExample("local uimemrea = memory.readbyte( 0x100, mainmemory.getname( ) );")]
-		[LuaMethod("readbyte", "gets the value from the given address as an unsigned byte")]
-		public uint ReadByte(int addr, string domain = null) => APIs.Mem.ReadByte(addr, domain);
-
-		[LuaMethodExample("memory.writebyte( 0x100, 1000, mainmemory.getname( ) );")]
-		[LuaMethod("writebyte", "Writes the given value to the given address as an unsigned byte")]
-		public void WriteByte(int addr, uint value, string domain = null) => APIs.Mem.WriteByte(addr, value, domain);
-
-		[LuaMethodExample("local nlmemrea = memory.readbyterange( 0x100, 30, mainmemory.getname( ) );")]
-		[LuaMethod("readbyterange", "Reads the address range that starts from address, and is length long. Returns the result into a table of key value pairs (where the address is the key).")]
-		public LuaTable ReadByteRange(int addr, int length, string domain = null)
-		{
-			var result = APIs.Mem.ReadByteRange(addr, length, domain);
-			var table = Lua.NewTable();
-			var count = result.Count;
-			for (var i = 0; i != count; i++) table[i] = result[i];
-			return table;
-		}
-
-		/// <remarks>TODO C# version requires a contiguous address range</remarks>
-		[LuaMethodExample("")]
-		[LuaMethod("writebyterange", "Writes the given values to the given addresses as unsigned bytes")]
-		public void WriteByteRange(LuaTable memoryblock, string domain = null)
-		{
-#if true
-			foreach (var addr in memoryblock.Keys) APIs.Mem.WriteByte(LuaInt(addr), (uint) memoryblock[addr], domain);
-#else
-			var d = string.IsNullOrEmpty(domain) ? Domain : DomainList[VerifyMemoryDomain(domain)];
-			if (d.CanPoke())
-			{
-				foreach (var address in memoryblock.Keys)
-				{
-					var addr = LuaInt(address);
-					if (addr < d.Size)
-					{
-						d.PokeByte(addr, (byte)LuaInt(memoryblock[address]));
-					}
-					else
-					{
-						Log($"Warning: Attempted write {addr} outside memory domain size of {d.Size} in writebyterange()");
-					}
-				}
-			}
-			else
-			{
-				Log($"Error: the domain {d.Name} is not writable");
-			}
-#endif
-		}
-
-		[LuaMethodExample("local simemrea = memory.readfloat( 0x100, false, mainmemory.getname( ) );")]
-		[LuaMethod("readfloat", "Reads the given address as a 32-bit float value from the main memory domain with th e given endian")]
-		public float ReadFloat(int addr, bool bigendian, string domain = null)
-		{
-			APIs.Mem.SetBigEndian(bigendian);
-			return APIs.Mem.ReadFloat(addr, domain);
-		}
-
-		[LuaMethodExample("memory.writefloat( 0x100, 10.0, false, mainmemory.getname( ) );")]
-		[LuaMethod("writefloat", "Writes the given 32-bit float value to the given address and endian")]
-		public void WriteFloat(int addr, double value, bool bigendian, string domain = null)
-		{
-			APIs.Mem.SetBigEndian(bigendian);
-			APIs.Mem.WriteFloat(addr, value, domain);
-		}
-
-		#endregion
-
-		#region 1 Byte
-
-		[LuaMethodExample("local inmemrea = memory.read_s8( 0x100, mainmemory.getname( ) );")]
-		[LuaMethod("read_s8", "read signed byte")]
-		public int ReadS8(int addr, string domain = null) => APIs.Mem.ReadS8(addr, domain);
-
-		[LuaMethodExample("memory.write_s8( 0x100, 1000, mainmemory.getname( ) );")]
-		[LuaMethod("write_s8", "write signed byte")]
-		public void WriteS8(int addr, uint value, string domain = null) => APIs.Mem.WriteS8(addr, unchecked((int) value), domain);
-
-		[LuaMethodExample("local uimemrea = memory.read_u8( 0x100, mainmemory.getname( ) );")]
-		[LuaMethod("read_u8", "read unsigned byte")]
-		public uint ReadU8(int addr, string domain = null) => APIs.Mem.ReadU8(addr, domain);
-
-		[LuaMethodExample("memory.write_u8( 0x100, 1000, mainmemory.getname( ) );")]
-		[LuaMethod("write_u8", "write unsigned byte")]
-		public void WriteU8(int addr, uint value, string domain = null) => APIs.Mem.WriteU8(addr, value, domain);
-
-		#endregion
-
-		#region 2 Byte
-
-		[LuaMethodExample("local inmemrea = memory.read_s16_le( 0x100, mainmemory.getname( ) );")]
-		[LuaMethod("read_s16_le", "read signed 2 byte value, little endian")]
-		public int ReadS16Little(int addr, string domain = null)
-		{
-			APIs.Mem.SetBigEndian(false);
-			return APIs.Mem.ReadS16(addr, domain);
-		}
-
-		[LuaMethodExample("memory.write_s16_le( 0x100, -1000, mainmemory.getname( ) );")]
-		[LuaMethod("write_s16_le", "write signed 2 byte value, little endian")]
-		public void WriteS16Little(int addr, int value, string domain = null)
-		{
-			APIs.Mem.SetBigEndian(false);
-			APIs.Mem.WriteS16(addr, value, domain);
-		}
-
-		[LuaMethodExample("local inmemrea = memory.read_s16_be( 0x100, mainmemory.getname( ) );")]
-		[LuaMethod("read_s16_be", "read signed 2 byte value, big endian")]
-		public int ReadS16Big(int addr, string domain = null)
-		{
-			APIs.Mem.SetBigEndian();
-			return APIs.Mem.ReadS16(addr, domain);
-		}
-
-		[LuaMethodExample("memory.write_s16_be( 0x100, -1000, mainmemory.getname( ) );")]
-		[LuaMethod("write_s16_be", "write signed 2 byte value, big endian")]
-		public void WriteS16Big(int addr, int value, string domain = null)
-		{
-			APIs.Mem.SetBigEndian();
-			APIs.Mem.WriteS16(addr, value, domain);
-		}
-
-		[LuaMethodExample("local uimemrea = memory.read_u16_le( 0x100, mainmemory.getname( ) );")]
-		[LuaMethod("read_u16_le", "read unsigned 2 byte value, little endian")]
-		public uint ReadU16Little(int addr, string domain = null)
-		{
-			APIs.Mem.SetBigEndian(false);
-			return APIs.Mem.ReadU16(addr, domain);
-		}
-
-		[LuaMethodExample("memory.write_u16_le( 0x100, 1000, mainmemory.getname( ) );")]
-		[LuaMethod("write_u16_le", "write unsigned 2 byte value, little endian")]
-		public void WriteU16Little(int addr, uint value, string domain = null)
-		{
-			APIs.Mem.SetBigEndian(false);
-			APIs.Mem.WriteU16(addr, value, domain);
-		}
-
-		[LuaMethodExample("local uimemrea = memory.read_u16_be( 0x100, mainmemory.getname( ) );")]
-		[LuaMethod("read_u16_be", "read unsigned 2 byte value, big endian")]
-		public uint ReadU16Big(int addr, string domain = null)
-		{
-			APIs.Mem.SetBigEndian();
-			return APIs.Mem.ReadU16(addr, domain);
-		}
-
-		[LuaMethodExample("memory.write_u16_be( 0x100, 1000, mainmemory.getname( ) );")]
-		[LuaMethod("write_u16_be", "write unsigned 2 byte value, big endian")]
-		public void WriteU16Big(int addr, uint value, string domain = null)
-		{
-			APIs.Mem.SetBigEndian();
-			APIs.Mem.WriteU16(addr, value, domain);
-		}
-
-		#endregion
-
-		#region 3 Byte
-
-		[LuaMethodExample("local inmemrea = memory.read_s24_le( 0x100, mainmemory.getname( ) );")]
-		[LuaMethod("read_s24_le", "read signed 24 bit value, little endian")]
-		public int ReadS24Little(int addr, string domain = null)
-		{
-			APIs.Mem.SetBigEndian(false);
-			return APIs.Mem.ReadS24(addr, domain);
-		}
-
-		[LuaMethodExample("memory.write_s24_le( 0x100, -1000, mainmemory.getname( ) );")]
-		[LuaMethod("write_s24_le", "write signed 24 bit value, little endian")]
-		public void WriteS24Little(int addr, int value, string domain = null)
-		{
-			APIs.Mem.SetBigEndian(false);
-			APIs.Mem.WriteS24(addr, value, domain);
-		}
-
-		[LuaMethodExample("local inmemrea = memory.read_s24_be( 0x100, mainmemory.getname( ) );")]
-		[LuaMethod("read_s24_be", "read signed 24 bit value, big endian")]
-		public int ReadS24Big(int addr, string domain = null)
-		{
-			APIs.Mem.SetBigEndian();
-			return APIs.Mem.ReadS24(addr, domain);
-		}
-
-		[LuaMethodExample("memory.write_s24_be( 0x100, -1000, mainmemory.getname( ) );")]
-		[LuaMethod("write_s24_be", "write signed 24 bit value, big endian")]
-		public void WriteS24Big(int addr, int value, string domain = null)
-		{
-			APIs.Mem.SetBigEndian();
-			APIs.Mem.WriteS24(addr, value, domain);
-		}
-
-		[LuaMethodExample("local uimemrea = memory.read_u24_le( 0x100, mainmemory.getname( ) );")]
-		[LuaMethod("read_u24_le", "read unsigned 24 bit value, little endian")]
-		public uint ReadU24Little(int addr, string domain = null)
-		{
-			APIs.Mem.SetBigEndian(false);
-			return APIs.Mem.ReadU24(addr, domain);
-		}
-
-		[LuaMethodExample("memory.write_u24_le( 0x100, 1000, mainmemory.getname( ) );")]
-		[LuaMethod("write_u24_le", "write unsigned 24 bit value, little endian")]
-		public void WriteU24Little(int addr, uint value, string domain = null)
-		{
-			APIs.Mem.SetBigEndian(false);
-			APIs.Mem.WriteU24(addr, value, domain);
-		}
-
-		[LuaMethodExample("local uimemrea = memory.read_u24_be( 0x100, mainmemory.getname( ) );")]
-		[LuaMethod("read_u24_be", "read unsigned 24 bit value, big endian")]
-		public uint ReadU24Big(int addr, string domain = null)
-		{
-			APIs.Mem.SetBigEndian();
-			return APIs.Mem.ReadU24(addr, domain);
-		}
-
-		[LuaMethodExample("memory.write_u24_be( 0x100, 1000, mainmemory.getname( ) );")]
-		[LuaMethod("write_u24_be", "write unsigned 24 bit value, big endian")]
-		public void WriteU24Big(int addr, uint value, string domain = null)
-		{
-			APIs.Mem.SetBigEndian();
-			APIs.Mem.WriteU24(addr, value, domain);
-		}
-
-		#endregion
-
-		#region 4 Byte
-
-		[LuaMethodExample("local inmemrea = memory.read_s32_le( 0x100, mainmemory.getname( ) );")]
-		[LuaMethod("read_s32_le", "read signed 4 byte value, little endian")]
-		public int ReadS32Little(int addr, string domain = null)
-		{
-			APIs.Mem.SetBigEndian(false);
-			return APIs.Mem.ReadS32(addr, domain);
-		}
-
-		[LuaMethodExample("memory.write_s32_le( 0x100, -1000, mainmemory.getname( ) );")]
-		[LuaMethod("write_s32_le", "write signed 4 byte value, little endian")]
-		public void WriteS32Little(int addr, int value, string domain = null)
-		{
-			APIs.Mem.SetBigEndian(false);
-			APIs.Mem.WriteS32(addr, value, domain);
-		}
-
-		[LuaMethodExample("local inmemrea = memory.read_s32_be( 0x100, mainmemory.getname( ) );")]
-		[LuaMethod("read_s32_be", "read signed 4 byte value, big endian")]
-		public int ReadS32Big(int addr, string domain = null)
-		{
-			APIs.Mem.SetBigEndian();
-			return APIs.Mem.ReadS32(addr, domain);
-		}
-
-		[LuaMethodExample("memory.write_s32_be( 0x100, -1000, mainmemory.getname( ) );")]
-		[LuaMethod("write_s32_be", "write signed 4 byte value, big endian")]
-		public void WriteS32Big(int addr, int value, string domain = null)
-		{
-			APIs.Mem.SetBigEndian();
-			APIs.Mem.WriteS32(addr, value, domain);
-		}
-
-		[LuaMethodExample("local uimemrea = memory.read_u32_le( 0x100, mainmemory.getname( ) );")]
-		[LuaMethod("read_u32_le", "read unsigned 4 byte value, little endian")]
-		public uint ReadU32Little(int addr, string domain = null)
-		{
-			APIs.Mem.SetBigEndian(false);
-			return APIs.Mem.ReadU32(addr, domain);
-		}
-
-		[LuaMethodExample("memory.write_u32_le( 0x100, 1000, mainmemory.getname( ) );")]
-		[LuaMethod("write_u32_le", "write unsigned 4 byte value, little endian")]
-		public void WriteU32Little(int addr, uint value, string domain = null)
-		{
-			APIs.Mem.SetBigEndian(false);
-			APIs.Mem.WriteU32(addr, value, domain);
-		}
-
-		[LuaMethodExample("local uimemrea = memory.read_u32_be( 0x100, mainmemory.getname( ) );")]
-		[LuaMethod("read_u32_be", "read unsigned 4 byte value, big endian")]
-		public uint ReadU32Big(int addr, string domain = null)
-		{
-			APIs.Mem.SetBigEndian();
-			return APIs.Mem.ReadU32(addr, domain);
-		}
-
-		[LuaMethodExample("memory.write_u32_be( 0x100, 1000, mainmemory.getname( ) );")]
-		[LuaMethod("write_u32_be", "write unsigned 4 byte value, big endian")]
-		public void WriteU32Big(int addr, uint value, string domain = null)
-		{
-			APIs.Mem.SetBigEndian();
-			APIs.Mem.WriteU32(addr, value, domain);
-		}
-
-		#endregion
-	}
-}
+﻿using System;
+using System.ComponentModel;
+
+using NLua;
+
+// ReSharper disable UnusedMember.Global
+namespace BizHawk.Client.Common
+{
+	[Description("These functions behavior identically to the mainmemory functions but the user can set the memory domain to read and write from. The default domain is the system bus. Use getcurrentmemorydomain(), and usememorydomain() to control which domain is used. Each core has its own set of valid memory domains. Use getmemorydomainlist() to get a list of memory domains for the current core loaded.")]
+	public sealed class MemoryLuaLibrary : DelegatingLuaLibrary
+	{
+		public MemoryLuaLibrary(Lua lua)
+			: base(lua)
+		{
+		}
+
+		public MemoryLuaLibrary(Lua lua, Action<string> logOutputCallback)
+			: base(lua, logOutputCallback)
+		{
+		}
+
+		public override string Name => "memory";
+
+		#region Unique Library Methods
+
+		[LuaMethodExample("local nlmemget = memory.getmemorydomainlist();")]
+		[LuaMethod("getmemorydomainlist", "Returns a string of the memory domains for the loaded platform core. List will be a single string delimited by line feeds")]
+		public LuaTable GetMemoryDomainList()
+		{
+			var result = APIs.Mem.GetMemoryDomainList();
+			var table = Lua.NewTable();
+			var count = result.Count;
+			for (var i = 0; i != count; i++) table[i] = result[i];
+			return table;
+		}
+
+		[LuaMethodExample("local uimemget = memory.getmemorydomainsize( mainmemory.getname( ) );")]
+		[LuaMethod("getmemorydomainsize", "Returns the number of bytes of the specified memory domain. If no domain is specified, or the specified domain doesn't exist, returns the current domain size")]
+		public uint GetMemoryDomainSize(string name = "") => APIs.Mem.GetMemoryDomainSize(name);
+
+		[LuaMethodExample("local stmemget = memory.getcurrentmemorydomain( );")]
+		[LuaMethod("getcurrentmemorydomain", "Returns a string name of the current memory domain selected by Lua. The default is Main memory")]
+		public string GetCurrentMemoryDomain() => APIs.Mem.GetCurrentMemoryDomain();
+
+		[LuaMethodExample("local uimemget = memory.getcurrentmemorydomainsize( );")]
+		[LuaMethod("getcurrentmemorydomainsize", "Returns the number of bytes of the current memory domain selected by Lua. The default is Main memory")]
+		public uint GetCurrentMemoryDomainSize() => APIs.Mem.GetCurrentMemoryDomainSize();
+
+		[LuaMethodExample("if ( memory.usememorydomain( mainmemory.getname( ) ) ) then\r\n\tconsole.log( \"Attempts to set the current memory domain to the given domain. If the name does not match a valid memory domain, the function returns false, else it returns true\" );\r\nend;")]
+		[LuaMethod("usememorydomain", "Attempts to set the current memory domain to the given domain. If the name does not match a valid memory domain, the function returns false, else it returns true")]
+		public bool UseMemoryDomain(string domain) => APIs.Mem.UseMemoryDomain(domain);
+
+		[LuaMethodExample("local stmemhas = memory.hash_region( 0x100, 50, mainmemory.getname( ) );")]
+		[LuaMethod("hash_region", "Returns a hash as a string of a region of memory, starting from addr, through count bytes. If the domain is unspecified, it uses the current region.")]
+		public string HashRegion(int addr, int count, string domain = null) => APIs.Mem.HashRegion(addr, count, domain);
+
+		#endregion
+
+		#region Common Special and Legacy Methods
+
+		[LuaMethodExample("local uimemrea = memory.readbyte( 0x100, mainmemory.getname( ) );")]
+		[LuaMethod("readbyte", "gets the value from the given address as an unsigned byte")]
+		public uint ReadByte(int addr, string domain = null) => APIs.Mem.ReadByte(addr, domain);
+
+		[LuaMethodExample("memory.writebyte( 0x100, 1000, mainmemory.getname( ) );")]
+		[LuaMethod("writebyte", "Writes the given value to the given address as an unsigned byte")]
+		public void WriteByte(int addr, uint value, string domain = null) => APIs.Mem.WriteByte(addr, value, domain);
+
+		[LuaMethodExample("local nlmemrea = memory.readbyterange( 0x100, 30, mainmemory.getname( ) );")]
+		[LuaMethod("readbyterange", "Reads the address range that starts from address, and is length long. Returns the result into a table of key value pairs (where the address is the key).")]
+		public LuaTable ReadByteRange(int addr, int length, string domain = null)
+		{
+			var result = APIs.Mem.ReadByteRange(addr, length, domain);
+			var table = Lua.NewTable();
+			var count = result.Count;
+			for (var i = 0; i != count; i++) table[i] = result[i];
+			return table;
+		}
+
+		/// <remarks>TODO C# version requires a contiguous address range</remarks>
+		[LuaMethodExample("")]
+		[LuaMethod("writebyterange", "Writes the given values to the given addresses as unsigned bytes")]
+		public void WriteByteRange(LuaTable memoryblock, string domain = null)
+		{
+#if true
+			foreach (var addr in memoryblock.Keys) APIs.Mem.WriteByte(LuaInt(addr), (uint) memoryblock[addr], domain);
+#else
+			var d = string.IsNullOrEmpty(domain) ? Domain : DomainList[VerifyMemoryDomain(domain)];
+			if (d.CanPoke())
+			{
+				foreach (var address in memoryblock.Keys)
+				{
+					var addr = LuaInt(address);
+					if (addr < d.Size)
+					{
+						d.PokeByte(addr, (byte)LuaInt(memoryblock[address]));
+					}
+					else
+					{
+						Log($"Warning: Attempted write {addr} outside memory domain size of {d.Size} in writebyterange()");
+					}
+				}
+			}
+			else
+			{
+				Log($"Error: the domain {d.Name} is not writable");
+			}
+#endif
+		}
+
+		[LuaMethodExample("local simemrea = memory.readfloat( 0x100, false, mainmemory.getname( ) );")]
+		[LuaMethod("readfloat", "Reads the given address as a 32-bit float value from the main memory domain with th e given endian")]
+		public float ReadFloat(int addr, bool bigendian, string domain = null)
+		{
+			APIs.Mem.SetBigEndian(bigendian);
+			return APIs.Mem.ReadFloat(addr, domain);
+		}
+
+		[LuaMethodExample("memory.writefloat( 0x100, 10.0, false, mainmemory.getname( ) );")]
+		[LuaMethod("writefloat", "Writes the given 32-bit float value to the given address and endian")]
+		public void WriteFloat(int addr, double value, bool bigendian, string domain = null)
+		{
+			APIs.Mem.SetBigEndian(bigendian);
+			APIs.Mem.WriteFloat(addr, value, domain);
+		}
+
+		#endregion
+
+		#region 1 Byte
+
+		[LuaMethodExample("local inmemrea = memory.read_s8( 0x100, mainmemory.getname( ) );")]
+		[LuaMethod("read_s8", "read signed byte")]
+		public int ReadS8(int addr, string domain = null) => APIs.Mem.ReadS8(addr, domain);
+
+		[LuaMethodExample("memory.write_s8( 0x100, 1000, mainmemory.getname( ) );")]
+		[LuaMethod("write_s8", "write signed byte")]
+		public void WriteS8(int addr, uint value, string domain = null) => APIs.Mem.WriteS8(addr, unchecked((int) value), domain);
+
+		[LuaMethodExample("local uimemrea = memory.read_u8( 0x100, mainmemory.getname( ) );")]
+		[LuaMethod("read_u8", "read unsigned byte")]
+		public uint ReadU8(int addr, string domain = null) => APIs.Mem.ReadU8(addr, domain);
+
+		[LuaMethodExample("memory.write_u8( 0x100, 1000, mainmemory.getname( ) );")]
+		[LuaMethod("write_u8", "write unsigned byte")]
+		public void WriteU8(int addr, uint value, string domain = null) => APIs.Mem.WriteU8(addr, value, domain);
+
+		#endregion
+
+		#region 2 Byte
+
+		[LuaMethodExample("local inmemrea = memory.read_s16_le( 0x100, mainmemory.getname( ) );")]
+		[LuaMethod("read_s16_le", "read signed 2 byte value, little endian")]
+		public int ReadS16Little(int addr, string domain = null)
+		{
+			APIs.Mem.SetBigEndian(false);
+			return APIs.Mem.ReadS16(addr, domain);
+		}
+
+		[LuaMethodExample("memory.write_s16_le( 0x100, -1000, mainmemory.getname( ) );")]
+		[LuaMethod("write_s16_le", "write signed 2 byte value, little endian")]
+		public void WriteS16Little(int addr, int value, string domain = null)
+		{
+			APIs.Mem.SetBigEndian(false);
+			APIs.Mem.WriteS16(addr, value, domain);
+		}
+
+		[LuaMethodExample("local inmemrea = memory.read_s16_be( 0x100, mainmemory.getname( ) );")]
+		[LuaMethod("read_s16_be", "read signed 2 byte value, big endian")]
+		public int ReadS16Big(int addr, string domain = null)
+		{
+			APIs.Mem.SetBigEndian();
+			return APIs.Mem.ReadS16(addr, domain);
+		}
+
+		[LuaMethodExample("memory.write_s16_be( 0x100, -1000, mainmemory.getname( ) );")]
+		[LuaMethod("write_s16_be", "write signed 2 byte value, big endian")]
+		public void WriteS16Big(int addr, int value, string domain = null)
+		{
+			APIs.Mem.SetBigEndian();
+			APIs.Mem.WriteS16(addr, value, domain);
+		}
+
+		[LuaMethodExample("local uimemrea = memory.read_u16_le( 0x100, mainmemory.getname( ) );")]
+		[LuaMethod("read_u16_le", "read unsigned 2 byte value, little endian")]
+		public uint ReadU16Little(int addr, string domain = null)
+		{
+			APIs.Mem.SetBigEndian(false);
+			return APIs.Mem.ReadU16(addr, domain);
+		}
+
+		[LuaMethodExample("memory.write_u16_le( 0x100, 1000, mainmemory.getname( ) );")]
+		[LuaMethod("write_u16_le", "write unsigned 2 byte value, little endian")]
+		public void WriteU16Little(int addr, uint value, string domain = null)
+		{
+			APIs.Mem.SetBigEndian(false);
+			APIs.Mem.WriteU16(addr, value, domain);
+		}
+
+		[LuaMethodExample("local uimemrea = memory.read_u16_be( 0x100, mainmemory.getname( ) );")]
+		[LuaMethod("read_u16_be", "read unsigned 2 byte value, big endian")]
+		public uint ReadU16Big(int addr, string domain = null)
+		{
+			APIs.Mem.SetBigEndian();
+			return APIs.Mem.ReadU16(addr, domain);
+		}
+
+		[LuaMethodExample("memory.write_u16_be( 0x100, 1000, mainmemory.getname( ) );")]
+		[LuaMethod("write_u16_be", "write unsigned 2 byte value, big endian")]
+		public void WriteU16Big(int addr, uint value, string domain = null)
+		{
+			APIs.Mem.SetBigEndian();
+			APIs.Mem.WriteU16(addr, value, domain);
+		}
+
+		#endregion
+
+		#region 3 Byte
+
+		[LuaMethodExample("local inmemrea = memory.read_s24_le( 0x100, mainmemory.getname( ) );")]
+		[LuaMethod("read_s24_le", "read signed 24 bit value, little endian")]
+		public int ReadS24Little(int addr, string domain = null)
+		{
+			APIs.Mem.SetBigEndian(false);
+			return APIs.Mem.ReadS24(addr, domain);
+		}
+
+		[LuaMethodExample("memory.write_s24_le( 0x100, -1000, mainmemory.getname( ) );")]
+		[LuaMethod("write_s24_le", "write signed 24 bit value, little endian")]
+		public void WriteS24Little(int addr, int value, string domain = null)
+		{
+			APIs.Mem.SetBigEndian(false);
+			APIs.Mem.WriteS24(addr, value, domain);
+		}
+
+		[LuaMethodExample("local inmemrea = memory.read_s24_be( 0x100, mainmemory.getname( ) );")]
+		[LuaMethod("read_s24_be", "read signed 24 bit value, big endian")]
+		public int ReadS24Big(int addr, string domain = null)
+		{
+			APIs.Mem.SetBigEndian();
+			return APIs.Mem.ReadS24(addr, domain);
+		}
+
+		[LuaMethodExample("memory.write_s24_be( 0x100, -1000, mainmemory.getname( ) );")]
+		[LuaMethod("write_s24_be", "write signed 24 bit value, big endian")]
+		public void WriteS24Big(int addr, int value, string domain = null)
+		{
+			APIs.Mem.SetBigEndian();
+			APIs.Mem.WriteS24(addr, value, domain);
+		}
+
+		[LuaMethodExample("local uimemrea = memory.read_u24_le( 0x100, mainmemory.getname( ) );")]
+		[LuaMethod("read_u24_le", "read unsigned 24 bit value, little endian")]
+		public uint ReadU24Little(int addr, string domain = null)
+		{
+			APIs.Mem.SetBigEndian(false);
+			return APIs.Mem.ReadU24(addr, domain);
+		}
+
+		[LuaMethodExample("memory.write_u24_le( 0x100, 1000, mainmemory.getname( ) );")]
+		[LuaMethod("write_u24_le", "write unsigned 24 bit value, little endian")]
+		public void WriteU24Little(int addr, uint value, string domain = null)
+		{
+			APIs.Mem.SetBigEndian(false);
+			APIs.Mem.WriteU24(addr, value, domain);
+		}
+
+		[LuaMethodExample("local uimemrea = memory.read_u24_be( 0x100, mainmemory.getname( ) );")]
+		[LuaMethod("read_u24_be", "read unsigned 24 bit value, big endian")]
+		public uint ReadU24Big(int addr, string domain = null)
+		{
+			APIs.Mem.SetBigEndian();
+			return APIs.Mem.ReadU24(addr, domain);
+		}
+
+		[LuaMethodExample("memory.write_u24_be( 0x100, 1000, mainmemory.getname( ) );")]
+		[LuaMethod("write_u24_be", "write unsigned 24 bit value, big endian")]
+		public void WriteU24Big(int addr, uint value, string domain = null)
+		{
+			APIs.Mem.SetBigEndian();
+			APIs.Mem.WriteU24(addr, value, domain);
+		}
+
+		#endregion
+
+		#region 4 Byte
+
+		[LuaMethodExample("local inmemrea = memory.read_s32_le( 0x100, mainmemory.getname( ) );")]
+		[LuaMethod("read_s32_le", "read signed 4 byte value, little endian")]
+		public int ReadS32Little(int addr, string domain = null)
+		{
+			APIs.Mem.SetBigEndian(false);
+			return APIs.Mem.ReadS32(addr, domain);
+		}
+
+		[LuaMethodExample("memory.write_s32_le( 0x100, -1000, mainmemory.getname( ) );")]
+		[LuaMethod("write_s32_le", "write signed 4 byte value, little endian")]
+		public void WriteS32Little(int addr, int value, string domain = null)
+		{
+			APIs.Mem.SetBigEndian(false);
+			APIs.Mem.WriteS32(addr, value, domain);
+		}
+
+		[LuaMethodExample("local inmemrea = memory.read_s32_be( 0x100, mainmemory.getname( ) );")]
+		[LuaMethod("read_s32_be", "read signed 4 byte value, big endian")]
+		public int ReadS32Big(int addr, string domain = null)
+		{
+			APIs.Mem.SetBigEndian();
+			return APIs.Mem.ReadS32(addr, domain);
+		}
+
+		[LuaMethodExample("memory.write_s32_be( 0x100, -1000, mainmemory.getname( ) );")]
+		[LuaMethod("write_s32_be", "write signed 4 byte value, big endian")]
+		public void WriteS32Big(int addr, int value, string domain = null)
+		{
+			APIs.Mem.SetBigEndian();
+			APIs.Mem.WriteS32(addr, value, domain);
+		}
+
+		[LuaMethodExample("local uimemrea = memory.read_u32_le( 0x100, mainmemory.getname( ) );")]
+		[LuaMethod("read_u32_le", "read unsigned 4 byte value, little endian")]
+		public uint ReadU32Little(int addr, string domain = null)
+		{
+			APIs.Mem.SetBigEndian(false);
+			return APIs.Mem.ReadU32(addr, domain);
+		}
+
+		[LuaMethodExample("memory.write_u32_le( 0x100, 1000, mainmemory.getname( ) );")]
+		[LuaMethod("write_u32_le", "write unsigned 4 byte value, little endian")]
+		public void WriteU32Little(int addr, uint value, string domain = null)
+		{
+			APIs.Mem.SetBigEndian(false);
+			APIs.Mem.WriteU32(addr, value, domain);
+		}
+
+		[LuaMethodExample("local uimemrea = memory.read_u32_be( 0x100, mainmemory.getname( ) );")]
+		[LuaMethod("read_u32_be", "read unsigned 4 byte value, big endian")]
+		public uint ReadU32Big(int addr, string domain = null)
+		{
+			APIs.Mem.SetBigEndian();
+			return APIs.Mem.ReadU32(addr, domain);
+		}
+
+		[LuaMethodExample("memory.write_u32_be( 0x100, 1000, mainmemory.getname( ) );")]
+		[LuaMethod("write_u32_be", "write unsigned 4 byte value, big endian")]
+		public void WriteU32Big(int addr, uint value, string domain = null)
+		{
+			APIs.Mem.SetBigEndian();
+			APIs.Mem.WriteU32(addr, value, domain);
+		}
+
+		#endregion
+	}
+}